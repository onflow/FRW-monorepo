//
//  Flow WalletWidgets.swift
//  Flow WalletWidgets
//
//  Created by Selina on 20/12/2022.
//

import Kingfisher
import SwiftUI
import WidgetKit

extension String {
    var localized: String {
        let value = NSLocalizedString(self, comment: "")
        if value != self || NSLocale.preferredLanguages.first == "en" {
            return value
        }

        guard let path = Bundle.main.path(forResource: "en", ofType: "lproj"),
<<<<<<< HEAD
              let bundle = Bundle(path: path)
        else {
=======
              let bundle = Bundle(path: path) else {
>>>>>>> 184709ee
            return value
        }

        return NSLocalizedString(self, bundle: bundle, comment: "")
    }

    func localized(_ args: CVarArg...) -> String {
        String.localizedStringWithFormat(localized, args)
    }
}

// MARK: - Provider

struct Provider: TimelineProvider {
    func placeholder(in _: Context) -> SimpleEntry {
        SimpleEntry(date: Date(), image: nil)
    }

    func getSnapshot(in _: Context, completion: @escaping (SimpleEntry) -> Void) {
        let entry = SimpleEntry(date: Date(), image: nil)
        completion(entry)
    }

    func getTimeline(in _: Context, completion: @escaping (Timeline<Entry>) -> Void) {
        guard let userDefaults = groupUserDefaults(),
<<<<<<< HEAD
              let url = userDefaults.url(forKey: FirstFavNFTImageURL)
        else {
=======
              let url = userDefaults.url(forKey: FirstFavNFTImageURL) else {
>>>>>>> 184709ee
            let entry = SimpleEntry(date: Date(), image: nil)
            completion(Timeline(entries: [entry], policy: .never))
            return
        }

        KingfisherManager.shared.retrieveImage(with: url) { result in
            switch result {
            case let .success(value):
                let entry = SimpleEntry(date: Date(), image: value.image)
                completion(Timeline(entries: [entry], policy: .never))
            case let .failure(error):
                debugPrint("getTimeline fetch image failed: \(error) ")
                let entry = SimpleEntry(date: Date(), image: nil)
                completion(Timeline(entries: [entry], policy: .never))
            }
        }
    }
}

// MARK: - SimpleEntry

struct SimpleEntry: TimelineEntry {
    let date: Date
    let image: UIImage?
}

// MARK: - LilicoWidgetsEntryView

struct LilicoWidgetsEntryView: View {
    var entry: Provider.Entry

    var body: some View {
        if let image = entry.image {
            SmallView(image: image)
        } else {
            PlaceholderView()
        }
    }
}

// MARK: - PlaceholderView

struct PlaceholderView: View {
    var body: some View {
        Image("logo-new")
            .resizable()
            .aspectRatio(contentMode: .fill)
            .frame(maxWidth: .infinity, maxHeight: .infinity)
    }
}

// MARK: - SmallView

struct SmallView: View {
    let image: UIImage

    var body: some View {
        Image(uiImage: image)
            .resizable()
            .aspectRatio(contentMode: .fill)
            .frame(maxWidth: .infinity, maxHeight: .infinity)
    }
}

// MARK: - FlowReferenceWalletWidgets

struct FlowReferenceWalletWidgets: Widget {
    let kind: String = "FlowReferenceWallet"

    var body: some WidgetConfiguration {
        StaticConfiguration(kind: kind, provider: Provider()) { entry in
            LilicoWidgetsEntryView(entry: entry)
        }
        .configurationDisplayName("widget_name".localized)
        .description("widget_desc".localized)
    }
}<|MERGE_RESOLUTION|>--- conflicted
+++ resolved
@@ -17,12 +17,7 @@
         }
 
         guard let path = Bundle.main.path(forResource: "en", ofType: "lproj"),
-<<<<<<< HEAD
-              let bundle = Bundle(path: path)
-        else {
-=======
               let bundle = Bundle(path: path) else {
->>>>>>> 184709ee
             return value
         }
 
@@ -48,12 +43,7 @@
 
     func getTimeline(in _: Context, completion: @escaping (Timeline<Entry>) -> Void) {
         guard let userDefaults = groupUserDefaults(),
-<<<<<<< HEAD
-              let url = userDefaults.url(forKey: FirstFavNFTImageURL)
-        else {
-=======
               let url = userDefaults.url(forKey: FirstFavNFTImageURL) else {
->>>>>>> 184709ee
             let entry = SimpleEntry(date: Date(), image: nil)
             completion(Timeline(entries: [entry], policy: .never))
             return
