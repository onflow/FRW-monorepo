{
  "appName": {
    "message": "Flow Wallet",
    "description": "Application Name"
  },
  "appDescription": {
    "message": "Цифровой кошелек, созданный для всех.",
    "description": "Application Descrtipion"
  },
  "Send": {
    "message": "Отправить"
  },
  "Swap": {
    "message": "Обмен"
  },
  "Save": {
    "message": "Сохранить"
  },
  "Settings": {
    "message": "Настройки"
  },
  "Mnemonic": {
    "message": "Мнемоника"
  },
  "Unlock": {
    "message": "Разблокировать"
  },
  "Address": {
    "message": "Адрес"
  },
  "Description": {
    "message": "Описание"
  },
  "Next": {
    "message": "Следующий"
  },
  "Back": {
    "message": "Назад"
  },
  "Amount": {
    "message": "Сумма"
  },
  "Edit": {
    "message": "Редактирование"
  },
  "From": {
    "message": "От"
  },
  "To": {
    "message": "Кому"
  },
  "Receive": {
    "message": "Получить"
  },
  "Buy": {
    "message": "Купить"
  },
  "Account": {
    "message": "Аккаунт"
  },
  "Acc__list": {
    "message": "账户列表"
  },
  "Profile": {
    "message": "Список аккаунтов"
  },
  "Wallet": {
    "message": "Кошелек"
  },
  "Address__Book": {
    "message": "Адресная книга"
  },
  "Developer__Mode": {
    "message": "Режим разработчика"
  },
  "Emulator_Mode": {
    "message": "Pежим эмулятора"
  },
  "About": {
    "message": "О программе"
  },
  "Anonymous": {
    "message": "Анонимный"
  },
  "Other__Lilico__users__cannot__search__for__your__username": {
    "message": "Другие пользователи Flow Wallet не могут искать ваше имя пользователя."
  },
  "Private__Key": {
    "message": "Приватный ключ"
  },
  "Free__Gas__Fee": {
    "message": "Бесплатная газовая плата"
  },
  "Storage": {
    "message": "Емкость для хранения"
  },
  "Search": {
    "message": "Искать"
  },
  "Add": {
    "message": "Добавить"
  },
  "Add__Address": {
    "message": "Добавить адрес"
  },
  "Manage__Backups": {
    "message": "Управление резервными копиями"
  },
  "Sync": {
    "message": "СИНК"
  },
  "Google__Drive": {
    "message": "Google диск"
  },
  "Developer__Settings": {
    "message": "Настройки разработчика"
  },
  "Version": {
    "message": "Версии"
  },
  "CONTACT__US": {
    "message": "СОДЕРЖИТЕ НАС"
  },
  "Need__Help": {
    "message": "Нужна помощь?"
  },
  "Cancel": {
    "message": "Отмена"
  },
  "Backup": {
    "message": "Резервное копирование"
  },
  "Claim__for__your": {
    "message": "Востребовать для вашего "
  },
  "FREE": {
    "message": "БЕСПЛАТНЫЙ"
  },
  "Lilico__domain": {
    "message": "Домен Flow Wallet."
  },
  "Edit__Address": {
    "message": "Изменить адрес"
  },
  "Are__you__sure__you__want__to__remove__this__contact": {
    "message": "Вы уверены, что хотите удалить этот контакт?"
  },
  "You__will__no__longer__find__this__contact__in__your__address__book": {
    "message": "Вы больше не найдете этот контакт в вашей адресной книге."
  },
  "Empty__List": {
    "message": "Пустой список"
  },
  "No__results__found": {
    "message": "Ничего не найдено!"
  },
  "Link": {
    "message": "Ссылка"
  },
  "Deleting": {
    "message": "Удаление"
  },
  "Delete__backup": {
    "message": "Удалить резервную копию"
  },
  "Network": {
    "message": "Сеть"
  },
  "Transaction__Fee": {
    "message": "ФЕКЦИЯ ПЕРЕДАЧИ"
  },
  "Connect__Title": {
    "message": "Этот веб-сайт хотел бы"
  },
  "Connect__Body1": {
    "message": "Просмотр адреса, баланса и активности кошелька"
  },
  "Connect__Body2": {
    "message": "Запрашивать подтверждение транзакций"
  },
  "Switch__Network": {
    "message": "Переключить сеть"
  },
  "Mainnet": {
    "message": "Мауннет"
  },
  "Selected": {
    "message": "Выбрано"
  },
  "Testnet": {
    "message": "Testnet"
  },
  "Emulator": {
    "message": "Emulator"
  },
  "Emulate_Testnet": {
    "message": "Эмуляция тестовой сети"
  },
  "Emulate_Mainnet": {
    "message": "Эмулировать основную сеть"
  },
  "Crescendo": {
    "message": "Crescendo"
  },
  "Previewnet": {
    "message": "Previewnet"
  },
  "Transaction__Monitor": {
    "message": "Блок-эксплорер"
  },
  "Flowdiver": {
    "message": "Flowdiver"
  },
  "Flow__view__source": {
    "message": "f.dnz.dev"
  },
  "Public__Key": {
    "message": "Открытый ключ"
  },
  "Hash__Algorithm": {
    "message": "Алгоритм хеширования"
  },
  "Sign__Algorithm": {
    "message": "Подписать Алгоритм"
  },
  "Incorrect__Password": {
    "message": "Неверный пароль"
  },
  "Verify__Password": {
    "message": "Подтвердить пароль"
  },
  "Enter__Your__Password": {
    "message": "Введите ваш пароль"
  },
  "Do__not__share__your__private__key": {
    "message": "Не передавайте ваш приватный ключ!"
  },
  "If__someone__has__your__private__key": {
    "message": "Если у кого-то есть ваш приватный ключ, он получит полный доступ к вашему кошельку. "
  },
  "COPY": {
    "message": "Копировать"
  },
  "Do__not__share__your__secret__phrase": {
    "message": "Не разделяйте вашу секретную фразу!"
  },
  "If__someone__has__your__secret__phrase": {
    "message": "Если кто-то имеет вашу секретную фразу, то он будет иметь полный контроль над вашим кошельком."
  },
  "Done": {
    "message": "Готово"
  },
  "Are__you__sure__you__want__to__reset__your__wallet": {
    "message": "Вы уверены, что хотите сбросить ваш кошелек?"
  },
  "Removing__the__wallet__from__Lilico__does__not__remove__the__wallet__from__Flow__blockchain": {
    "message": "Удаление кошелька из Flow Wallet не удаляет кошелек из блокчейна Flow. Вы можете импортировать ваш кошелек снова, используя резервную копию фразы или Google Drive."
  },
  "Reset": {
    "message": "Reset"
  },
  "Recovery__Phrase": {
    "message": "Ключевая фраза"
  },
  "Confirm__Password": {
    "message": "Подтверждение пароля"
  },
  "New__Password": {
    "message": "Новый пароль"
  },
  "Current__Password": {
    "message": "Текущий пароль"
  },
  "Change__111e__Password": {
    "message": "Изменить 111e пароль"
  },
  "Security": {
    "message": "Безопасность"
  },
  "Allow__lilico__to__pay__the__gas__fee": {
    "message": "Разрешите кошельку Flow оплачивать все комиссии за мои транзакции."
  },
  "This__feature__has__been__disabled__temporarily": {
    "message": "Эта функция временно отключена"
  },
  "It__might__increase__the__waiting__time__when__you__approve__a__transaction": {
    "message": "Это может увеличить время ожидания при подтверждении транзакции."
  },
  "You__will__need__to__connect__to__your__wallet__again": {
    "message": "Вам нужно будет снова подключиться к вашему кошельку, чтобы сделать это изменение."
  },
  "Coin": {
    "message": "Монета"
  },
  "Exec_Transaction": {
    "message": "Транзакция Exec"
  },
  "View_more_transactions": {
    "message": "Посмотреть больше транзакций"
  },
  "No_activity_yet": {
    "message": "Нет активности"
  },
  "Activity": {
    "message": "Активность"
  },
  "Coins": {
    "message": "монеты"
  },
  "Search_to_find_more_users": {
    "message": "Поиск для поиска других пользователей"
  },
  "Search_Address0x_or_Flow_domain": {
    "message": "Поиск по домену (0x) или Flow"
  },
  "Search_the_ID": {
    "message": "Поиск ID: "
  },
  "Sorry_we_could_not_find_any_accounts_Please_try_again": {
    "message": "К сожалению, мы не смогли найти ни одного аккаунта. Пожалуйста, попробуйте еще раз."
  },
  "Send_to": {
    "message": "Отправить"
  },
  "Invalid_address_in": {
    "message": "Неверный адрес в"
  },
  "Transaction_created": {
    "message": "Транзакция создана"
  },
  "Your_address_is_currently_processing_another_transaction": {
    "message": "Ваш адрес обрабатывает другую транзакцию"
  },
  "Sending": {
    "message": " Отправка..."
  },
  "Confirmation": {
    "message": "Подтверждение"
  },
  "Processing": {
    "message": "Обработка"
  },
  "Insufficient_balance": {
    "message": "Недостаточный баланс"
  },
  "Insufficient_balance_on_Flow": {
    "message": "Недостаточный баланс, на Flow остаток не может быть меньше 0,001 FLOW"
  },
  "on_Flow_the_balance_cant_less_than_0001_FLOW": {
    "message": "на Flow остаток не может быть меньше 0,001 FLOW"
  },
  "Approve": {
    "message": "Одобрить"
  },
  "SCRIPT": {
    "message": "СКРИПТ"
  },
  "lilico__covers__this__gas__fee__for__you": {
    "message": "lilico покрывает этот газ сборы за вас "
  },
  "SIGN__MESSAGE": {
    "message": "РЕГИСТРАЦИЯ"
  },
  "Unavailable": {
    "message": "Unavailable"
  },
  "Pending__Transaction": {
    "message": "Ожидающая транзакция"
  },
  "Import__Wallet": {
    "message": "Импортировать кошелек"
  },
  "Lock__Wallet": {
    "message": "Заблокировать кошелек"
  },
  "Copy__Address": {
    "message": "Копировать адрес"
  },
  "QR__Code": {
    "message": "QR Code"
  },
  "Shown__your__QR__code__to__receive__transactions": {
    "message": "Отображает ваш QR-код для получения транзакций."
  },
  "Make__sure__you__are__using__the__correct__network": {
    "message": "Убедитесь, что вы используете корректную сеть. Отправляйте только testnet активы на этот адрес депозита."
  },
  "Things__You__should__Know": {
    "message": "Вещи вы должны знать"
  },
  "Free__lilico__domain__help__you__find__each__other__easier__on__chain": {
    "message": "Бесплатный домен lilico поможет вам легко найти друг друга в цепочке."
  },
  "An__Inbox__system__will__help__you__send__tokens__and__NFT__to__your__friend__without__enable__vault": {
    "message": "Система \"Входящие\" поможет вам отправлять токены и NFT вашему другу без включения хранилища."
  },
  "Anonymous__mode__will__be__affected__others__can__find__your__address__by__your__domain": {
    "message": "Влияет на анонимный режим, другие могут найти ваш адрес в вашем домене."
  },
  "Submission_error": {
    "message": "Ошибка отправки"
  },
  "Submitting": {
    "message": "Отправка..."
  },
  "Claim": {
    "message": "Claim"
  },
  "Domain__already__exist": {
    "message": ": Домен уже существует"
  },
  "Domain__creation__complete": {
    "message": "Создание домена завершено"
  },
  "STEP": {
    "message": "ШАГ"
  },
  "No__backup__found": {
    "message": "Резервная копия не найдена"
  },
  "Something__is__wrong": {
    "message": "Что-то не так"
  },
  "Restore__Backup__from__Google__Drive": {
    "message": "Восстановить резервную копию с Google Drive "
  },
  "Recovery__phrase__valid": {
    "message": "Ключевое словосочетание"
  },
  "Checking": {
    "message": "Проверка"
  },
  "Something__went__wrong__please__try__again": {
    "message": "Что-то пошло не так, попробуйте позже"
  },
  "Recovery__phrases__word__count__must__be__12__or__24__words": {
    "message": "Количество слов в рекавери должно быть 12 или 24 слова"
  },
  "Mnemonic__phrase__is__invalid": {
    "message": "Недопустимая мнемоническая фраза"
  },
  "Sign__in__with": {
    "message": "Войти с помощью "
  },
  "This__is__the__12__or__24__word__phrase__you__were__given": {
    "message": "Это 12-24 слова фразы, которую вы указали, когда вы впервые создали свой кошелек. Или это может быть свой."
  },
  "Weak": {
    "message": "Слабая"
  },
  "Good": {
    "message": "Хорошо"
  },
  "Great": {
    "message": "Отличное"
  },
  "Strong": {
    "message": "Крепкий"
  },
  "Unknown": {
    "message": "Неизвестен"
  },
  "At__least__8__characters": {
    "message": "Минимум 8 символов"
  },
  "Your__address__is__currently__processing": {
    "message": "Ваш адрес обрабатывает другую транзакцию"
  },
  "Transaction__created": {
    "message": "Транзакция создана"
  },
  "Search__Address__or__Flow__domain": {
    "message": "Поиск по домену (0x) или Flow"
  },
  "Search__the__ID": {
    "message": "Поиск ID: "
  },
  "Sorry__we__could__not__find__any__accounts": {
    "message": "К сожалению, мы не смогли найти ни одного аккаунта. Пожалуйста, попробуйте еще раз."
  },
  "Market": {
    "message": "Рынок"
  },
  "Website": {
    "message": "Сайт"
  },
  "Collections": {
    "message": "Коллекции"
  },
  "NFTs": {
    "message": "NFTs"
  },
  "collectibles": {
    "message": "коллекции"
  },
  "Add__Collection": {
    "message": "Добавить коллекцию"
  },
  "Seach__NFT__Collection": {
    "message": "Привязать NFT коллекцию"
  },
  "COLLECTION__LIST": {
    "message": "СПИСОК КОЛЛЕКЦИИ"
  },
  "Enable": {
    "message": "Включить"
  },
  "Enable__NFT__Collection": {
    "message": "Включить подборку NFT"
  },
  "Change__Address": {
    "message": "Изменить адрес"
  },
  "We__did__not__find__anything__here": {
    "message": "Мы ничего не нашли здесь."
  },
  "Looking__forward__to__your__new__discovery": {
    "message": "Мы с нетерпением ждем Вашего нового открытия."
  },
  "Grid": {
    "message": "Сетка"
  },
  "List": {
    "message": "Список"
  },
  "For__testing__purpose__only": {
    "message": "Для тестирования только (основная сеть)"
  },
  "Showing__NFT__under": {
    "message": "Отображение NFT под "
  },
  "Launch__My__Wallet": {
    "message": "Запустить мой кошелек"
  },
  "Start__exploring__with__Lilico__now": {
    "message": "Начните изучать с Flow Wallet сейчас!"
  },
  "all__set": {
    "message": "всё установлено"
  },
  "You__are": {
    "message": "Вы"
  },
  "Flow_Core": {
    "message": "Flow Wallet"
  },
  "Lilico": {
    "message": "Flow Wallets"
  },
  "and__Pin": {
    "message": "и Пин-код"
  },
  "Click__Extension": {
    "message": "Щелкните расширение"
  },
  "Put__your__wallet__within__reach": {
    "message": "Поместите ваш кошелек в пределах досягаемости!"
  },
  "Username": {
    "message": "Имя пользователя"
  },
  "Oops__unexpected__error": {
    "message": "Ой, произошла непредвиденная ошибка."
  },
  "This__name__has__been__taken": {
    "message": "Это название было принято"
  },
  "Your__username__can__only__contain__letters__and__numbers": {
    "message": "Ваше имя пользователя может содержать только буквы и цифры"
  },
  "Too__short": {
    "message": "Слишком короткий"
  },
  "Too__long": {
    "message": "Слишком длинное"
  },
  "Pick__Your": {
    "message": "Выберите ваш "
  },
  "Your__username__will__be__used__to__send__and__receive": {
    "message": "Ваше имя пользователя будет использоваться для отправки и получения жетонов с друзьями на Flow Wallet."
  },
  "Okay__I__have__saved__it__properly": {
    "message": "Хорошо, я сохранил его правильно"
  },
  "Click__here__to__reveal__phrase": {
    "message": "Нажмите здесь, чтобы раскрыть фразу"
  },
  "Recovery": {
    "message": "Восстановление "
  },
  "Phrase": {
    "message": "Фраза"
  },
  "Verify": {
    "message": "Verify"
  },
  "This__recovery__phrase__will__be__used__for__register": {
    "message": "Эта фраза восстановления будет использоваться для регистрации."
  },
  "Try__Our__New__App": {
    "message": "Попробуйте наше новое приложение"
  },
  "Register": {
    "message": "Регистрация"
  },
  "Passwords__match": {
    "message": "Пароли совпадают"
  },
  "Your__passwords__do__not__match": {
    "message": "Пароли не совпадают. Пожалуйста, проверьте еще раз."
  },
  "Create": {
    "message": "Создать "
  },
  "Password": {
    "message": "Пароль"
  },
  "Create__a__password": {
    "message": "Создать пароль"
  },
  "Confirm__your__password": {
    "message": "Подтвердите пароль"
  },
  "Privacy__Policy": {
    "message": "Политика конфиденциальности"
  },
  "and": {
    "message": " и "
  },
  "Terms__of__Service": {
    "message": "Условия предоставления услуг"
  },
  "Lilico__uses__this__password__to__protect__your__recovery__phrase": {
    "message": "Flow Wallet использует этот пароль для защиты вашей фразы восстановления."
  },
  "I__agree__to__Lilico": {
    "message": "Я согласен с Flow Wallet"
  },
  "Try__again": {
    "message": "Попробовать еще раз"
  },
  "Welcome__Back": {
    "message": "С возвращением, "
  },
  "Welcome__Back__import": {
    "message": "С возвращением "
  },
  "Use__the__same__Google__Drive__password": {
    "message": "Используйте тот же пароль Google Drive для защиты кошелька Flow Wallet"
  },
  "Please__enter__your__password__to__decrypt": {
    "message": "Пожалуйста, введите пароль для расшифровки резервной копии кошелька."
  },
  "Restore__My__Wallet": {
    "message": "Восстановить мой кошелек"
  },
  "Incorrect__decrypt__password__please__try__again": {
    "message": "Неверный пароль расшифровки, попробуйте еще раз."
  },
  "The__decrypt__password__should__be__8__characters__long": {
    "message": "Пароль расшифровки должен содержать не менее 8 символов."
  },
  "We__ve__found": {
    "message": "Мы нашли"
  },
  "matching__accounts": {
    "message": "соответствующие учетные записи"
  },
  "Select__the__account__which__you__want__to__restore__back": {
    "message": "Выберите аккаунт, который вы хотите восстановить."
  },
  "Review": {
    "message": "Обзор"
  },
  "Write__down__this__phrase__in__this__exact__order__and__keep__them__safe": {
    "message": "Запишите эту фразу в таком порядке и убедитесь, что она сохранена в безопасности!"
  },
  "Please_select_the_word_one_by_one_refering_to_its_order": {
    "message": "Пожалуйста, выберите слово по очереди, ориентируясь на его порядок。"
  },
  "Please__notice__that__If__you__lose__you__can__not__access": {
    "message": "Если вы потеряете свою фразу для восстановления, вы не сможете получить доступ к своему аккаунту."
  },
  "Please_restart_your_browser": {
    "message": "Пожалуйста, перезапустите ваш браузер"
  },
  "Choose_provider": {
    "message": "Выберите провайдера"
  },
  "If_you_keep_seeing_this_spinner": {
    "message": "Если вы продолжаете видеть этот спиннер"
  },
  "Select_the_word_at": {
    "message": "Выберите слово на."
  },
  "Incorrect_recovery_phrases_please_try_again": {
    "message": "Неправильные фразы для восстановления, попробуйте еще раз."
  },
  "Recovery_phrases_word_count_must_be_12_or_24_words": {
    "message": "Количество слов в рекавери должно быть 12 или 24 слова"
  },
  "Allset": {
    "message": " всё установлено"
  },
  "You_can_start_experiencing_Lilico_now": {
    "message": "Вы можете начать испытывать Flow Wallet сейчас!"
  },
  "Back_up": {
    "message": "Резервная копия"
  },
  "Back_up_your_wallet_to_Google_Drive_for_easy_access": {
    "message": "Резервное копирование вашего кошелька на Google Drive для легкого доступа. "
  },
  "Recommend": {
    "message": "Рекомендовать"
  },
  "to_back_up_your_wallet": {
    "message": " создать резервную копию вашего кошелька"
  },
  "Backup_failed_you_may_still_conduct_backup_inside_extension": {
    "message": "Резервное копирование не удалось, вы по-прежнему можете провести резервное копирование внутри расширения."
  },
  "Creating_back_up": {
    "message": "Создание резервной копии..."
  },
  "Connect_and_Back_up": {
    "message": "Подключение и резервное копирование"
  },
  "Maybe_Next_Time": {
    "message": " Может быть, в следующий раз"
  },
  "Sounds_good": {
    "message": "Звучит хорошо!"
  },
  "Copy": {
    "message": "Копировать"
  },
  "I_agree_to_the": {
    "message": "Я согласен с "
  },
  "of_Lilico_Wallet": {
    "message": " из Кошелька Лилико."
  },
  "Login": {
    "message": "Логин"
  },
  "Reset_Your": {
    "message": "Сбросить"
  },
  "Enter_the_12_or_24_word_recovery_phrase_given_when_you_first_created_your_wallet": {
    "message": "Введите ключевую фразу для восстановления 12 или 24 слов, указанную при первом создании кошелька. "
  },
  "Enter_your_recovery_phrase_using_spaces_to_separate_each_word": {
    "message": "Введите вашу фразу восстановления, используя пробелы, чтобы разделить каждое словоВвод вашей фразы восстановления"
  },
  "Go_to_flow_faucet_to_get_some_tokens": {
    "message": "Перейти к потоку крана, чтобы получить фишки"
  },
  "Claim_Testnet": {
    "message": "Claim Testnet "
  },
  "tokens": {
    "message": " жетоны"
  },
  "Binance": {
    "message": "Бинанс"
  },
  "Kraken": {
    "message": "Kraken"
  },
  "Coinbase": {
    "message": "Coinbase"
  },
  "Kucoin": {
    "message": "Kucoin"
  },
  "Huobi": {
    "message": "Huobi"
  },
  "Recent_Price": {
    "message": "Последняя цена"
  },
  "Data_from": {
    "message": "Данные от"
  },
  "1D": {
    "message": "1Д"
  },
  "1W": {
    "message": "1Вт"
  },
  "1M": {
    "message": "1М"
  },
  "3M": {
    "message": "3 МБ"
  },
  "1Y": {
    "message": "1Г"
  },
  "All": {
    "message": "Все"
  },
  "Earn_More_Flow": {
    "message": "Запуск Flow Port"
  },
  "Stake_tokens_and_earn_rewards": {
    "message": "Разбивка жетонов и получение наград"
  },
  "USD": {
    "message": "USD"
  },
  "Deposit": {
    "message": "Пополнение"
  },
  "Enable_token": {
    "message": "Включить токен"
  },
  "Working_on_it": {
    "message": "Работает..."
  },
  "Add_Token": {
    "message": "Добавить токен"
  },
  "Search_Token": {
    "message": "Поиск токена"
  },
  "unlocked": {
    "message": "разблокирован"
  },
  "Enter": {
    "message": "Вход"
  },
  "Unlock_Wallet": {
    "message": "Разблокировать кошелек"
  },
  "Forgot_password": {
    "message": "Не можете войти"
  },
  "Welcome_to_lilico": {
    "message": "Добро пожаловать в Flow Wallet"
  },
  "Flow": {
    "message": "Поток"
  },
  "Import_your_wallet": {
    "message": "Импортируйте ваш кошелек"
  },
  "Create_a_new_wallet": {
    "message": "Создать новый кошелек"
  },
  "Feature_Coming_Soon": {
    "message": "Скоро появится функция"
  },
  "Are_you_sure_you_want_to_delete_your_backup": {
    "message": "Вы уверены, что хотите удалить резервную копию?"
  },
  "This_will_remove_this_google_backup_You_will_not_import_this_wallet_via_Google_backup": {
    "message": " Это удалит эту резервную копию Google. Вы не будете импортировать этот кошелек через резервную копию Google."
  },
  "Your_lilico_domain_will_look_like": {
    "message": "Ваш домен Flow Wallet будет выглядеть так:"
  },
  "meow": {
    "message": ".меу"
  },
  "Go": {
    "message": "Идти"
  },
  "Sorry": {
    "message": "К сожалению,"
  },
  "we_couldnt_find_any_address_linked_to_your_recovery_phrase": {
    "message": "мы не смогли найти адрес, связанный с вашей фразой восстановления."
  },
  "Please_try_your_recovery_phrase_again_or_create_a_new_account": {
    "message": "Пожалуйста, повторите попытку восстановления или создайте новую учетную запись "
  },
  "with_current_recovery_phrase": {
    "message": "с текущей фразой восстановления"
  },
  "This_will_remove_any_existing_wallets_and_replace_them_with_new_wallets_Make_sure_you_have_your_recovery_phrase_backed_up": {
    "message": "Это удалит существующие кошельки и заменит их новыми кошельками. Убедитесь, что у вас есть резервная копия вашей фразы восстановления."
  },
  "This__username__is__reserved__Please__contact": {
    "message": "Это имя пользователя зарезервировано. Пожалуйста, свяжитесь с "
  },
  "This__name__is__taken": {
    "message": "Это название занято"
  },
  "for__any__inquiry": {
    "message": " для любого запроса."
  },
  "Name": {
    "message": "Наименование"
  },
  "Change": {
    "message": "Изменить"
  },
  "Please__enter__your__recovery__phrase__using__spaces": {
    "message": "Пожалуйста, введите вашу фразу восстановления пробелами, чтобы разделить каждое слово"
  },
  "Inbox__is__empty": {
    "message": "Почтовый ящик пуст"
  },
  "No__Activity": {
    "message": "Нет активности"
  },
  "Learn__more": {
    "message": "Узнать больше"
  },
  "Validated__address": {
    "message": "Подтвержденный адрес"
  },
  "Update": {
    "message": "Обновить"
  },
  "Recent": {
    "message": "Недавние"
  },
  "Transfer__Amount": {
    "message": "Сумма перевода"
  },
  "Available__Balance": {
    "message": "Доступный баланс"
  },
  "Transaction__failed": {
    "message": "Транзакция не удалась"
  },
  "Inbox": {
    "message": "Входящие"
  },
  "Enable__Inbox": {
    "message": "Включить входящие"
  },
  "Copy__username": {
    "message": "Копировать имя пользователя"
  },
  "Refresh": {
    "message": "Обновить"
  },
  "Anonymous__mode__on": {
    "message": "Анонимный режим включен"
  },
  "Nickname": {
    "message": "Ник"
  },
  "Avatar": {
    "message": "Аватар"
  },
  "Connect": {
    "message": "Подключиться"
  },
  "Sign__in__Recovery__Phrase": {
    "message": "Ключевая фраза"
  },
  "Max": {
    "message": "Макс"
  },
  "Error": {
    "message": "Ошибка"
  },
  "UNKNOWN": {
    "message": "Неизвестно"
  },
  "PENDING": {
    "message": "В ожидании"
  },
  "FINALIZED": {
    "message": "Завершено"
  },
  "EXECUTED": {
    "message": "Выполнено"
  },
  "SEALED": {
    "message": "Закрыто"
  },
  "EXPIRED": {
    "message": "Истек"
  },
  "Transaction__Sealed": {
    "message": "Транзакция закрыта"
  },
  "Made__by": {
    "message": "Сделано "
  },
  "outblock__made": {
    "message": ""
  },
  "Welcome__Back__Unlock": {
    "message": "С возвращением"
  },
  "AddressBook": {
    "message": "Адресная книга"
  },
  "Search__PlaceHolder": {
    "message": "Адрес поиска (0x) или домен потока"
  },
  "Unlink_Confirmation": {
    "message": "Unlink Confirmation"
  },
  "Things_you_should_know": {
    "message": "Вещи, которые вы должны знать"
  },
  "Linked_Account": {
    "message": "Связанный аккаунт"
  },
  "Wallet_List": {
    "message": "Список кошельков"
  },
  "Account_Linking": {
    "message": "Связывание аккаунта"
  },
  "This_App_would_like_to": {
    "message": "Это приложение хотело бы"
  },
  "Linked_Successful": {
    "message": "Связано успешно"
  },
  "Linking_Child_Account": {
    "message": "Привязка дочерней учетной записи"
  },
  "Try_Our_Mobile_APP": {
    "message": "Попробуйте мобильное приложение"
  },
  "Reset_Wallet": {
    "message": "сбросить кошелек"
  },
  "Unlink_Message": {
    "message": "Отвяжите этот счет, и основной кошелек больше не будет иметь доступа к этому связанному счету."
  },
  "Edit_Linked_Account": {
    "message": "Редактировать связанный аккаунт"
  },
  "Accessible": {
    "message": "Доступный"
  },
  "Collected": {
    "message": "Собрано"
  },
  "Hide_Empty_collection": {
    "message": "Скрыть Пустые Коллекции"
  },
  "Inaccessible": {
    "message": "Недоступный "
  },
  "No_linked": {
    "message": "Нет привязанного аккаунта"
  },
  "Import_Existing": {
    "message": "Импортировать существующий аккаунт"
  },
  "Create_New_Account": {
    "message": "Создать новый аккаунт"
  },
  "Accounts": {
    "message": "Аккаунты"
  },
  "Import": {
    "message": "Импорт"
  },
  "Choose_an_account_you_want_to_import": {
    "message": "Выберите аккаунт для импорта"
  },
  "Accounts_Found_on_Chain": {
    "message": "Аккаунты, найденные в блокчейне"
  },
  "Support_Flow_Wallet_and_private_key": {
    "message": "Поддержка Flow Wallet, Blocto, секретной фразы, ключевого хранилища и приватного ключа"
  },
  "Import_Address": {
    "message": "Импортировать адрес"
  },
  "Please_import_or_register_a_new_key": {
    "message": "Пожалуйста, импортируйте новый ключ или вернитесь и войдите в систему."
  },
  "Publickey_already_exist": {
    "message": "Публичный ключ уже существует"
  },
  "Do_you_wish_to_go": {
    "message": "Желаете вернуться и зарегистрировать аккаунт?"
  },
  "No_Account_found": {
    "message": "Аккаунт не найден"
  },
  "Please_enter_your_private_key": {
    "message": "Пожалуйста, введите ваш приватный ключ"
  },
  "This_is_the_private_key_you": {
    "message": "Это приватный ключ, который вам был дан"
  },
  "Private__is__invalid": {
    "message": "Приватный ключ недействителен"
  },
  "Open_your_Flow_Reference_on_Mobil": {
    "message": "Откройте мобильное приложение Flow Wallet и отсканируйте QR-код для синхронизации ваших кошельков. Синхронизация ваших Flow Wallets позволяет использовать ваш аккаунт Flow в ваших приложениях Flow Wallet."
  },
  "Sync_": {
    "message": "Синхронизация"
  },
  "Note_Your_recovery_phrase_will_not": {
    "message": "Примечание: Ваша фраза восстановления НИКОГДА не проходит через сервер Flow Wallet. Она зашифрована с конца в конец, и мы никогда не сможем ее прочитать."
  },
  "Scan_Successfully": {
    "message": "Сканирование успешно"
  },
  "Sync_in_Process": {
    "message": "Синхронизация в процессе..."
  },
  "Scan_QR_Code_with_Mobile": {
    "message": "Сканировать QR-код с помощью мобильного приложения"
  },
  "Sync_with_Mobile_App": {
    "message": "Синхронизировать с мобильным приложением"
  },
  "Import_Other_Wallets": {
    "message": "Импортировать другие кошельки"
  },
  "Support_Flow_Wallet_Blocto": {
    "message": "Поддержка Flow Wallet, keystore и raw ключа"
  },
  "A_crypto_wallet_on_Flow": {
    "message": "Криптокошелек на Flow для исследователей, коллекционеров и геймеров"
  },
  "Explorers_Collectors_and_Gamers": {
    "message": "Исследователи, коллекционеры и геймеры"
  },
  "Keystore": {
    "message": "Ключевое хранилище"
  },
  "Seed_Phrase": {
    "message": "Секретная фраза"
  },
  "Private_Key": {
    "message": "Приватный ключ"
  },
  "You_can_import_the": {
    "message": "Вставьте содержимое JSON из хранилища ключей другого кошелька (например: Blocto)"
  },
  "Enter_password_for_json_file": {
    "message": "Введите пароль для json файла"
  },
  "Enter_your_flow_address": {
    "message": "Введите ваш Flow адрес (необязательно)"
  },
  "Enter_your_Private_key": {
    "message": "Введите ваш приватный ключ"
  },
  "Import_12_or_24_words": {
    "message": "Импортируйте 12 или 24 слова, разделенные пробелами"
  },
  "OK": {
    "message": "OK"
  },
  "We_cant_find": {
    "message": "Мы не можем найти ваш адрес в Flow с этим ключом, или ключ недействителен. Пожалуйста, проверьте введенные данные и попробуйте снова."
  },
  "Add_account": {
    "message": "Добавить аккаунт"
  },
  "Private__key_valid": {
    "message": "Приватный ключ действителен"
  },
  "Are__you__sure__you__want__to__restore__your__wallet": {
    "message": "Вы хотите восстановить свой кошелек?"
  },
  "Thie_wallet_will_try_and_restore": {
    "message": "Кошелек попытается восстановить любые существующие учетные записи, сохраненные локально, после импорта нового аккаунта."
  },
  "Reset_Restore_your_wallet": {
    "message": "Сбросить/Восстановить ваш кошелек."
  },
  "Restore": {
    "message": "Восстановить"
  },
  "Having_trouble": {
    "message": "Проблемы с входом?"
  },
  "Reset_my_wallet": {
    "message": "Сбросить мой кошелек"
  },
  "If_you_have_your_recovery_phrase": {
    "message": "Если у вас есть фраза для восстановления или личный ключ, вы можете сбросить и восстановить свой аккаунт."
  },
  "Retrieve_local_sensitive_data": {
    "message": "Получить локальные конфиденциальные данные"
  },
  "It_seem_like_something_wrong": {
    "message": "Похоже, что-то не так с вашими локальными данными, вы можете получить ваши локальные конфиденциальные данные с помощью пароля."
  },
  "Forget_Password": {
    "message": "Забыли пароль"
  },
  "If_you_forgot_your_password": {
    "message": "Если вы забыли свой пароль, вам нужно будет сбросить свой кошелек и импортировать фразу для восстановления или приватный ключ, чтобы восстановить доступ к вашему кошельку."
  },
  "Step_1": {
    "message": "Шаг 1"
  },
  "Step_2": {
    "message": "Шаг 2"
  },
  "Step_3": {
    "message": "Шаг 3"
  },
  "Import_Recovery_Phrase_or_Private_Key": {
    "message": "Импортировать фразу для восстановления или приватный ключ"
  },
  "Regain_Access_to_Your_Wallet": {
    "message": "Восстановить доступ к вашему кошельку"
  },
  "Reset_Your_Wallet": {
    "message": "Сбросить ваш кошелек"
  },
  "Confirm_to_reset_Wallet": {
    "message": "Подтвердить сброс кошелька"
  },
  "This_action_will_remove": {
    "message": "Это действие удалит все ваши локальные данные, включая ваш приватный ключ. Пожалуйста, убедитесь, что вы сделали резервную копию ваших приватных ключей."
  },
  "Reveal_Private_Key": {
    "message": "Показать приватный ключ"
  },
  "Save_your_Private_Key": {
    "message": "Сохраните ваш приватный ключ"
  },
  "Here_is_your_local_private_key": {
    "message": "Вот ваш локальный приватный ключ, пожалуйста, сделайте резервную копию ваших ключей и переимпортируйте приватный ключ, чтобы восстановить доступ к вашему кошельку."
  },
  "Loading": {
    "message": "Загрузка..."
  },
  "Application": {
    "message": "Приложение"
  },
  "IP_Address": {
    "message": "IP-адрес"
  },
  "Location": {
    "message": "Местоположение"
  },
  "Date": {
    "message": "Дата"
  },
  "Link_Flow_Reference_Wallet_Mobile_by_Scanning": {
    "message": "Связать мобильный кошелек Flow, сканируя QR-код"
  },
  "Current_Sessions": {
    "message": "Текущие сессии"
  },
  "Active_Sessions": {
    "message": "Активные сессии"
  },
  "Online": {
    "message": "Онлайн"
  },
  "Wallet_Confirmation": {
    "message": "Подтверждение кошелька"
  },
  "Sync_Mobile_Device": {
    "message": "Синхронизировать мобильное устройство"
  },
  "Link_Mobile_Device": {
    "message": "Подключить мобильное устройство"
  },
  "Desktop_Device": {
    "message": "Настольное устройство"
  },
  "Mobile_Device": {
    "message": "Мобильное устройство"
  },
  "Scan_QR_code_to_active": {
    "message": "Сканируйте QR-код для активации вашего мобильного устройства"
  },
  "lease_allow_the_camera_permission": {
    "message": "Пожалуйста, разрешите доступ к камере через настройки веб-разрешений в расширении, находящемся в правом верхнем углу."
  },
  "Allow": {
    "message": "Разрешить"
  },
  "to_connect": {
    "message": "подключить?"
  },
  "Devices": {
    "message": "Устройства"
  },
  "Move": {
    "message": "Переместить"
  },
  "multi_vm": {
    "message": "EVM аккаунт"
  },
  "main_wallet": {
    "message": "Основные аккаунт"
  },
  "edit_wallet": {
    "message": "Редактировать кошелек"
  },
  "move_tokens": {
    "message": "Переместить токены"
  },
  "move_assets": {
    "message": "Переместить активы"
  },
  "select_collection": {
    "message": "Выбрать коллекцию"
  },
  "select": {
    "message": "Выбрать"
  },
  "collection": {
    "message": "Коллекция"
  },
  "Cannot_move_more": {
    "message": "Невозможно переместить более 9 NFT"
  },
  "manage_multi_assets_seamlessly": {
    "message": "Управляйте мульти-ВМ активами без проблем."
  },
  "path_to_enable": {
    "message": "Включить путь к"
  },
  "EVM_on_flow": {
    "message": "EVM на Flow"
  },
  "enable_the_path_to_evm_on_flow": {
    "message": "Включить путь к EVM на Flow"
  },
  "Would_you_like_to_move": {
    "message": "Хотите переместить ваши активы в"
  },
  "lowercaseaccount": {
    "message": "аккаунт"
  },
  "balance": {
    "message": "Баланс"
  },
  "import_account": {
    "message": "Импортировать аккаунт"
  },
  "Import__Profile": {
    "message": "Импортировать профиль"
  },
  "Insufficient_Storage": {
    "message": "Недостаточно памяти"
  },
  "Almost_run_out_of_account_storage": {
    "message": "В вашем аккаунте недостаточно места для хранения данных"
  },
  "Transaction_failed_storage_exceeded": {
    "message": "Ваша транзакция не выполнена, так как ваш баланс упал ниже минимального значения FLOW для использования памяти вашего аккаунта."
  },
  "Must_have_minimum_flow_storage": {
    "message": "На вашем счету должно быть не менее 0.001 FLOW для покрытия использования памяти."
  },
  "Buy_FLOW": {
    "message": "Купить FLOW"
  },
  "Insufficient_storage_after_action": {
    "message": "Недостаточно хранилища после этого действия."
  },
  "Deposit_warning_content": {
    "message": "Пожалуйста, убедитесь, что ваш депозит осуществляется в сети FLOW EVM. Если вы используете другую сеть, ваши активы могут быть потеряны."
  },
<<<<<<< HEAD
  "NFT_Not_onboarded": {
    "message": "Эта коллекция NFT еще не интегрирована в Cadence. Используйте Flow Port для перемещения и интеграции NFT из этой коллекции"
=======
  "Could_not_enable_this_collection": {
    "message": "Не удалось включить эту коллекцию"
>>>>>>> 5121779d
  }
}<|MERGE_RESOLUTION|>--- conflicted
+++ resolved
@@ -1363,12 +1363,10 @@
   "Deposit_warning_content": {
     "message": "Пожалуйста, убедитесь, что ваш депозит осуществляется в сети FLOW EVM. Если вы используете другую сеть, ваши активы могут быть потеряны."
   },
-<<<<<<< HEAD
   "NFT_Not_onboarded": {
     "message": "Эта коллекция NFT еще не интегрирована в Cadence. Используйте Flow Port для перемещения и интеграции NFT из этой коллекции"
-=======
+  },
   "Could_not_enable_this_collection": {
     "message": "Не удалось включить эту коллекцию"
->>>>>>> 5121779d
   }
 }