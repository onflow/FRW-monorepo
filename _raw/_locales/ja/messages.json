{
  "appName": {
    "message": "Flow Wallet",
    "description": "Application Name"
  },
  "appDescription": {
    "message": "すべての人のために作られたデジタルウォレット。",
    "description": "Application Descrtipion"
  },
  "Send": {
    "message": "送信"
  },
  "Swap": {
    "message": "交換"
  },
  "Save": {
    "message": "保存"
  },
  "Settings": {
    "message": "設定"
  },
  "Mnemonic": {
    "message": "ニーモニック"
  },
  "Unlock": {
    "message": "ロック解除"
  },
  "Address": {
    "message": "アドレス"
  },
  "Description": {
    "message": "説明"
  },
  "Next": {
    "message": "次へ"
  },
  "Back": {
    "message": "戻る"
  },
  "Amount": {
    "message": "金額"
  },
  "Edit": {
    "message": "編集"
  },
  "Pending": {
    "message": "保留中"
  },
  "From": {
    "message": "から"
  },
  "To": {
    "message": "宛先"
  },
  "Receive": {
    "message": "受け取る"
  },
  "Buy": {
    "message": "購入"
  },
  "Account": {
    "message": "アカウント"
  },
  "Wallet": {
    "message": "ウォレット"
  },
  "Address__Book": {
    "message": "アドレス帳"
  },
  "Developer__Mode": {
    "message": "デベロッパーモード"
  },
  "About": {
    "message": "開発について"
  },
  "Anonymous": {
    "message": "匿名"
  },
  "Other__Lilico__users__cannot__search__for__your__username": {
    "message": "他の Flow Wallet ユーザーは、あなたのユーザー名を検索できません。"
  },
  "Private__Key": {
    "message": "秘密鍵"
  },
  "Free__Gas__Fee": {
    "message": "手数料無料"
  },
  "Storage": {
    "message": "記憶容量"
  },
  "Search": {
    "message": "検索"
  },
  "Add": {
    "message": "追加"
  },
  "Add__Address": {
    "message": "アドレスの追加"
  },
  "Manage__Backups": {
    "message": "バックアップの管理"
  },
  "Sync": {
    "message": "同期"
  },
  "Google__Drive": {
    "message": "Google ドライブ"
  },
  "Developer__Settings": {
    "message": "デベロッパー設定"
  },
  "Version": {
    "message": "バージョン情報"
  },
  "CONTACT__US": {
    "message": "お問い合わせ"
  },
  "Need__Help": {
    "message": "FAQ"
  },
  "Cancel": {
    "message": "キャンセル"
  },
  "Backup": {
    "message": "バックアップ"
  },
  "Claim__for__your": {
    "message": "請求する "
  },
  "FREE": {
    "message": "無料"
  },
  "Lilico__domain": {
    "message": "Flow Core ドメインを取得する。"
  },
  "Edit__Address": {
    "message": "アドレスの編集"
  },
  "Are__you__sure__you__want__to__remove__this__contact": {
    "message": "この連絡先を本当に削除しますか？"
  },
  "You__will__no__longer__find__this__contact__in__your__address__book": {
    "message": "アドレス帳にこの連絡先が表示されなくなります。"
  },
  "Empty__List": {
    "message": "空リスト"
  },
  "No__results__found": {
    "message": "検索結果がありません！"
  },
  "Link": {
    "message": "リンク"
  },
  "Deleting": {
    "message": "削除中"
  },
  "Delete__backup": {
    "message": "バックアップの削除"
  },
  "Network": {
    "message": "ネットワーク"
  },
  "Transaction__Fee": {
    "message": "取引手数料"
  },
  "Connect__Title": {
    "message": "このウェブサイトは"
  },
  "Connect__Body1": {
    "message": "ウォレットアドレス、残高、アクティビティを表示"
  },
  "Connect__Body2": {
    "message": "トランザクションの承認を要求する"
  },
  "Switch__Network": {
    "message": "ネットワーク切り替え"
  },
  "Mainnet": {
    "message": "Mainnet"
  },
  "Selected": {
    "message": "選択中"
  },
  "Testnet": {
    "message": "Testnet"
  },
  "Crescendo": {
    "message": "Crescendo"
  },
  "Previewnet": {
    "message": "Previewnet"
  },
  "Transaction__Monitor": {
    "message": "トランザクションモニター"
  },
  "Flowdiver": {
    "message": "Flowdiver"
  },
  "Flow__view__source": {
    "message": "f.dnz.dev"
  },
  "Public__Key": {
    "message": "公開鍵"
  },
  "Hash__Algorithm": {
    "message": "ハッシュアルゴリズム"
  },
  "Sign__Algorithm": {
    "message": "署名アルゴリズム"
  },
  "Incorrect__Password": {
    "message": "パスワードが間違っています"
  },
  "Verify__Password": {
    "message": "パスワードを確認"
  },
  "Enter__Your__Password": {
    "message": "パスワードを入力してください"
  },
  "Do__not__share__your__private__key": {
    "message": "秘密鍵を共有しないでください！"
  },
  "If__someone__has__your__private__key": {
    "message": "もし誰かがあなたの秘密鍵を持っていたら、<br/>その人はあなたのウォレットに完全にアクセスすることができます。 "
  },
  "COPY": {
    "message": "コピー"
  },
  "Do__not__share__your__secret__phrase": {
    "message": "シークレットフレーズは共有してはいけません！"
  },
  "If__someone__has__your__secret__phrase": {
    "message": "もし誰かがあなたのシークレットフレーズを知ったら、<br/>その人はあなたのウォレットを完全にコントロールすることができるのです。"
  },
  "Done": {
    "message": "完了"
  },
  "Are__you__sure__you__want__to__reset__your__wallet": {
    "message": "ウォレットをリセットしてもよろしいですか？"
  },
  "Removing__the__wallet__from__Lilico__does__not__remove__the__wallet__from__Flow__blockchain": {
    "message": "Flow Core からウォレットを削除しても、Flow ブロックチェーンからウォレットが削除されるわけではありません。リカバリーフレーズまたは Google ドライブバックアップを使用して、ウォレットを再度インポートすることができます。"
  },
  "Reset": {
    "message": "リセット"
  },
  "Recovery__Phrase": {
    "message": "リカバリーフレーズ"
  },
  "Confirm__Password": {
    "message": "パスワードの確認"
  },
  "New__Password": {
    "message": "新しいパスワード"
  },
  "Current__Password": {
    "message": "現在のパスワード"
  },
  "Change__111e__Password": {
    "message": "111e パスワードの変更"
  },
  "Security": {
    "message": "セキュリティについて"
  },
  "Allow__lilico__to__pay__the__gas__fee": {
    "message": "Flow Core が私のすべてのトランザクションの手数料を支払うことを許可する。"
  },
  "This__feature__has__been__disabled__temporarily": {
    "message": "この機能は一時的に無効化されています。"
  },
  "It__might__increase__the__waiting__time__when__you__approve__a__transaction": {
    "message": "トランザクションを承認する際の待ち時間が長くなる可能性があります。"
  },
  "You__will__need__to__connect__to__your__wallet__again": {
    "message": "この変更を有効にするには、ウォレットに再度接続する必要があります。"
  },
  "Coin": {
    "message": "コイン"
  },
  "Exec_Transaction": {
    "message": "トランザクション実行"
  },
  "View_more_transactions": {
    "message": "他のトランザクションを見る"
  },
  "No_activity_yet": {
    "message": "まだアクティビティはありません"
  },
  "Activity": {
    "message": "アクティビティ"
  },
  "Coins": {
    "message": "コイン"
  },
  "Search_to_find_more_users": {
    "message": "より多くのユーザーを検索する"
  },
  "Search_Address0x_or_Flow_domain": {
    "message": "検索、アドレス (0x) または Flow ドメイン"
  },
  "Search_the_ID": {
    "message": "ID 検索："
  },
  "Sorry_we_could_not_find_any_accounts_Please_try_again": {
    "message": "申し訳ございませんが、アカウントは見つかりませんでした。もう一度お試しください。"
  },
  "Send_to": {
    "message": "送信先"
  },
  "Invalid_address_in": {
    "message": "のアドレスが無効です"
  },
  "Transaction_created": {
    "message": "トランザクションが作成されました"
  },
  "Your_address_is_currently_processing_another_transaction": {
    "message": "お客様のアドレスは現在、別のトランザクションを処理中です"
  },
  "Sending": {
    "message": " 送信中..."
  },
  "Confirmation": {
    "message": "確認画面"
  },
  "Processing": {
    "message": "処理中"
  },
  "Insufficient_balance": {
    "message": "残高不足"
  },
  "on_Flow_the_balance_cant_less_than_0001_FLOW": {
    "message": "Flow 上での残高は 0.001FLOW 未満にはできません。"
  },
  "Approve": {
    "message": "承認する"
  },
  "SCRIPT": {
    "message": "スクリプト"
  },
  "lilico__covers__this__gas__fee__for__you": {
    "message": "Flow Core はこの手数料を負担します。 "
  },
  "SIGN__MESSAGE": {
    "message": "メッセージにサインする"
  },
  "Unavailable": {
    "message": "使用不可"
  },
  "Pending__Transaction": {
    "message": "取引保留"
  },
  "Import__Wallet": {
    "message": "ウォレットをインポートする"
  },
  "Lock__Wallet": {
    "message": "ウォレットをロックする"
  },
  "Copy__Address": {
    "message": "アドレスをコピー"
  },
  "QR__Code": {
    "message": "QR コード"
  },
  "Choose_provider": {
    "message": "プロバイダーを選択"
  },
  "Shown__your__QR__code__to__receive__transactions": {
    "message": "トランザクションを受け取るための QR コードを表示しました。"
  },
  "Make__sure__you__are__using__the__correct__network": {
    "message": "正しいネットワークを使用していることを確認してください。こちらの入金先には、テストネットの資産のみを送ってください。"
  },
  "Things__You__should__Know": {
    "message": "知っておくべきこと"
  },
  "Free__lilico__domain__help__you__find__each__other__easier__on__chain": {
    "message": "無料の Flow Wallet ドメインはチェーン上でお互いを簡単に見つけるのに便利です。"
  },
  "An__Inbox__system__will__help__you__send__tokens__and__NFT__to__your__friend__without__enable__vault": {
    "message": "Inbox システムは Vault を有効にすることなく、トークンや NFT を友人に送信するのに便利です。"
  },
  "Anonymous__mode__will__be__affected__others__can__find__your__address__by__your__domain": {
    "message": "匿名モードが影響を受けます。他のユーザーはドメインであなたのアドレスを見つけることができます。"
  },
  "Submission_error": {
    "message": "送信エラー"
  },
  "Submitting": {
    "message": "送信中..."
  },
  "Claim": {
    "message": "請求"
  },
  "Domain__already__exist": {
    "message": ": ドメインはすでに存在しています"
  },
  "Domain__creation__complete": {
    "message": "ドメイン作成完了"
  },
  "STEP": {
    "message": "ステップ"
  },
  "No__backup__found": {
    "message": "バックアップが見つかりません"
  },
  "Something__is__wrong": {
    "message": "何かが間違っている"
  },
  "Restore__Backup__from__Google__Drive": {
    "message": "Google ドライブからバックアップを復元する "
  },
  "Recovery__phrase__valid": {
    "message": "リカバリーフレーズ有効"
  },
  "Checking": {
    "message": "確認中"
  },
  "Something__went__wrong__please__try__again": {
    "message": "何か問題が発生しました。後でもう一度お試しください。"
  },
  "Recovery__phrases__word__count__must__be__12__or__24__words": {
    "message": "リカバリーフレーズは 12 または 24 の単語である必要があります。"
  },
  "Mnemonic__phrase__is__invalid": {
    "message": "ニーモニックフレーズが無効です"
  },
  "Sign__in__with": {
    "message": "でサインイン "
  },
  "This__is__the__12__or__24__word__phrase__you__were__given": {
    "message": "これは、最初にウォレットを作成したときに指定された 12 または 24 の単語から成るフレーズです。または、あなた自身のものであってもかまいません。"
  },
  "Weak": {
    "message": "弱い"
  },
  "Good": {
    "message": "良い"
  },
  "Great": {
    "message": "とても良い"
  },
  "Strong": {
    "message": "強い"
  },
  "Unknown": {
    "message": "不明"
  },
  "At__least__8__characters": {
    "message": "8 文字以上"
  },
  "Your__address__is__currently__processing": {
    "message": "あなたのアドレスは現在、別のトランザクションを処理中です。"
  },
  "Transaction__created": {
    "message": "トランザクションが作成されました"
  },
  "Search__Address__or__Flow__domain": {
    "message": "検索、アドレス (0x) または Flow ドメイン"
  },
  "Search__the__ID": {
    "message": "ID 検索："
  },
  "Sorry__we__could__not__find__any__accounts": {
    "message": "申し訳ございませんが、アカウントは見つかりませんでした。もう一度お試しください。"
  },
  "Market": {
    "message": "マーケット"
  },
  "Website": {
    "message": "ウェブサイト"
  },
  "Collections": {
    "message": "コレクション"
  },
  "NFTs": {
    "message": "NFTs"
  },
  "collectibles": {
    "message": "収集品"
  },
  "Add__Collection": {
    "message": "コレクションを追加する"
  },
  "Seach__NFT__Collection": {
    "message": "NFT コレクションを検索する"
  },
  "COLLECTION__LIST": {
    "message": "コレクションリスト"
  },
  "Enable": {
    "message": "有効化"
  },
  "Enable__NFT__Collection": {
    "message": "NFT コレクションを有効にする"
  },
  "Change__Address": {
    "message": "アドレスの変更"
  },
  "We__did__not__find__anything__here": {
    "message": "こちらでは何も見つかりませんでした。"
  },
  "Looking__forward__to__your__new__discovery": {
    "message": "新しい発見を楽しみにしています。"
  },
  "Grid": {
    "message": "グリッド"
  },
  "List": {
    "message": "リスト"
  },
  "For__testing__purpose__only": {
    "message": "テスト用 (Mainnet)"
  },
  "Showing__NFT__under": {
    "message": "NFT の下に表示 "
  },
  "Launch__My__Wallet": {
    "message": "マイウォレットを起動する"
  },
  "Start__exploring__with__Lilico__now": {
    "message": "今すぐ Flow Core で探検を始めましょう"
  },
  "all__set": {
    "message": "設定完了"
  },
  "You__are": {
    "message": "あなたは"
  },
  "Flow_Core": {
    "message": "Flow Wallet"
  },
  "Lilico": {
    "message": "Flow Wallet"
  },
  "and__Pin": {
    "message": "とピン"
  },
  "Click__Extension": {
    "message": "拡張機能をクリック"
  },
  "Put__your__wallet__within__reach": {
    "message": "ウォレットを手の届くところに置きましょう！"
  },
  "Username": {
    "message": "ユーザー名"
  },
  "Oops__unexpected__error": {
    "message": "おっと、予期せぬエラーが発生しました。"
  },
  "This__name__has__been__taken": {
    "message": "この名前はすでに使われています。"
  },
  "Your__username__can__only__contain__letters__and__numbers": {
    "message": "ユーザー名には文字と数字のみを使用できます"
  },
  "Too__short": {
    "message": "短すぎます"
  },
  "Too__long": {
    "message": "長すぎます"
  },
  "Pick__Your": {
    "message": "を選ぶ "
  },
  "Your__username__will__be__used__to__send__and__receive": {
    "message": "あなたのユーザーネームは Lilico で友達とトークンを送受信するために使用されます。"
  },
  "Okay__I__have__saved__it__properly": {
    "message": "OK、ちゃんと保存しました"
  },
  "Click__here__to__reveal__phrase": {
    "message": "ここをクリックするとフレーズが表示されます"
  },
  "Recovery": {
    "message": "リカバリー "
  },
  "Phrase": {
    "message": "フレーズ"
  },
  "Verify": {
    "message": "Verify"
  },
  "This__recovery__phrase__will__be__used__for__register": {
    "message": "このリカバリーフレーズは登録時に使用されます。"
  },
  "Try__Our__New__App": {
    "message": "新しいアプリを試す"
  },
  "Register": {
    "message": "登録する"
  },
  "Passwords__match": {
    "message": "パスワードが一致しました"
  },
  "Your__passwords__do__not__match": {
    "message": "あなたのパスワードは一致しません。もう一度ご確認ください。"
  },
  "Create": {
    "message": "作成 "
  },
  "Password": {
    "message": "パスワード"
  },
  "Create__a__password": {
    "message": "パスワードの作成"
  },
  "Confirm__your__password": {
    "message": "パスワードの確認"
  },
  "Privacy__Policy": {
    "message": "個人情報保護方針"
  },
  "and": {
    "message": " および "
  },
  "Terms__of__Service": {
    "message": "利用規約"
  },
  "Lilico__uses__this__password__to__protect__your__recovery__phrase": {
    "message": "Lilico はこのパスワードを使って、お客様のリカバリーフレーズを保護します。"
  },
  "I__agree__to__Lilico": {
    "message": "私は Lilico のプライバシーポリシーに同意します。"
  },
  "Try__again": {
    "message": "もう一度やり直してください"
  },
  "Welcome__Back": {
    "message": "おかえりなさい、 "
  },
  "Use__the__same__Google__Drive__password": {
    "message": "Lilico ウォレットを保護するために同じ Google ドライブのパスワードを使用します"
  },
  "Please__enter__your__password__to__decrypt": {
    "message": "ウォレットのバックアップを復号するためにパスワードを入力してください。"
  },
  "Restore__My__Wallet": {
    "message": "ウォレットを復元する"
  },
  "Incorrect__decrypt__password__please__try__again": {
    "message": "復号パスワードが正しくありません、もう一度やり直してください。"
  },
  "The__decrypt__password__should__be__8__characters__long": {
    "message": "復号パスワードは 8 文字以上でなければなりません。"
  },
  "We__ve__found": {
    "message": "一致するアカウントが見つかりました"
  },
  "matching__accounts": {
    "message": "一致するアカウント"
  },
  "Select__the__account__which__you__want__to__restore__back": {
    "message": "復元したいアカウントを選択してください。"
  },
  "Review": {
    "message": "レビュー"
  },
  "Write__down__this__phrase__in__this__exact__order__and__keep__them__safe": {
    "message": "このフレーズをこの順番で書き留め、必ず安全な場所に保管してください。"
  },
  "Please_select_the_word_one_by_one_refering_to_its_order": {
    "message": "単語を順番に選んでください。"
  },
  "Please__notice__that__If__you__lose__you__can__not__access": {
    "message": "リカバリーフレーズを紛失した場合、アカウントに永久にアクセスできなくなりますのでご注意ください。"
  },
  "Select_the_word_at": {
    "message": "で単語を選択します"
  },
  "Please_restart_your_browser": {
    "message": "ブラウザを再起動してください"
  },
  "If_you_keep_seeing_this_spinner": {
    "message": "このスピナーがずっと表示されている場合"
  },
  "Incorrect_recovery_phrases_please_try_again": {
    "message": "リカバリーフレーズが正しくありません、もう一度やり直してください。"
  },
  "Recovery_phrases_word_count_must_be_12_or_24_words": {
    "message": "リカバリーフレーズの単語数は 12 または 24 の単語である必要があります。"
  },
  "Allset": {
    "message": " オールセット"
  },
  "You_can_start_experiencing_Lilico_now": {
    "message": "今すぐ Lilico を体験できます！"
  },
  "Back_up": {
    "message": "バックアップ"
  },
  "Back_up_your_wallet_to_Google_Drive_for_easy_access": {
    "message": "ウォレットを Google ドライブにバックアップして、簡単にアクセスできるようにしましょう。 "
  },
  "Recommend": {
    "message": "おすすめ"
  },
  "to_back_up_your_wallet": {
    "message": " ウォレットをバックアップする"
  },
  "Backup_failed_you_may_still_conduct_backup_inside_extension": {
    "message": "バックアップに失敗した場合でも、拡張機能でバックアップを行うことができます。"
  },
  "Creating_back_up": {
    "message": "バックアップを作成中..."
  },
  "Connect_and_Back_up": {
    "message": "接続してバックアップ"
  },
  "Maybe_Next_Time": {
    "message": " また今度"
  },
  "Sounds_good": {
    "message": "良い感じ！"
  },
  "Copy": {
    "message": "コピー"
  },
  "I_agree_to_the": {
    "message": "私は同意します"
  },
  "of_Lilico_Wallet": {
<<<<<<< HEAD
    "message": " Flow Walletの"
=======
    "message": " Flow Reference Wallet の"
>>>>>>> d916c012
  },
  "Login": {
    "message": "ログイン"
  },
  "Reset_Your": {
    "message": "あなたのリセット"
  },
  "Enter_the_12_or_24_word_recovery_phrase_given_when_you_first_created_your_wallet": {
    "message": "最初にウォレットを作成したときに指定した 12 または 24 語のリカバリーフレーズを入力してください。 "
  },
  "Enter_your_recovery_phrase_using_spaces_to_separate_each_word": {
    "message": "リカバリーフレーズを入力してください。各単語はスペースで区切ってください。"
  },
  "Go_to_flow_faucet_to_get_some_tokens": {
    "message": "トークンを取得するために flow faucet に移動します。"
  },
  "Claim_Testnet": {
    "message": "Testnet を請求する "
  },
  "tokens": {
    "message": " トークン"
  },
  "Binance": {
    "message": "Binance"
  },
  "Kraken": {
    "message": "Kraken"
  },
  "Coinbase": {
    "message": "Coinbase"
  },
  "Kucoin": {
    "message": "Kucoin"
  },
  "Huobi": {
    "message": "Huobi"
  },
  "Recent_Price": {
    "message": "最近の価格"
  },
  "Data_from": {
    "message": "データ元"
  },
  "1D": {
    "message": "1 日"
  },
  "1W": {
    "message": "1 週間"
  },
  "1M": {
    "message": "1 ヶ月"
  },
  "3M": {
    "message": "3 ヶ月"
  },
  "1Y": {
    "message": "1 年"
  },
  "All": {
    "message": "すべて"
  },
  "Earn_More_Flow": {
    "message": "打ち上げ Flow Port"
  },
  "Stake_tokens_and_earn_rewards": {
    "message": "トークンをステークして報酬を得る"
  },
  "USD": {
    "message": "USD"
  },
  "Deposit": {
    "message": "デポジット"
  },
  "Enable_token": {
    "message": "トークンを有効にする"
  },
  "Working_on_it": {
    "message": "作業中..."
  },
  "Add_Token": {
    "message": "トークンを追加する"
  },
  "Search_Token": {
    "message": "トークンの検索"
  },
  "unlocked": {
    "message": "ロック解除"
  },
  "Enter": {
    "message": "入力"
  },
  "Unlock_Wallet": {
    "message": "ウォレットのロックを解除する"
  },
  "Forgot_password": {
    "message": "パスワードを忘れた方はこちら？"
  },
  "Welcome_to_lilico": {
    "message": "lilico へようこそ"
  },
  "Flow": {
    "message": "Flow"
  },
  "Import_your_wallet": {
    "message": "ウォレットをインポートする"
  },
  "Create_a_new_wallet": {
    "message": "新しいウォレットを作成する"
  },
  "Feature_Coming_Soon": {
    "message": "近日公開予定の機能"
  },
  "Are_you_sure_you_want_to_delete_your_backup": {
    "message": "本当にバックアップを削除しますか？"
  },
  "This_will_remove_this_google_backup_You_will_not_import_this_wallet_via_Google_backup": {
    "message": " これでこの Google バックアップは削除されます。Google バックアップを経由してこのウォレットをインポートすることはできません。"
  },
  "Your_lilico_domain_will_look_like": {
<<<<<<< HEAD
    "message": "Flow Wallet のドメインは以下のようになります:"
=======
    "message": "Flow Reference のドメインは以下のようになります："
>>>>>>> d916c012
  },
  "meow": {
    "message": ".meow"
  },
  "Go": {
    "message": "進む"
  },
  "Sorry": {
    "message": "申し訳ございません，"
  },
  "we_couldnt_find_any_address_linked_to_your_recovery_phrase": {
    "message": "あなたのリカバリーフレーズにリンクされたアドレスは見つかりませんでした。"
  },
  "Please_try_your_recovery_phrase_again_or_create_a_new_account": {
    "message": "リカバリーフレーズをもう一度試すか、新しいアカウントを作成してください。 "
  },
  "with_current_recovery_phrase": {
    "message": "現在のリカバリーフレーズで"
  },
  "This_will_remove_any_existing_wallets_and_replace_them_with_new_wallets_Make_sure_you_have_your_recovery_phrase_backed_up": {
    "message": "これにより、既存のウォレットが削除され、新しいウォレットに置き換わります。リカバリーフレーズのバックアップをとっていることを確認してください。"
  },
  "This__username__is__reserved__Please__contact": {
    "message": "このユーザー名は予約されています。お問い合わせください "
  },
  "This__name__is__taken": {
    "message": "この名前は使用されています"
  },
  "for__any__inquiry": {
    "message": " どんな問い合わせでも"
  },
  "Name": {
    "message": "名前"
  },
  "Change": {
    "message": "変更"
  },
  "Please__enter__your__recovery__phrase__using__spaces": {
    "message": "各単語を区切るためにスペースを使用して復元フレーズを入力してください"
  },
  "Inbox__is__empty": {
    "message": "受信トレイが空です"
  },
  "No__Activity": {
    "message": "まだアクティビティはありません"
  },
  "Learn__more": {
    "message": "もっと詳しく"
  },
  "Validated__address": {
    "message": "検証済みアドレス"
  },
  "Update": {
    "message": "更新"
  },
  "Recent": {
    "message": "最近のもの"
  },
  "Transfer__Amount": {
    "message": "送金金額"
  },
  "Available__Balance": {
    "message": "利用可能な残高"
  },
  "Transaction__failed": {
    "message": "トランザクションに失敗しました"
  },
  "Inbox": {
    "message": "受信トレイ"
  },
  "Enable__Inbox": {
    "message": "受信トレイを有効にする"
  },
  "Copy__username": {
    "message": "ユーザー名をコピー"
  },
  "Refresh": {
    "message": "リロード"
  },
  "Anonymous__mode__on": {
    "message": "匿名モードオン"
  },
  "Nickname": {
    "message": "ニックネーム"
  },
  "Avatar": {
    "message": "アバター"
  },
  "Connect": {
    "message": "接続する"
  },
  "Sign__in__Recovery__Phrase": {
    "message": "リカバリーフレーズ"
  },
  "Max": {
    "message": "最大値"
  },
  "Error": {
    "message": "エラー"
  },
  "PENDING": {
    "message": "保留中"
  },
  "Transaction__Sealed": {
    "message": "トランザクションが封印されました"
  },
  "Made__by": {
    "message": "製作者："
  },
  "outblock__made": {
    "message": ""
  },
  "Welcome__Back__Unlock": {
    "message": "お帰りなさい"
  },
  "AddressBook": {
    "message": "アドレス帳"
  },
  "Search__PlaceHolder": {
    "message": "検索、アドレス (0x) または Flow ドメイン"
  },
  "Unlink_Confirmation": {
    "message": "リンク解除の確認"
  },
  "Things_you_should_know": {
    "message": "知っておくべきこと"
  },
  "Linked_Account": {
    "message": "リンクされたアカウント"
  },
  "Wallet_List": {
    "message": "ウォレットリスト"
  },
  "Account_Linking": {
    "message": "アカウントリンク"
  },
  "This_App_would_like_to": {
    "message": "このアプリが望んでいるのは、"
  },
  "Linked_Successful": {
    "message": "リンク成功"
  },
  "Linking_Child_Account": {
    "message": "子アカウントのリンク"
  },
  "Try_Our_Mobile_APP": {
    "message": "モバイルアプリを試す"
  },
  "Reset_Wallet": {
    "message": "ウォレットをリセットする"
  },
  "Unlink_Message": {
    "message": "このアカウントのリンクを解除すると、メインウォレットはこのリンクされたアカウントにアクセスできなくなります。"
  },
  "Edit_Linked_Account": {
    "message": "編集リンクアカウント"
  },
  "Accessible": {
    "message": "アクセス可能"
  },
  "Collected": {
    "message": "収集された"
  },
  "Hide_Empty_collection": {
    "message": "空のコレクションを非表示にする"
  },
  "Inaccessible": {
    "message": "アクセス不可 "
  },
  "No_linked": {
    "message": "リンクされたアカウントなし"
  },
  "Import_Existing": {
    "message": "既存のアカウントをインポートする"
  },
  "Create_New_Account": {
    "message": "新しいアカウントを作成する"
  },
  "Accounts": {
    "message": "アカウント"
  },
  "Import": {
    "message": "インポート"
  },
  "Choose_an_account_you_want_to_import": {
    "message": "インポートしたいアカウントを選択"
  },
  "Accounts_Found_on_Chain": {
    "message": "チェーン上のアカウント発見"
  },
  "Support_Flow_Wallet_and_private_key": {
    "message": "Flowウォレット、Blocto、シードフレーズ、キーストア、プライベートキーをサポート"
  },
  "Import_Address": {
    "message": "アドレスをインポートする"
  },
  "Please_import_or_register_a_new_key": {
    "message": "新しいキーをインポートするか、戻ってログインしてください。"
  },
  "Publickey_already_exist": {
    "message": "公開鍵は既に存在します"
  },
  "Do_you_wish_to_go": {
    "message": "戻ってアカウントを登録しますか？"
  },
  "No_Account_found": {
    "message": "アカウントが見つかりません"
  },
  "Please_enter_your_private_key": {
    "message": "プライベートキーを入力してください"
  },
  "This_is_the_private_key_you": {
    "message": "これはあなたに与えられたプライベートキーです"
  },
  "Private__is__invalid": {
    "message": "プライベートキーが無効です"
  },
  "Open_your_Flow_Reference_on_Mobil": {
    "message": "モバイルアプリでFlowリファレンスを開き、QRコードをスキャンしてウォレットを同期します。"
  },
  "Sync_": {
    "message": "同期"
  },
  "Note_Your_recovery_phrase_will_not": {
    "message": "注意: あなたのリカバリーフレーズはFlowリファレンスのサーバーを通過しません。エンドツーエンドで暗号化されており、私たちは読むことができません。"
  },
  "Scan_Successfully": {
    "message": "スキャン成功"
  },
  "Sync_in_Process": {
    "message": "同期中..."
  },
  "Scan_QR_Code_with_Mobile": {
    "message": "モバイルアプリでQRコードをスキャンする"
  },
  "Sync_with_Mobile_App": {
    "message": "モバイルアプリと同期する"
  },
  "Import_Other_Wallets": {
    "message": "他のウォレットをインポートする"
  },
  "Support_Flow_Wallet_Blocto": {
    "message": "Flowウォレット、Blocto、jsonおよびrawキーをサポート"
  },
  "A_crypto_wallet_on_Flow": {
    "message": "探検家、コレクター、ゲーマー向けのFlow上の暗号ウォレット"
  },
  "Explorers_Collectors_and_Gamers": {
    "message": "探検家、コレクター、ゲーマー"
  },
  "Keystore": {
    "message": "キーストア"
  },
  "Seed_Phrase": {
    "message": "シードフレーズ"
  },
  "Private_Key": {
    "message": "プライベートキー"
  },
  "You_can_import_the": {
    "message": "他のウォレット（例：Blocto）からjsonファイルをインポートできます"
  },
  "Enter_password_for_json_file": {
    "message": "jsonファイルのパスワードを入力してください"
  },
  "Enter_your_flow_address": {
    "message": "Flowアドレスを入力してください（オプション）"
  },
  "Enter_your_Private_key": {
    "message": "プライベートキーを入力してください"
  },
  "Import_12_or_24_words": {
    "message": "12語または24語をスペースで区切ってインポート"
  },
  "OK": {
    "message": "OK"
  },
  "We_cant_find": {
    "message": "このキーでFlow上のあなたのアドレスを見つけることができません。入力を確認して、もう一度お試しください。"
  },
  "Add_account": {
    "message": "アカウントを追加"
  },
  "Private__key_valid": {
    "message": "秘密鍵は有効です"
  }
}<|MERGE_RESOLUTION|>--- conflicted
+++ resolved
@@ -719,11 +719,7 @@
     "message": "私は同意します"
   },
   "of_Lilico_Wallet": {
-<<<<<<< HEAD
     "message": " Flow Walletの"
-=======
-    "message": " Flow Reference Wallet の"
->>>>>>> d916c012
   },
   "Login": {
     "message": "ログイン"
@@ -843,11 +839,7 @@
     "message": " これでこの Google バックアップは削除されます。Google バックアップを経由してこのウォレットをインポートすることはできません。"
   },
   "Your_lilico_domain_will_look_like": {
-<<<<<<< HEAD
     "message": "Flow Wallet のドメインは以下のようになります:"
-=======
-    "message": "Flow Reference のドメインは以下のようになります："
->>>>>>> d916c012
   },
   "meow": {
     "message": ".meow"
