{
  "appName": {
    "message": "Flow Wallet",
    "description": "Application Name"
  },
  "appDescription": {
    "message": "すべての人のために作られたデジタルウォレット。",
    "description": "Application Descrtipion"
  },
  "appNameBeta": {
    "message": "Flow Wallet BETA",
    "description": "Application Name"
  },
  "appDescriptionBeta": {
    "message": "この拡張機能はベータテスト用です。自己責任で使用してください。",
    "description": "Application Descrtipion"
  },
  "Send": {
    "message": "送信"
  },
  "Swap": {
    "message": "交換"
  },
  "Save": {
    "message": "保存"
  },
  "Settings": {
    "message": "設定"
  },
  "Mnemonic": {
    "message": "ニーモニック"
  },
  "Unlock": {
    "message": "ロック解除"
  },
  "Address": {
    "message": "アドレス"
  },
  "Description": {
    "message": "説明"
  },
  "Next": {
    "message": "次へ"
  },
  "Back": {
    "message": "戻る"
  },
  "Amount": {
    "message": "金額"
  },
  "Edit": {
    "message": "編集"
  },
  "From": {
    "message": "から"
  },
  "To": {
    "message": "宛先"
  },
  "Receive": {
    "message": "受け取る"
  },
  "Buy": {
    "message": "購入"
  },
  "Account": {
    "message": "アカウント"
  },
  "Acc__list": {
    "message": "アカウントリスト"
  },
  "Display__Currency": {
    "message": "表示通貨"
  },
  "Select__Currency": {
    "message": "通貨を選択"
  },
  "Currency__Description": {
    "message": "表示する値に使用する通貨を選択してください"
  },
  "Profile": {
    "message": "プロファイル"
  },
  "Wallet": {
    "message": "ウォレット"
  },
  "Address__Book": {
    "message": "アドレス帳"
  },
  "Developer__Mode": {
    "message": "デベロッパーモード"
  },
  "Emulator_Mode": {
    "message": "エミュレータモード"
  },
  "About": {
    "message": "開発について"
  },
  "Anonymous": {
    "message": "匿名"
  },
  "Other__Lilico__users__cannot__search__for__your__username": {
    "message": "他の Flow Wallet ユーザーは、あなたのユーザー名を検索できません。"
  },
  "Private__Key": {
    "message": "秘密鍵"
  },
  "Free__Gas__Fee": {
    "message": "手数料無料"
  },
  "Storage": {
    "message": "記憶容量"
  },
  "Search": {
    "message": "検索"
  },
  "Add": {
    "message": "追加"
  },
  "Add__Address": {
    "message": "アドレスの追加"
  },
  "Manage__Backups": {
    "message": "バックアップの管理"
  },
  "Sync": {
    "message": "同期"
  },
  "Google__Drive": {
    "message": "Google ドライブ"
  },
  "Developer__Settings": {
    "message": "デベロッパー設定"
  },
  "Version": {
    "message": "バージョン情報"
  },
  "CONTACT__US": {
    "message": "お問い合わせ"
  },
  "Need__Help": {
    "message": "FAQ"
  },
  "Cancel": {
    "message": "キャンセル"
  },
  "Backup": {
    "message": "バックアップ"
  },
  "Backup__Found": {
    "message": "バックアップ発見"
  },
  "Claim__for__your": {
    "message": "請求する "
  },
  "FREE": {
    "message": "無料"
  },
  "Lilico__domain": {
    "message": "Flow Core ドメインを取得する。"
  },
  "Edit__Address": {
    "message": "アドレスの編集"
  },
  "Are__you__sure__you__want__to__remove__this__contact": {
    "message": "この連絡先を本当に削除しますか？"
  },
  "You__will__no__longer__find__this__contact__in__your__address__book": {
    "message": "アドレス帳にこの連絡先が表示されなくなります。"
  },
  "Empty__List": {
    "message": "空リスト"
  },
  "No__results__found": {
    "message": "検索結果がありません！"
  },
  "Link": {
    "message": "リンク"
  },
  "Deleting": {
    "message": "削除中"
  },
  "Delete__backup": {
    "message": "バックアップの削除"
  },
  "Network": {
    "message": "ネットワーク"
  },
  "Transaction__Fee": {
    "message": "取引手数料"
  },
  "Connect__Title": {
    "message": "このウェブサイトは"
  },
  "Connect__Body1": {
    "message": "ウォレットアドレス、残高、アクティビティを表示"
  },
  "Connect__Body2": {
    "message": "トランザクションの承認を要求する"
  },
  "Switch__Network": {
    "message": "ネットワーク切り替え"
  },
  "Mainnet": {
    "message": "Mainnet"
  },
  "Selected": {
    "message": "選択中"
  },
  "Testnet": {
    "message": "Testnet"
  },
  "Emulator": {
    "message": "Emulator"
  },
  "Emulate_Testnet": {
    "message": "テストネットをエミュレートする"
  },
  "Emulate_Mainnet": {
    "message": "メインネットをエミュレートする"
  },
  "Crescendo": {
    "message": "Crescendo"
  },
  "Previewnet": {
    "message": "Previewnet"
  },
  "Transaction__Monitor": {
    "message": "ブロックエクスプローラー "
  },
  "Flowdiver": {
    "message": "Flowdiver"
  },
  "Flow__view__source": {
    "message": "f.dnz.dev"
  },
  "Public__Key": {
    "message": "公開鍵"
  },
  "Hash__Algorithm": {
    "message": "ハッシュアルゴリズム"
  },
  "Sign__Algorithm": {
    "message": "署名アルゴリズム"
  },
  "Incorrect__Password": {
    "message": "パスワードが間違っています"
  },
  "Verify__Password": {
    "message": "パスワードを確認"
  },
  "Enter__Your__Password": {
    "message": "パスワードを入力してください"
  },
  "Do__not__share__your__private__key": {
    "message": "秘密鍵を共有しないでください！"
  },
  "If__someone__has__your__private__key": {
    "message": "もし誰かがあなたの秘密鍵を持っていたら、その人はあなたのウォレットに完全にアクセスすることができます。 "
  },
  "COPY": {
    "message": "コピー"
  },
  "Do__not__share__your__secret__phrase": {
    "message": "シークレットフレーズは共有してはいけません！"
  },
  "If__someone__has__your__secret__phrase": {
    "message": "もし誰かがあなたのシークレットフレーズを知ったら、その人はあなたのウォレットを完全にコントロールすることができるのです。"
  },
  "Done": {
    "message": "完了"
  },
  "Are__you__sure__you__want__to__reset__your__wallet": {
    "message": "ウォレットをリセットしてもよろしいですか？"
  },
  "Removing__the__wallet__from__Lilico__does__not__remove__the__wallet__from__Flow__blockchain": {
    "message": "Flow Core からウォレットを削除しても、Flow ブロックチェーンからウォレットが削除されるわけではありません。リカバリーフレーズまたは Google ドライブバックアップを使用して、ウォレットを再度インポートすることができます。"
  },
  "Reset": {
    "message": "リセット"
  },
  "Recovery__Phrase": {
    "message": "リカバリーフレーズ"
  },
  "Confirm__Password": {
    "message": "パスワードの確認"
  },
  "New__Password": {
    "message": "新しいパスワード"
  },
  "Enter__New__Password": {
    "message": "新しいパスワードを入力してください"
  },
  "Change__Password": {
    "message": "パスワードの変更"
  },
  "Password__Change__Success": {
    "message": "パスワードの変更が成功しました"
  },
  "Current__Password": {
    "message": "現在のパスワード"
  },
  "Change__111e__Password": {
    "message": "111e パスワードの変更"
  },
  "Security": {
    "message": "セキュリティについて"
  },
  "Allow__lilico__to__pay__the__gas__fee": {
    "message": "Flow Wallet が私のすべてのトランザクションの手数料を支払うことを許可する。"
  },
  "This__feature__has__been__disabled__temporarily": {
    "message": "この機能は一時的に無効化されています。"
  },
  "It__might__increase__the__waiting__time__when__you__approve__a__transaction": {
    "message": "トランザクションを承認する際の待ち時間が長くなる可能性があります。"
  },
  "You__will__need__to__connect__to__your__wallet__again": {
    "message": "この変更を有効にするには、ウォレットに再度接続する必要があります。"
  },
  "Coin": {
    "message": "コイン"
  },
  "Exec_Transaction": {
    "message": "トランザクション実行"
  },
  "View_more_transactions": {
    "message": "他のトランザクションを見る"
  },
  "No_activity_yet": {
    "message": "まだアクティビティはありません"
  },
  "Activity": {
    "message": "アクティビティ"
  },
  "Coins": {
    "message": "コイン"
  },
  "Search_to_find_more_users": {
    "message": "より多くのユーザーを検索する"
  },
  "Search_Address0x_or_Flow_domain": {
    "message": "検索、アドレス (0x) または Flow ドメイン"
  },
  "Search_the_ID": {
    "message": "ID 検索："
  },
  "Sorry_we_could_not_find_any_accounts_Please_try_again": {
    "message": "申し訳ございませんが、アカウントは見つかりませんでした。もう一度お試しください。"
  },
  "Send_to": {
    "message": "送信先"
  },
  "Invalid_address_in": {
    "message": "のアドレスが無効です"
  },
  "Transaction_created": {
    "message": "トランザクションが作成されました"
  },
  "Your_address_is_currently_processing_another_transaction": {
    "message": "お客様のアドレスは現在、別のトランザクションを処理中です"
  },
  "Sending": {
    "message": " 送信中..."
  },
  "Confirmation": {
    "message": "確認画面"
  },
  "Processing": {
    "message": "処理中"
  },
  "Insufficient_balance": {
    "message": "残高不足"
  },
  "Insufficient_balance_on_Flow": {
    "message": "残高不足、Flow 上では 0.001 FLOW 未満にはできません。"
  },
  "on_Flow_the_balance_cant_less_than_0001_FLOW": {
    "message": "Flow 上での残高は 0.001FLOW 未満にはできません。"
  },
  "Approve": {
    "message": "承認する"
  },
  "SCRIPT": {
    "message": "スクリプト"
  },
  "lilico__covers__this__gas__fee__for__you": {
    "message": "Flow Core はこの手数料を負担します。 "
  },
  "SIGN__MESSAGE": {
    "message": "メッセージにサインする"
  },
  "Unavailable": {
    "message": "使用不可"
  },
  "Pending__Transaction": {
    "message": "取引保留"
  },
  "Import__Wallet": {
    "message": "ウォレットをインポートする"
  },
  "Lock__Wallet": {
    "message": "ウォレットをロックする"
  },
  "Copy__Address": {
    "message": "アドレスをコピー"
  },
  "QR__Code": {
    "message": "QR コード"
  },
  "Choose_provider": {
    "message": "プロバイダーを選択"
  },
  "Shown__your__QR__code__to__receive__transactions": {
    "message": "トランザクションを受け取るための QR コードを表示しました。"
  },
  "Make__sure__you__are__using__the__correct__network": {
    "message": "正しいネットワークを使用していることを確認してください。こちらの入金先には、テストネットの資産のみを送ってください。"
  },
  "Things__You__should__Know": {
    "message": "知っておくべきこと"
  },
  "Free__lilico__domain__help__you__find__each__other__easier__on__chain": {
    "message": "無料の Flow Wallet ドメインはチェーン上でお互いを簡単に見つけるのに便利です。"
  },
  "An__Inbox__system__will__help__you__send__tokens__and__NFT__to__your__friend__without__enable__vault": {
    "message": "Inbox システムは Vault を有効にすることなく、トークンや NFT を友人に送信するのに便利です。"
  },
  "Anonymous__mode__will__be__affected__others__can__find__your__address__by__your__domain": {
    "message": "匿名モードが影響を受けます。他のユーザーはドメインであなたのアドレスを見つけることができます。"
  },
  "Submission_error": {
    "message": "送信エラー"
  },
  "Submitting": {
    "message": "送信中..."
  },
  "Claim": {
    "message": "請求"
  },
  "Domain__already__exist": {
    "message": ": ドメインはすでに存在しています"
  },
  "Domain__creation__complete": {
    "message": "ドメイン作成完了"
  },
  "STEP": {
    "message": "ステップ"
  },
  "No__backup__found": {
    "message": "バックアップが見つかりません"
  },
  "Something__is__wrong": {
    "message": "何かが間違っている"
  },
  "Restore__Backup__from__Google__Drive": {
    "message": "Google ドライブからバックアップを復元する "
  },
  "Recovery__phrase__valid": {
    "message": "リカバリーフレーズ有効"
  },
  "Checking": {
    "message": "確認中"
  },
  "Something__went__wrong__please__try__again": {
    "message": "何か問題が発生しました。後でもう一度お試しください。"
  },
  "Recovery__phrases__word__count__must__be__12__or__24__words": {
    "message": "リカバリーフレーズは 12 または 24 の単語である必要があります。"
  },
  "Mnemonic__phrase__is__invalid": {
    "message": "ニーモニックフレーズが無効です"
  },
  "Sign__in__with": {
    "message": "でサインイン "
  },
  "This__is__the__12__or__24__word__phrase__you__were__given": {
    "message": "これは、最初にウォレットを作成したときに指定された 12 または 24 の単語から成るフレーズです。または、あなた自身のものであってもかまいません。"
  },
  "Weak": {
    "message": "弱い"
  },
  "Good": {
    "message": "良い"
  },
  "Great": {
    "message": "とても良い"
  },
  "Strong": {
    "message": "強い"
  },
  "Unknown": {
    "message": "不明"
  },
  "At__least__8__characters": {
    "message": "8 文字以上"
  },
  "Your__address__is__currently__processing": {
    "message": "あなたのアドレスは現在、別のトランザクションを処理中です。"
  },
  "Transaction__created": {
    "message": "トランザクションが作成されました"
  },
  "Search__Address__or__Flow__domain": {
    "message": "検索、アドレス (0x) または Flow ドメイン"
  },
  "Search__the__ID": {
    "message": "ID 検索："
  },
  "Sorry__we__could__not__find__any__accounts": {
    "message": "申し訳ございませんが、アカウントは見つかりませんでした。もう一度お試しください。"
  },
  "Market": {
    "message": "マーケット"
  },
  "Website": {
    "message": "ウェブサイト"
  },
  "Collections": {
    "message": "コレクション"
  },
  "NFTs": {
    "message": "NFTs"
  },
  "collectibles": {
    "message": "収集品"
  },
  "Add__Collection": {
    "message": "コレクションを追加する"
  },
  "Seach__NFT__Collection": {
    "message": "NFT コレクションを検索する"
  },
  "COLLECTION__LIST": {
    "message": "コレクションリスト"
  },
  "Enable": {
    "message": "有効化"
  },
  "Enable__NFT__Collection": {
    "message": "NFT コレクションを有効にする"
  },
  "Change__Address": {
    "message": "アドレスの変更"
  },
  "We__did__not__find__anything__here": {
    "message": "こちらでは何も見つかりませんでした。"
  },
  "Looking__forward__to__your__new__discovery": {
    "message": "新しい発見を楽しみにしています。"
  },
  "Grid": {
    "message": "グリッド"
  },
  "List": {
    "message": "リスト"
  },
  "For__testing__purpose__only": {
    "message": "テスト用 (Mainnet)"
  },
  "Showing__NFT__under": {
    "message": "NFT の下に表示 "
  },
  "Launch__My__Wallet": {
    "message": "マイウォレットを起動する"
  },
  "Start__exploring__with__Lilico__now": {
    "message": "今すぐ Flow Core で探検を始めましょう"
  },
  "all__set": {
    "message": "設定完了"
  },
  "You__are": {
    "message": "あなたは"
  },
  "Flow_Core": {
    "message": "Flow Wallet"
  },
  "Lilico": {
    "message": "Flow Wallets"
  },
  "and__Pin": {
    "message": "とピン"
  },
  "Click__Extension": {
    "message": "拡張機能をクリック"
  },
  "Put__your__wallet__within__reach": {
    "message": "ウォレットを手の届くところに置きましょう！"
  },
  "Username": {
    "message": "ユーザー名"
  },
  "Oops__unexpected__error": {
    "message": "おっと、予期せぬエラーが発生しました。"
  },
  "This__name__has__been__taken": {
    "message": "この名前はすでに使われています。"
  },
  "Your__username__can__only__contain__letters__and__numbers": {
    "message": "ユーザー名には文字と数字のみを使用できます"
  },
  "Too__short": {
    "message": "短すぎます"
  },
  "Too__long": {
    "message": "長すぎます"
  },
  "Pick__Your": {
    "message": "を選ぶ "
  },
  "Your__username__will__be__used__to__send__and__receive": {
    "message": "あなたのユーザーネームは Lilico で友達とトークンを送受信するために使用されます。"
  },
  "Okay__I__have__saved__it__properly": {
    "message": "OK、ちゃんと保存しました"
  },
  "Click__here__to__reveal__phrase": {
    "message": "ここをクリックするとフレーズが表示されます"
  },
  "Recovery": {
    "message": "リカバリー "
  },
  "Phrase": {
    "message": "フレーズ"
  },
  "Verify": {
    "message": "Verify"
  },
  "This__recovery__phrase__will__be__used__for__register": {
    "message": "このリカバリーフレーズは登録時に使用されます。"
  },
  "Try__Our__New__App": {
    "message": "新しいアプリを試す"
  },
  "Register": {
    "message": "登録する"
  },
  "Passwords__match": {
    "message": "パスワードが一致しました"
  },
  "Your__passwords__do__not__match": {
    "message": "あなたのパスワードは一致しません。もう一度ご確認ください。"
  },
  "Create": {
    "message": "作成 "
  },
  "Password": {
    "message": "パスワード"
  },
  "Create__a__password": {
    "message": "パスワードの作成"
  },
  "Confirm__your__password": {
    "message": "パスワードの確認"
  },
  "Privacy__Policy": {
    "message": "個人情報保護方針"
  },
  "and": {
    "message": " および "
  },
  "Terms__of__Service": {
    "message": "利用規約"
  },
  "Lilico__uses__this__password__to__protect__your__recovery__phrase": {
    "message": "Lilico はこのパスワードを使って、お客様のリカバリーフレーズを保護します。"
  },
  "I__agree__to__Lilico": {
    "message": "私は Lilico のプライバシーポリシーに同意します。"
  },
  "Try__again": {
    "message": "もう一度やり直してください"
  },
  "Welcome__Back": {
    "message": "おかえりなさい、 "
  },
  "Welcome__Back__import": {
    "message": "おかえりなさい "
  },
  "Use__the__same__Google__Drive__password": {
    "message": "Lilico ウォレットを保護するために同じ Google ドライブのパスワードを使用します"
  },
  "Please__enter__your__password__to__decrypt": {
    "message": "ウォレットのバックアップを復号するためにパスワードを入力してください。"
  },
  "Restore__My__Wallet": {
    "message": "ウォレットを復元する"
  },
  "Incorrect__decrypt__password__please__try__again": {
    "message": "復号パスワードが正しくありません、もう一度やり直してください。"
  },
  "The__decrypt__password__should__be__8__characters__long": {
    "message": "復号パスワードは 8 文字以上でなければなりません。"
  },
  "We__ve__found": {
    "message": "一致するアカウントが見つかりました"
  },
  "matching__accounts": {
    "message": "一致するアカウント"
  },
  "Select__the__account__which__you__want__to__restore__back": {
    "message": "復元したいアカウントを選択してください。"
  },
  "Review": {
    "message": "レビュー"
  },
  "Write__down__this__phrase__in__this__exact__order__and__keep__them__safe": {
    "message": "このフレーズをこの順番で書き留め、必ず安全な場所に保管してください。"
  },
  "Please_select_the_word_one_by_one_refering_to_its_order": {
    "message": "単語を順番に選んでください。"
  },
  "Please__notice__that__If__you__lose__you__can__not__access": {
    "message": "リカバリーフレーズを失うと、アカウントにアクセスできなくなります。"
  },
  "Select_the_word_at": {
    "message": "で単語を選択します"
  },
  "Please_restart_your_browser": {
    "message": "ブラウザを再起動してください"
  },
  "If_you_keep_seeing_this_spinner": {
    "message": "このスピナーがずっと表示されている場合"
  },
  "Incorrect_recovery_phrases_please_try_again": {
    "message": "リカバリーフレーズが正しくありません、もう一度やり直してください。"
  },
  "Recovery_phrases_word_count_must_be_12_or_24_words": {
    "message": "リカバリーフレーズの単語数は 12 または 24 の単語である必要があります。"
  },
  "Allset": {
    "message": " オールセット"
  },
  "You_can_start_experiencing_Lilico_now": {
    "message": "今すぐ Lilico を体験できます！"
  },
  "Back_up": {
    "message": "バックアップ"
  },
  "Back_up_your_wallet_to_Google_Drive_for_easy_access": {
    "message": "ウォレットを Google ドライブにバックアップして、簡単にアクセスできるようにしましょう。 "
  },
  "Recommend": {
    "message": "おすすめ"
  },
  "to_back_up_your_wallet": {
    "message": " ウォレットをバックアップする"
  },
  "Backup_failed_you_may_still_conduct_backup_inside_extension": {
    "message": "バックアップに失敗した場合でも、拡張機能でバックアップを行うことができます。"
  },
  "Creating_back_up": {
    "message": "バックアップを作成中..."
  },
  "Connect_and_Back_up": {
    "message": "接続してバックアップ"
  },
  "Maybe_Next_Time": {
    "message": " また今度"
  },
  "Sounds_good": {
    "message": "良い感じ！"
  },
  "Copy": {
    "message": "コピー"
  },
  "I_agree_to_the": {
    "message": "私は同意します"
  },
  "of_Lilico_Wallet": {
    "message": " Flow Walletの"
  },
  "Login": {
    "message": "ログイン"
  },
  "Reset_Your": {
    "message": "あなたのリセット"
  },
  "Enter_the_12_or_24_word_recovery_phrase_given_when_you_first_created_your_wallet": {
    "message": "最初にウォレットを作成したときに指定した 12 または 24 語のリカバリーフレーズを入力してください。 "
  },
  "Enter_your_recovery_phrase_using_spaces_to_separate_each_word": {
    "message": "リカバリーフレーズを入力してください。各単語はスペースで区切ってください。"
  },
  "Go_to_flow_faucet_to_get_some_tokens": {
    "message": "トークンを取得するために flow faucet に移動します。"
  },
  "Claim_Testnet": {
    "message": "Testnet を請求する "
  },
  "tokens": {
    "message": " トークン"
  },
  "Binance": {
    "message": "Binance"
  },
  "Kraken": {
    "message": "Kraken"
  },
  "Coinbase": {
    "message": "Coinbase"
  },
  "Kucoin": {
    "message": "Kucoin"
  },
  "Huobi": {
    "message": "Huobi"
  },
  "Recent_Price": {
    "message": "最近の価格"
  },
  "Data_from": {
    "message": "データ元"
  },
  "1D": {
    "message": "1 日"
  },
  "1W": {
    "message": "1 週間"
  },
  "1M": {
    "message": "1 ヶ月"
  },
  "3M": {
    "message": "3 ヶ月"
  },
  "1Y": {
    "message": "1 年"
  },
  "All": {
    "message": "すべて"
  },
  "Earn_More_Flow": {
    "message": "打ち上げ Flow Port"
  },
  "Stake_tokens_and_earn_rewards": {
    "message": "トークンをステークして報酬を得る"
  },
  "USD": {
    "message": "USD"
  },
  "Deposit": {
    "message": "デポジット"
  },
  "Enable_token": {
    "message": "トークンを有効にする"
  },
  "Working_on_it": {
    "message": "作業中..."
  },
  "Add_Token": {
    "message": "トークンを追加する"
  },
  "Search_Token": {
    "message": "トークンの検索"
  },
  "unlocked": {
    "message": "ロック解除"
  },
  "Enter": {
    "message": "入力"
  },
  "Unlock_Wallet": {
    "message": "ウォレットのロックを解除する"
  },
  "Forgot_password": {
    "message": "ログインできませんか"
  },
  "Welcome_to_lilico": {
    "message": "lilico へようこそ"
  },
  "Flow": {
    "message": "Flow"
  },
  "Import_your_wallet": {
    "message": "ウォレットをインポートする"
  },
  "Create_a_new_wallet": {
    "message": "新しいウォレットを作成する"
  },
  "Feature_Coming_Soon": {
    "message": "近日公開予定の機能"
  },
  "Are_you_sure_you_want_to_delete_your_backup": {
    "message": "本当にバックアップを削除しますか？"
  },
  "This_will_remove_this_google_backup_You_will_not_import_this_wallet_via_Google_backup": {
    "message": " これでこの Google バックアップは削除されます。Google バックアップを経由してこのウォレットをインポートすることはできません。"
  },
  "Your_lilico_domain_will_look_like": {
    "message": "Flow Wallet のドメインは以下のようになります:"
  },
  "meow": {
    "message": ".meow"
  },
  "Go": {
    "message": "進む"
  },
  "Sorry": {
    "message": "申し訳ございません，"
  },
  "we_couldnt_find_any_address_linked_to_your_recovery_phrase": {
    "message": "あなたのリカバリーフレーズにリンクされたアドレスは見つかりませんでした。"
  },
  "Please_try_your_recovery_phrase_again_or_create_a_new_account": {
    "message": "リカバリーフレーズをもう一度試すか、新しいアカウントを作成してください。 "
  },
  "with_current_recovery_phrase": {
    "message": "現在のリカバリーフレーズで"
  },
  "This_will_remove_any_existing_wallets_and_replace_them_with_new_wallets_Make_sure_you_have_your_recovery_phrase_backed_up": {
    "message": "これにより、既存のウォレットが削除され、新しいウォレットに置き換わります。リカバリーフレーズのバックアップをとっていることを確認してください。"
  },
  "This__username__is__reserved__Please__contact": {
    "message": "このユーザー名は予約されています。お問い合わせください "
  },
  "This__name__is__taken": {
    "message": "この名前は使用されています"
  },
  "for__any__inquiry": {
    "message": " どんな問い合わせでも"
  },
  "Name": {
    "message": "名前"
  },
  "Change": {
    "message": "変更"
  },
  "Please__enter__your__recovery__phrase__using__spaces": {
    "message": "各単語を区切るためにスペースを使用して復元フレーズを入力してください"
  },
  "Inbox__is__empty": {
    "message": "受信トレイが空です"
  },
  "No__Activity": {
    "message": "まだアクティビティはありません"
  },
  "Learn__more": {
    "message": "もっと詳しく"
  },
  "Validated__address": {
    "message": "検証済みアドレス"
  },
  "Update": {
    "message": "更新"
  },
  "Recent": {
    "message": "最近のもの"
  },
  "Transfer__Amount": {
    "message": "送金金額"
  },
  "Available__Balance": {
    "message": "利用可能な残高"
  },
  "Transaction__failed": {
    "message": "トランザクションに失敗しました"
  },
  "Inbox": {
    "message": "受信トレイ"
  },
  "Enable__Inbox": {
    "message": "受信トレイを有効にする"
  },
  "Copy__username": {
    "message": "ユーザー名をコピー"
  },
  "Refresh": {
    "message": "リロード"
  },
  "Anonymous__mode__on": {
    "message": "匿名モードオン"
  },
  "Nickname": {
    "message": "ニックネーム"
  },
  "Avatar": {
    "message": "アバター"
  },
  "Connect": {
    "message": "接続する"
  },
  "Sign__in__Recovery__Phrase": {
    "message": "リカバリーフレーズ"
  },
  "Max": {
    "message": "最大値"
  },
  "Error": {
    "message": "エラー"
  },
  "UNKNOWN": {
    "message": "不明"
  },
  "PENDING": {
    "message": "保留中"
  },
  "FINALIZED": {
    "message": "確定済み"
  },
  "EXECUTED": {
    "message": "実行済み"
  },
  "SEALED": {
    "message": "封印済み"
  },
  "EXPIRED": {
    "message": "期限切れ"
  },
  "Transaction__Sealed": {
    "message": "トランザクションが封印されました"
  },
  "Made__by": {
    "message": "製作者："
  },
  "outblock__made": {
    "message": ""
  },
  "Welcome__Back__Unlock": {
    "message": "お帰りなさい"
  },
  "AddressBook": {
    "message": "アドレス帳"
  },
  "Search__PlaceHolder": {
    "message": "検索、アドレス (0x) または Flow ドメイン"
  },
  "Unlink_Confirmation": {
    "message": "リンク解除の確認"
  },
  "Things_you_should_know": {
    "message": "知っておくべきこと"
  },
  "Linked_Account": {
    "message": "リンクされたアカウント"
  },
  "Wallet_List": {
    "message": "ウォレットリスト"
  },
  "Account_Linking": {
    "message": "アカウントリンク"
  },
  "This_App_would_like_to": {
    "message": "このアプリが望んでいるのは、"
  },
  "Linked_Successful": {
    "message": "リンク成功"
  },
  "Linking_Child_Account": {
    "message": "子アカウントのリンク"
  },
  "Try_Our_Mobile_APP": {
    "message": "モバイルアプリを試す"
  },
  "Reset_Wallet": {
    "message": "ウォレットをリセットする"
  },
  "Unlink_Message": {
    "message": "このアカウントのリンクを解除すると、メインウォレットはこのリンクされたアカウントにアクセスできなくなります。"
  },
  "Edit_Linked_Account": {
    "message": "編集リンクアカウント"
  },
  "Accessible": {
    "message": "アクセス可能"
  },
  "Collected": {
    "message": "収集された"
  },
  "Hide_Empty_collection": {
    "message": "空のコレクションを非表示にする"
  },
  "Inaccessible": {
    "message": "アクセス不可 "
  },
  "No_linked": {
    "message": "リンクされたアカウントなし"
  },
  "Import_Existing": {
    "message": "既存のアカウントをインポートする"
  },
  "Create_New_Account": {
    "message": "新しいアカウントを作成する"
  },
  "Accounts": {
    "message": "アカウント"
  },
  "Import": {
    "message": "インポート"
  },
  "Choose_an_account_you_want_to_import": {
    "message": "インポートしたいアカウントを選択"
  },
  "Accounts_Found_on_Chain": {
    "message": "チェーン上のアカウント発見"
  },
  "Support_Flow_Wallet_and_private_key": {
    "message": "Flowウォレット、Blocto、シードフレーズ、キーストア、プライベートキーをサポート"
  },
  "Import_Address": {
    "message": "アドレスをインポートする"
  },
  "Please_import_or_register_a_new_key": {
    "message": "新しいキーをインポートするか、戻ってログインしてください。"
  },
  "Publickey_already_exist": {
    "message": "公開鍵は既に存在します"
  },
  "Do_you_wish_to_go": {
    "message": "戻ってアカウントを登録しますか？"
  },
  "No_Account_found": {
    "message": "アカウントが見つかりません"
  },
  "Please_enter_your_private_key": {
    "message": "プライベートキーを入力してください"
  },
  "This_is_the_private_key_you": {
    "message": "これはあなたに与えられたプライベートキーです"
  },
  "Private__is__invalid": {
    "message": "プライベートキーが無効です"
  },
  "Open_your_Flow_Reference_on_Mobil": {
    "message": "Flow Walletのモバイルアプリを開き、QRコードをスキャンしてウォレットを同期してください。Flow Walletの同期により、FlowアカウントをFlow Walletアプリで使用できるようになります。"
  },
  "Sync_": {
    "message": "同期"
  },
  "Note_Your_recovery_phrase_will_not": {
    "message": "注意: あなたのリカバリーフレーズはFlowリファレンスのサーバーを通過しません。エンドツーエンドで暗号化されており、私たちは読むことができません。"
  },
  "Scan_Successfully": {
    "message": "スキャン成功"
  },
  "Sync_in_Process": {
    "message": "同期中..."
  },
  "Scan_QR_Code_with_Mobile": {
    "message": "モバイルアプリでQRコードをスキャンする"
  },
  "Sync_with_Mobile_App": {
    "message": "モバイルアプリと同期する"
  },
  "Import_Other_Wallets": {
    "message": "他のウォレットをインポートする"
  },
  "Support_Flow_Wallet_Blocto": {
    "message": "Flowウォレット、Blocto、jsonおよびrawキーをサポート"
  },
  "A_crypto_wallet_on_Flow": {
    "message": "探検家、コレクター、ゲーマー向けのFlow上の暗号ウォレット"
  },
  "Explorers_Collectors_and_Gamers": {
    "message": "探検家、コレクター、ゲーマー"
  },
  "Keystore": {
    "message": "キーストア"
  },
  "Seed_Phrase": {
    "message": "シードフレーズ"
  },
  "Private_Key": {
    "message": "プライベートキー"
  },
  "You_can_import_the": {
    "message": "他のウォレット（例：Blocto）からキーストアのJSON内容を貼り付けてください"
  },
  "Enter_password_for_json_file": {
    "message": "jsonファイルのパスワードを入力してください"
  },
  "Enter_your_flow_address": {
    "message": "Flowアドレスを入力してください（オプション）"
  },
  "Enter_your_Private_key": {
    "message": "プライベートキーを入力してください"
  },
  "Import_12_or_24_words": {
    "message": "12語または24語をスペースで区切ってインポート"
  },
  "OK": {
    "message": "OK"
  },
  "We_cant_find": {
    "message": "このキーでは Flow 上でアドレスが見つかりません、またはキーが無効です。入力内容を確認して再度お試しください。"
  },
  "Add_account": {
    "message": "アカウントを追加"
  },
  "Private__key_valid": {
    "message": "秘密鍵は有効です"
  },
  "Are__you__sure__you__want__to__restore__your__wallet": {
    "message": "ウォレットを復元しますか？"
  },
  "Thie_wallet_will_try_and_restore": {
    "message": "ウォレットは新しいアカウントをインポートした後、ローカルに保存されている既存のアカウントを復元しようとします。"
  },
  "Reset_Restore_your_wallet": {
    "message": "リセット/ウォレットを復元します。"
  },
  "Restore": {
    "message": "復元"
  },
  "Having_trouble": {
    "message": "ログインに問題がありますか？"
  },
  "Reset_my_wallet": {
    "message": "財布をリセット"
  },
  "If_you_have_your_recovery_phrase": {
    "message": "リカバリーフレーズまたは秘密鍵があれば、アカウントをリセットして復元できます。"
  },
  "Retrieve_local_sensitive_data": {
    "message": "ローカルの機密データを取得"
  },
  "It_seem_like_something_wrong": {
    "message": "ローカルデータに問題があるようです。パスワードでローカルの機密データを取得できます。"
  },
  "Forget_Password": {
    "message": "パスワードを忘れた"
  },
  "If_you_forgot_your_password": {
    "message": "パスワードを忘れた場合は、ウォレットをリセットし、回復フレーズまたは秘密鍵をインポートしてウォレットへのアクセスを取り戻す必要があります。"
  },
  "Step_1": {
    "message": "ステップ 1"
  },
  "Step_2": {
    "message": "ステップ 2"
  },
  "Step_3": {
    "message": "ステップ 3"
  },
  "Import_Recovery_Phrase_or_Private_Key": {
    "message": "回復フレーズまたは秘密鍵をインポート"
  },
  "Regain_Access_to_Your_Wallet": {
    "message": "ウォレットへのアクセスを取り戻す"
  },
  "Reset_Your_Wallet": {
    "message": "ウォレットをリセット"
  },
  "Confirm_to_reset_Wallet": {
    "message": "すべてのウォレットをリセットしますか?"
  },
  "This_action_will_remove": {
    "message": "この操作により、現在のウォレットだけでなく、すべてのウォレットの秘密キーを含むすべてのローカル データが削除されます。秘密キーがバックアップされていることを確認してください。"
  },
  "Reveal_Private_Key": {
    "message": "秘密鍵を表示"
  },
  "Save_your_Private_Key": {
    "message": "秘密鍵を保存"
  },
  "Here_is_your_local_private_key": {
    "message": "これがあなたのローカル秘密鍵です、鍵をバックアップして、ウォレットへのアクセスを取り戻すために秘密鍵を再インポートしてください。"
  },
  "Loading": {
    "message": "読み込み中..."
  },
  "Application": {
    "message": "アプリケーション"
  },
  "IP_Address": {
    "message": "IPアドレス"
  },
  "Location": {
    "message": "場所"
  },
  "Date": {
    "message": "日付"
  },
  "Link_Flow_Reference_Wallet_Mobile_by_Scanning": {
    "message": "QRコードをスキャンしてフローリファレンスウォレットモバイルをリンク"
  },
  "Current_Sessions": {
    "message": "現在のセッション"
  },
  "Active_Sessions": {
    "message": "アクティブセッション"
  },
  "Online": {
    "message": "オンライン"
  },
  "Wallet_Confirmation": {
    "message": "ウォレット確認"
  },
  "Sync_Mobile_Device": {
    "message": "モバイルデバイスを同期"
  },
  "Link_Mobile_Device": {
    "message": "モバイルデバイスをリンク"
  },
  "Desktop_Device": {
    "message": "デスクトップデバイス"
  },
  "Mobile_Device": {
    "message": "モバイルデバイス"
  },
  "Scan_QR_code_to_active": {
    "message": "モバイルデバイスをアクティブにするためにQRコードをスキャンしてください"
  },
  "lease_allow_the_camera_permission": {
    "message": "右上の拡張機能ビューのウェブ権限設定からカメラの権限を許可してください。"
  },
  "Allow": {
    "message": "許可する"
  },
  "to_connect": {
    "message": "接続しますか？"
  },
  "Devices": {
    "message": "デバイス"
  },
  "Move": {
    "message": "移動"
  },
  "multi_vm": {
    "message": "EVMアカウント"
  },
  "main_wallet": {
    "message": "メインアカウント"
  },
  "edit_wallet": {
    "message": "ウォレットを編集"
  },
  "move_tokens": {
    "message": "トークンを移動"
  },
  "move_assets": {
    "message": "資産を移動"
  },
  "select_collection": {
    "message": "コレクションを選択"
  },
  "select": {
    "message": "選択"
  },
  "collection": {
    "message": "コレクション"
  },
  "Cannot_move_more": {
    "message": "9個以上のNFTを移動できません"
  },
  "manage_multi_assets_seamlessly": {
    "message": "マルチVM資産をシームレスに管理"
  },
  "path_to_enable": {
    "message": "有効にするパス"
  },
  "EVM_on_flow": {
    "message": "Flow上のEVM"
  },
  "enable_the_path_to_evm_on_flow": {
    "message": "Flow上のEVMへのパスを有効にする"
  },
  "What_type_of_assets_would_you_like_to_move": {
    "message": "移動したい資産の種類は何ですか？"
  },
  "Would_you_like_to_move": {
    "message": "資産を移動しますか"
  },
  "lowercaseaccount": {
    "message": "アカウント"
  },
  "balance": {
    "message": "残高"
  },
  "import_account": {
    "message": "アカウントをインポート"
  },
  "Import__Profile": {
    "message": "プロファイルをインポート"
  },
  "Insufficient_Storage": {
    "message": "ストレージ容量が不足しています。"
  },
  "Remove__Profile": {
    "message": "プロファイルを削除"
  },
  "Remove": {
    "message": "削除"
  },
  "Remove_profile_warning_simplified": {
    "message": "このプロファイルを削除すると、ログアウトされます。リカバリーフレーズ、秘密鍵、またはGoogleドライブのバックアップを使用して再インポートできます。"
  },
  "Almost_run_out_of_account_storage": {
    "message": "アカウントのストレージがほとんどありません。"
  },
  "Transaction_failed_storage_exceeded": {
    "message": "取引が失敗しました。アカウントのストレージ使用量により、アカウントの最低FLOW残高を下回ったためです。"
  },
  "Must_have_minimum_flow_storage": {
    "message": "ストレージ使用量をカバーするために、アカウントには少なくとも0.001 FLOWが必要です。"
  },
  "Buy_FLOW": {
    "message": "FLOWを購入"
  },
  "Insufficient_storage_after_action": {
    "message": "この操作の後、ストレージが不足しています。"
  },
  "Deposit_warning_content": {
    "message": "FLOW EVM ネットワークで入金していることを確認してください。他のネットワークを通じて入金した場合、資産が失われる可能性があります。"
  },
  "NFT_Not_onboarded": {
    "message": "このNFTコレクションはまだCadenceに搭載されていません。Flow Portを使用してこのNFTコレクションからNFTを移動およびオンボードしてください"
  },
  "Could_not_enable_this_collection": {
    "message": "このコレクションを有効にできませんでした"
  },
  "Manage_Token": {
    "message": "トークンを管理"
<<<<<<< HEAD
  },
  "No_address_found": {
    "message": "アドレスが見つかりません"
  },
  "Check_your_public_key": {
    "message": "公開鍵を確認してください"
  },
  "Add_address": {
    "message": "新しいアドレスを追加"
  },
  "Address_creation_in_progress": {
    "message": "アドレス作成中..."
=======
>>>>>>> 212283cd
  }
}<|MERGE_RESOLUTION|>--- conflicted
+++ resolved
@@ -1412,7 +1412,6 @@
   },
   "Manage_Token": {
     "message": "トークンを管理"
-<<<<<<< HEAD
   },
   "No_address_found": {
     "message": "アドレスが見つかりません"
@@ -1425,7 +1424,5 @@
   },
   "Address_creation_in_progress": {
     "message": "アドレス作成中..."
-=======
->>>>>>> 212283cd
   }
 }