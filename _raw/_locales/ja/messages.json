--- conflicted
+++ resolved
@@ -1494,7 +1494,6 @@
   "Other_accounts": {
     "message": "その他のアカウント"
   },
-<<<<<<< HEAD
   "Create_a_new_account": {
     "message": "新しいアカウントを作成"
   },
@@ -1503,7 +1502,7 @@
   },
   "Add_Account_Sidebar": {
     "message": "アカウントを追加"
-=======
+  },
   "Mobile_overview": {
     "message": "モバイルアプリの概要"
   },
@@ -1527,6 +1526,5 @@
   },
   "Import_from_Mobile_Submit": {
     "message": "はじめる"
->>>>>>> 76300820
   }
 }