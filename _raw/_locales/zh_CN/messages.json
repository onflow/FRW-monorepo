--- conflicted
+++ resolved
@@ -1363,12 +1363,10 @@
   "Deposit_warning_content": {
     "message": "请确保您的存款是在 FLOW EVM 网络上进行的，如果通过其他网络存款，您的资产可能会丢失。"
   },
-<<<<<<< HEAD
   "NFT_Not_onboarded": {
     "message": "此NFT收藏尚未接入Cadence。请使用Flow Port来移动和接入此NFT收藏中的NFT"
-=======
+  },
   "Could_not_enable_this_collection": {
     "message": "无法启用此收藏"
->>>>>>> 5121779d
   }
 }