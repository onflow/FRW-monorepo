--- conflicted
+++ resolved
@@ -1494,13 +1494,12 @@
   "Other_accounts": {
     "message": "其他账户"
   },
-<<<<<<< HEAD
   "Import_an_existing_account": {
     "message": "导入现有账户"
   },
   "Add_Account_Sidebar": {
     "message": "添加账户"
-=======
+  },
   "Mobile_overview": {
     "message": "移动应用概览"
   },
@@ -1524,6 +1523,5 @@
   },
   "Import_from_Mobile_Submit": {
     "message": "开始"
->>>>>>> 76300820
   }
 }