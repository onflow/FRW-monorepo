--- conflicted
+++ resolved
@@ -1412,7 +1412,6 @@
   },
   "Manage_Token": {
     "message": "管理代币"
-<<<<<<< HEAD
   },
   "No_address_found": {
     "message": "未找到地址"
@@ -1425,7 +1424,5 @@
   },
   "Address_creation_in_progress": {
     "message": "地址创建中..."
-=======
->>>>>>> 212283cd
   }
 }