{
  "appName": {
    "message": "Flow Wallet",
    "description": "Application Name"
  },
  "appDescription": {
    "message": "Digital wallet created for everyone.",
    "description": "Application Descrtipion"
  },
  "appNameBeta": {
    "message": "Flow Wallet BETA",
    "description": "Application Name"
  },
  "appDescriptionBeta": {
    "message": "THIS EXTENSION IS FOR BETA TESTING. USE AT YOUR OWN RISK.",
    "description": "Application Descrtipion"
  },
  "Send": {
    "message": "Send"
  },
  "Register_New_Profile": {
    "message": "Register New Profile"
  },
  "Create_New_Profile_Description": {
    "message": "Would you like to use this seed phrase to create a new profile on Flow?"
  },
  "Swap": {
    "message": "Swap"
  },
  "Save": {
    "message": "Save"
  },
  "Settings": {
    "message": "Settings"
  },
  "Mnemonic": {
    "message": "Mnemonic"
  },
  "Unlock": {
    "message": "Unlock"
  },
  "Address": {
    "message": "Address"
  },
  "Description": {
    "message": "Description"
  },
  "Next": {
    "message": "Next"
  },
  "Back": {
    "message": "Back"
  },
  "Amount": {
    "message": "Amount"
  },
  "Edit": {
    "message": "Edit"
  },
  "From": {
    "message": "From"
  },
  "To": {
    "message": "To"
  },
  "Receive": {
    "message": "Receive"
  },
  "Buy": {
    "message": "Buy"
  },
  "Account": {
    "message": "Account"
  },
  "Acc__list": {
    "message": "Account List"
  },
  "Profile": {
    "message": "Profile"
  },
  "Wallet": {
    "message": "Wallet"
  },
  "Address__Book": {
    "message": "Address Book"
  },
  "Developer__Mode": {
    "message": "Developer Mode"
  },
  "Emulator_Mode": {
    "message": "Emulator Mode"
  },
  "About": {
    "message": "About"
  },
  "Anonymous": {
    "message": "Anonymous"
  },
  "Other__Lilico__users__cannot__search__for__your__username": {
    "message": "Other Flow Wallet users cannot search for your username."
  },
  "Private__Key": {
    "message": "Private Key"
  },
  "Free__Gas__Fee": {
    "message": "Free Gas Fee"
  },
  "Storage": {
    "message": "Storage"
  },
  "Search": {
    "message": "Search"
  },
  "Add": {
    "message": "Add"
  },
  "Add__Address": {
    "message": "Add Address"
  },
  "Manage__Backups": {
    "message": "Manage Backups"
  },
  "Sync": {
    "message": "SYNC"
  },
  "Google__Drive": {
    "message": "Google Drive"
  },
  "Developer__Settings": {
    "message": "Developer Settings"
  },
  "Version": {
    "message": "Version"
  },
  "CONTACT__US": {
    "message": "CONTACT US"
  },
  "Need__Help": {
    "message": "Need Help?"
  },
  "Cancel": {
    "message": "Cancel"
  },
  "Backup": {
    "message": "Backup"
  },
  "Backup__Found": {
    "message": "Backup Found"
  },
  "Claim__for__your": {
    "message": "Claim for your "
  },
  "FREE": {
    "message": "FREE"
  },
  "Lilico__domain": {
    "message": "Flow Wallet domain."
  },
  "Edit__Address": {
    "message": "Edit Address"
  },
  "Are__you__sure__you__want__to__remove__this__contact": {
    "message": "Are you sure you want to remove this contact?"
  },
  "You__will__no__longer__find__this__contact__in__your__address__book": {
    "message": "You will no longer find this contact in your address book."
  },
  "Empty__List": {
    "message": "Empty List"
  },
  "No__results__found": {
    "message": "No results found!"
  },
  "Link": {
    "message": "Link"
  },
  "Deleting": {
    "message": "Deleting"
  },
  "Delete__backup": {
    "message": "Delete backup"
  },
  "Network": {
    "message": "Network"
  },
  "Transaction__Fee": {
    "message": "TRANSACTION FEE"
  },
  "Connect__Title": {
    "message": "This website would like to"
  },
  "Connect__Body1": {
    "message": "View your wallet address, balance and activity"
  },
  "Connect__Body2": {
    "message": "Request approval for transactions"
  },
  "Switch__Network": {
    "message": "Switch Network"
  },
  "Please_restart_your_browser": {
    "message": "Please restart your browser"
  },
  "If_you_keep_seeing_this_spinner": {
    "message": "If you keep seeing this spinner"
  },
  "Mainnet": {
    "message": "Mainnet"
  },
  "Selected": {
    "message": "Selected"
  },
  "Testnet": {
    "message": "Testnet"
  },
  "Emulator": {
    "message": "Emulator"
  },
  "Emulate_Testnet": {
    "message": "Emulate Testnet"
  },
  "Emulate_Mainnet": {
    "message": "Emulate Mainnet"
  },
  "Crescendo": {
    "message": "Crescendo"
  },
  "Previewnet": {
    "message": "Previewnet"
  },
  "Transaction__Monitor": {
    "message": "Block Explorer"
  },
  "Flowdiver": {
    "message": "Flowdiver"
  },
  "Flow__view__source": {
    "message": "f.dnz.dev"
  },
  "Public__Key": {
    "message": "Public Key"
  },
  "Hash__Algorithm": {
    "message": "Hash Algorithm"
  },
  "Sign__Algorithm": {
    "message": "Sign Algorithm"
  },
  "Incorrect__Password": {
    "message": "Incorrect Password"
  },
  "Verify__Password": {
    "message": "Verify Password"
  },
  "Enter__Your__Password": {
    "message": "Enter your password"
  },
  "Do__not__share__your__private__key": {
    "message": "Do not share your private key!"
  },
  "If__someone__has__your__private__key": {
    "message": "If someone has your private key, they will have full access to your wallet. "
  },
  "COPY": {
    "message": "COPY"
  },
  "Do__not__share__your__secret__phrase": {
    "message": "Do not share your secret phrase!"
  },
  "If__someone__has__your__secret__phrase": {
    "message": "If someone has your secret phrase, they will have full control of your wallet."
  },
  "Done": {
    "message": "Done"
  },
  "Are__you__sure__you__want__to__reset__your__wallet": {
    "message": "Are you sure you want to reset your wallet?"
  },
  "Removing__the__wallet__from__Lilico__does__not__remove__the__wallet__from__Flow__blockchain": {
    "message": "Removing the wallet from Flow Wallet does not remove the wallet from Flow blockchain. You can import your wallet again using your Recovery Phrase or Google Drive Backup."
  },
  "Reset": {
    "message": "Reset"
  },
  "Recovery__Phrase": {
    "message": "Recovery Phrase"
  },
  "Confirm__Password": {
    "message": "Confirm Password"
  },
  "New__Password": {
    "message": "New Password"
  },
  "Enter__New__Password": {
    "message": "Enter New Password"
  },
  "Change__Password": {
    "message": "Change Password"
  },
  "Password__Change__Success": {
    "message": "Password change successful"
  },
  "Current__Password": {
    "message": "Current Password"
  },
  "Change__111e__Password": {
    "message": "Change 111e Password"
  },
  "Security": {
    "message": "Security"
  },
  "Allow__lilico__to__pay__the__gas__fee": {
    "message": "Allow Flow Wallet to pay the gas fee for all my transactions."
  },
  "This__feature__has__been__disabled__temporarily": {
    "message": "This feature has been disabled temporarily"
  },
  "It__might__increase__the__waiting__time__when__you__approve__a__transaction": {
    "message": "It might increase the waiting time when you approve a transaction."
  },
  "You__will__need__to__connect__to__your__wallet__again": {
    "message": "You will need to connect to your wallet again to make this change work."
  },
  "Coin": {
    "message": "Coin"
  },
  "Exec_Transaction": {
    "message": "Exec Transaction"
  },
  "View_more_transactions": {
    "message": "View more transactions"
  },
  "No_activity_yet": {
    "message": "No activity yet"
  },
  "Activity": {
    "message": "Activity"
  },
  "Coins": {
    "message": "coins"
  },
  "Search_to_find_more_users": {
    "message": "Search to find more users"
  },
  "Search_Address0x_or_Flow_domain": {
    "message": "Search, Address(0x) or Flow domain"
  },
  "Search_the_ID": {
    "message": "Search the ID: "
  },
  "Sorry_we_could_not_find_any_accounts_Please_try_again": {
    "message": "Sorry, we could not find any accounts. Please try again."
  },
  "Send_to": {
    "message": "Send to"
  },
  "Invalid_address_in": {
    "message": "Invalid address in"
  },
  "Transaction_created": {
    "message": "Transaction created"
  },
  "Your_address_is_currently_processing_another_transaction": {
    "message": "Your address is currently processing another transaction"
  },
  "Sending": {
    "message": " Sending..."
  },
  "Confirmation": {
    "message": "Confirmation"
  },
  "Processing": {
    "message": "Processing"
  },
  "Insufficient_balance": {
    "message": "Insufficient balance"
  },
  "Insufficient_balance_on_Flow": {
    "message": "Insufficient balance, on Flow the balance can't be less than 0.001 FLOW"
  },
  "on_Flow_the_balance_cant_less_than_0001_FLOW": {
    "message": "The Flow balance can't be less than 0.001 FLOW"
  },
  "Approve": {
    "message": "Approve"
  },
  "SCRIPT": {
    "message": "SCRIPT"
  },
  "lilico__covers__this__gas__fee__for__you": {
    "message": "Flow Wallet covers this gas fee for you "
  },
  "SIGN__MESSAGE": {
    "message": "SIGN MESSAGE"
  },
  "Unavailable": {
    "message": "Unavailable"
  },
  "Pending__Transaction": {
    "message": "Pending Transaction"
  },
  "Import__Wallet": {
    "message": "Import Wallet"
  },
  "Lock__Wallet": {
    "message": "Lock Wallet"
  },
  "Copy__Address": {
    "message": "Copy Address"
  },
  "QR__Code": {
    "message": "QR Code"
  },
  "Choose_provider": {
    "message": "Choose Provider"
  },
  "Shown__your__QR__code__to__receive__transactions": {
    "message": "Scan the QR code to send assets to this account on Flow."
  },
  "Make__sure__you__are__using__the__correct__network": {
    "message": "Make sure you are using the correct network. Send only testnet assets to this deposit address."
  },
  "Things__You__should__Know": {
    "message": "Things You Should Know"
  },
  "Free__lilico__domain__help__you__find__each__other__easier__on__chain": {
    "message": "Free Lilico Wallet domain help you find each other easier on chain."
  },
  "An__Inbox__system__will__help__you__send__tokens__and__NFT__to__your__friend__without__enable__vault": {
    "message": "An Inbox system will help you send tokens and NFT to your friend without enable vault."
  },
  "Anonymous__mode__will__be__affected__others__can__find__your__address__by__your__domain": {
    "message": "Anonymous mode will be affected, others can find your address by your domain."
  },
  "Submission_error": {
    "message": "Submission error"
  },
  "Submitting": {
    "message": "Submitting..."
  },
  "Claim": {
    "message": "Claim"
  },
  "Domain__already__exist": {
    "message": ": domain already exist"
  },
  "Domain__creation__complete": {
    "message": "Domain creation complete"
  },
  "STEP": {
    "message": "Step"
  },
  "Step_X_of_Y": {
    "message": "Step $step$ of $total$",
    "placeholders": {
      "step": {
        "content": "$1",
        "example": "2"
      },
      "total": {
        "content": "$2",
        "example": "6"
      }
    }
  },
  "No__backup__found": {
    "message": "No Backup found"
  },
  "Something__is__wrong": {
    "message": "Something is wrong"
  },
  "Restore__Backup__from__Google__Drive": {
    "message": "Restore Backup from Google Drive "
  },
  "Recovery__phrase__valid": {
    "message": "Recovery phrase valid"
  },
  "Checking": {
    "message": "Checking"
  },
  "Something__went__wrong__please__try__again": {
    "message": "Something went wrong, please try again later"
  },
  "Recovery__phrases__word__count__must__be__12__or__24__words": {
    "message": "Recovery phrases word count must be 12 or 24 words"
  },
  "Mnemonic__phrase__is__invalid": {
    "message": "Mnemonic phrase is invalid"
  },
  "Sign__in__with": {
    "message": "Sign in with "
  },
  "This__is__the__12__or__24__word__phrase__you__were__given": {
    "message": "This is the 12 or 24 word phrase you were given when you first created your wallet. Or it can be your own one."
  },
  "Weak": {
    "message": "Weak"
  },
  "Good": {
    "message": "Good"
  },
  "Great": {
    "message": "Great"
  },
  "Strong": {
    "message": "Strong"
  },
  "Unknown": {
    "message": "Unknown"
  },
  "At__least__8__characters": {
    "message": "At least 8 characters"
  },
  "Your__address__is__currently__processing": {
    "message": "Your address is currently processing another transaction"
  },
  "Transaction__created": {
    "message": "Transaction created"
  },
  "Search__Address__or__Flow__domain": {
    "message": "Search, Address(0x) or Flow domain"
  },
  "Search__the__ID": {
    "message": "Search the ID: "
  },
  "Sorry__we__could__not__find__any__accounts": {
    "message": "Sorry, we could not find any accounts. Please try again."
  },
  "Market": {
    "message": "Market"
  },
  "Website": {
    "message": "Website"
  },
  "Collections": {
    "message": "Collections"
  },
  "NFTs": {
    "message": "NFTs"
  },
  "collectibles": {
    "message": "Collectibles"
  },
  "Add__Collection": {
    "message": "Add Collection"
  },
  "Seach__NFT__Collection": {
    "message": "Seach NFT Collection"
  },
  "COLLECTION__LIST": {
    "message": "COLLECTION LIST"
  },
  "Enable": {
    "message": "Enable"
  },
  "Enable__NFT__Collection": {
    "message": "Enable NFT Collection"
  },
  "Change__Address": {
    "message": "Change Address"
  },
  "We__did__not__find__anything__here": {
    "message": "Your collection is waiting to shine!"
  },
  "Looking__forward__to__your__new__discovery": {
    "message": "Start exploring and add your first NFTs today."
  },
  "Grid": {
    "message": "Grid"
  },
  "List": {
    "message": "List"
  },
  "For__testing__purpose__only": {
    "message": "For testing purpose only (mainnet)"
  },
  "Showing__NFT__under": {
    "message": "Showing NFT under "
  },
  "Launch__My__Wallet": {
    "message": "Launch My Wallet"
  },
  "Start__exploring__with__Lilico__now": {
    "message": "Start exploring with Flow Wallet now!"
  },
  "all__set": {
    "message": "all set"
  },
  "You__are": {
    "message": "You're"
  },
  "Flow_Core": {
    "message": "Flow Wallet"
  },
  "Lilico": {
    "message": "Flow Wallets"
  },
  "and__Pin": {
    "message": "and Pin"
  },
  "Click__Extension": {
    "message": "Click Extension"
  },
  "Put__your__wallet__within__reach": {
    "message": "Put your wallet within reach!"
  },
  "Username": {
    "message": "Username"
  },
  "Oops__unexpected__error": {
    "message": "Oops, an unexpected error occurred."
  },
  "This__name__has__been__taken": {
    "message": "This name has been taken"
  },
  "Your__username__can__only__contain__letters__and__numbers": {
    "message": "Your username can only contain letters and numbers"
  },
  "Too__short": {
    "message": "Too short"
  },
  "Too__long": {
    "message": "Too long"
  },
  "Pick__Your": {
    "message": "Pick Your "
  },
  "Your__username__will__be__used__to__send__and__receive": {
    "message": "Your username will be used to send and receive tokens with your friends on Flow Wallet."
  },
  "Okay__I__have__saved__it__properly": {
    "message": "Okay, I have saved it properly"
  },
  "Click__here__to__reveal__phrase": {
    "message": "Click here to reveal phrase"
  },
  "Recovery": {
    "message": "Recovery "
  },
  "Phrase": {
    "message": "Phrase"
  },
  "Verify": {
    "message": "Verify"
  },
  "This__recovery__phrase__will__be__used__for__register": {
    "message": "This recovery phrase will be used for register."
  },
  "Try__Our__New__App": {
    "message": "Try Our New App"
  },
  "Register": {
    "message": "Register"
  },
  "Passwords__match": {
    "message": "Passwords match"
  },
  "Your__passwords__do__not__match": {
    "message": "Your passwords do not match. Please check again."
  },
  "Create": {
    "message": "Create "
  },
  "Password": {
    "message": "Password"
  },
  "Create__a__password": {
    "message": "Create a password"
  },
  "Confirm__your__password": {
    "message": "Confirm your password"
  },
  "Privacy__Policy": {
    "message": "Privacy Policy"
  },
  "and": {
    "message": " and "
  },
  "Terms__of__Service": {
    "message": "Terms of Service"
  },
  "Lilico__uses__this__password__to__protect__your__recovery__phrase": {
    "message": "Flow Wallet uses this password to protect your recovery phrase."
  },
  "I__agree__to__Lilico": {
    "message": "I agree to Flow Wallet's"
  },
  "Try__again": {
    "message": "Try again"
  },
  "Welcome__Back": {
    "message": "Welcome Back, "
  },
  "Welcome__Back__import": {
    "message": "Welcome Back "
  },
  "Use__the__same__Google__Drive__password": {
    "message": "Use the same Google Drive password to secure Flow Wallet"
  },
  "Please__enter__your__password__to__decrypt": {
    "message": "Please enter your password to decrypt your wallet backup."
  },
  "Restore__My__Wallet": {
    "message": "Restore My Wallet"
  },
  "Incorrect__decrypt__password__please__try__again": {
    "message": "Incorrect decrypt password, please try again."
  },
  "The__decrypt__password__should__be__8__characters__long": {
    "message": "The decrypt password should be at least 8 characters long."
  },
  "We__ve__found": {
    "message": "We've found"
  },
  "matching__accounts": {
    "message": "matching account(s)"
  },
  "Select__the__account__which__you__want__to__restore__back": {
    "message": "Select the account which you want to restore back."
  },
  "Review": {
    "message": "Review"
  },
  "Write__down__this__phrase__in__this__exact__order__and__keep__them__safe": {
    "message": "Write down your recovery phrase in its exact order and make sure to keep it somewhere safe"
  },
  "Please_select_the_word_one_by_one_refering_to_its_order": {
    "message": "Please select the word one by one refering to its order."
  },
  "Please__notice__that__If__you__lose__you__can__not__access": {
    "message": "If you lose your recovery phrase, you will not be able to regain access to your account."
  },
  "Select_the_word_at": {
    "message": "Select the word at"
  },
  "Incorrect_recovery_phrases_please_try_again": {
    "message": "Incorrect recovery phrases, please try again."
  },
  "Recovery_phrases_word_count_must_be_12_or_24_words": {
    "message": "Recovery phrases word count must be 12 or 24 words"
  },
  "Allset": {
    "message": " all set"
  },
  "You_can_start_experiencing_Lilico_now": {
    "message": "You can start experiencing Flow Wallet now!"
  },
  "Back_up": {
    "message": "Back Up"
  },
  "Back_up_your_wallet_to_Google_Drive_for_easy_access": {
    "message": "Back up your wallet to Google Drive for easy access. "
  },
  "Recommend": {
    "message": "Recommend"
  },
  "to_back_up_your_wallet": {
    "message": " to back up your wallet"
  },
  "Backup_failed_you_may_still_conduct_backup_inside_extension": {
    "message": "Backup failed, you may still conduct backup inside extension."
  },
  "Creating_back_up": {
    "message": "Creating back up..."
  },
  "Connect_and_Back_up": {
    "message": "Connect and Back up"
  },
  "Maybe_Next_Time": {
    "message": " Maybe Next Time"
  },
  "Sounds_good": {
    "message": "Sounds good!"
  },
  "Copy": {
    "message": "Copy"
  },
  "I_agree_to_the": {
    "message": "I agree to the "
  },
  "of_Lilico_Wallet": {
    "message": " of Flow Wallet."
  },
  "Login": {
    "message": "Login"
  },
  "Reset_Your": {
    "message": "Reset Your"
  },
  "Enter_the_12_or_24_word_recovery_phrase_given_when_you_first_created_your_wallet": {
    "message": "Enter the 12 or 24 word recovery phrase given when you first created your wallet. "
  },
  "Enter_your_recovery_phrase_using_spaces_to_separate_each_word": {
    "message": "Enter your recovery phrase, using spaces to separate each wordEnter your recovery phrase"
  },
  "Go_to_flow_faucet_to_get_some_tokens": {
    "message": "Go to flow faucet to get some tokens"
  },
  "Claim_Testnet": {
    "message": "Claim Testnet "
  },
  "tokens": {
    "message": " tokens"
  },
  "Binance": {
    "message": "Binance"
  },
  "Kraken": {
    "message": "Kraken"
  },
  "Coinbase": {
    "message": "Coinbase"
  },
  "Kucoin": {
    "message": "Kucoin"
  },
  "Huobi": {
    "message": "Huobi"
  },
  "Recent_Price": {
    "message": "Recent Price"
  },
  "Data_from": {
    "message": "Data from"
  },
  "1D": {
    "message": "1D"
  },
  "1W": {
    "message": "1W"
  },
  "1M": {
    "message": "1M"
  },
  "3M": {
    "message": "3M"
  },
  "1Y": {
    "message": "1Y"
  },
  "All": {
    "message": "All"
  },
  "Earn_More_Flow": {
    "message": "Launch Flow Port"
  },
  "Stake_tokens_and_earn_rewards": {
    "message": "Stake tokens and earn rewards"
  },
  "USD": {
    "message": "USD"
  },
  "Deposit": {
    "message": "Deposit"
  },
  "Enable_token": {
    "message": "Enable token"
  },
  "Working_on_it": {
    "message": "Working on it..."
  },
  "Add_Token": {
    "message": "Add Token"
  },
  "Search_Token": {
    "message": "Search Token"
  },
  "unlocked": {
    "message": "unlocked"
  },
  "Enter": {
    "message": "Enter"
  },
  "Unlock_Wallet": {
    "message": "Unlock Wallet"
  },
  "Forgot_password": {
    "message": "Cannot login"
  },
  "Welcome_to_lilico": {
    "message": "Welcome to Flow Wallet"
  },
  "Flow": {
    "message": "Flow"
  },
  "Import_your_wallet": {
    "message": "Import your wallet"
  },
  "Create_a_new_wallet": {
    "message": "Create a new wallet"
  },
  "Feature_Coming_Soon": {
    "message": "Feature Coming Soon"
  },
  "Are_you_sure_you_want_to_delete_your_backup": {
    "message": "Are you sure you want to delete your backup?"
  },
  "This_will_remove_this_google_backup_You_will_not_import_this_wallet_via_Google_backup": {
    "message": " This will remove this google backup. You will not import this wallet via Google backup."
  },
  "meow": {
    "message": ".meow"
  },
  "Go": {
    "message": "Go"
  },
  "Sorry": {
    "message": "Sorry,"
  },
  "we_couldnt_find_any_address_linked_to_your_recovery_phrase": {
    "message": "we couldn't find any address linked to your recovery phrase."
  },
  "Please_try_your_recovery_phrase_again_or_create_a_new_account": {
    "message": "Please try your recovery phrase again or create a new account "
  },
  "with_current_recovery_phrase": {
    "message": "with current recovery phraset"
  },
  "This_will_remove_any_existing_wallets_and_replace_them_with_new_wallets_Make_sure_you_have_your_recovery_phrase_backed_up": {
    "message": "This will remove any existing wallets and replace them with new wallets. Make sure you have your recovery phrase backed up."
  },
  "This__username__is__reserved__Please__contact": {
    "message": "This username is reserved. Please contact "
  },
  "This__name__is__taken": {
    "message": "This name is taken"
  },
  "for__any__inquiry": {
    "message": " for any inquiry."
  },
  "Name": {
    "message": "Name"
  },
  "Change": {
    "message": "Change"
  },
  "Please__enter__your__recovery__phrase__using__spaces": {
    "message": "Please enter your recovery phrase using spaces to separate each word"
  },
  "Inbox__is__empty": {
    "message": "Inbox is empty"
  },
  "No__Activity": {
    "message": "No Activity"
  },
  "Learn__more": {
    "message": "Learn more"
  },
  "Validated__address": {
    "message": "Validated address"
  },
  "Update": {
    "message": "Update"
  },
  "Recent": {
    "message": "Recent"
  },
  "Transfer__Amount": {
    "message": "Transfer Amount"
  },
  "Available__Balance": {
    "message": "Available Balance"
  },
  "Transaction__failed": {
    "message": "Transaction failed"
  },
  "Inbox": {
    "message": "Inbox"
  },
  "Enable__Inbox": {
    "message": "Enable Inbox"
  },
  "Copy__username": {
    "message": "Copy username"
  },
  "Refresh": {
    "message": "Refresh"
  },
  "Anonymous__mode__on": {
    "message": "Anonymous mode on"
  },
  "Nickname": {
    "message": "Nickname"
  },
  "Avatar": {
    "message": "Avatar"
  },
  "Connect": {
    "message": "Connect"
  },
  "Sign__in__Recovery__Phrase": {
    "message": "Recovery Phrase"
  },
  "Max": {
    "message": "Max"
  },
  "Error": {
    "message": "Error"
  },
  "UNKNOWN": {
    "message": "Unknown"
  },
  "PENDING": {
    "message": "Pending"
  },
  "FINALIZED": {
    "message": "Finalized"
  },
  "EXECUTED": {
    "message": "Executed"
  },
  "SEALED": {
    "message": "Sealed"
  },
  "EXPIRED": {
    "message": "Expired"
  },
  "Transaction__Sealed": {
    "message": "Transaction Sealed"
  },
  "Made__by": {
    "message": "Made by "
  },
  "outblock__made": {
    "message": ""
  },
  "Welcome__Back__Unlock": {
    "message": "Welcome Back"
  },
  "AddressBook": {
    "message": "Address Book"
  },
  "Search__PlaceHolder": {
    "message": "Search address(0x), or flow Domain"
  },
  "Unlink_Confirmation": {
    "message": "Unlink Confirmation"
  },
  "Things_you_should_know": {
    "message": "Things you should know"
  },
  "Linked_Account": {
    "message": "Linked Accounts"
  },
  "Wallet_List": {
    "message": "Wallet List"
  },
  "Account_Linking": {
    "message": "Account Linking"
  },
  "This_App_would_like_to": {
    "message": "This App would like to"
  },
  "Linked_Successful": {
    "message": "Linked Successful"
  },
  "Linking_Child_Account": {
    "message": "Linking Child Account"
  },
  "Try_Our_Mobile_APP": {
    "message": "Try Our Mobile App"
  },
  "Reset_Wallet": {
    "message": "Reset Wallet"
  },
  "Unlink_Message": {
    "message": "Unlink this account, the main wallet will not have any access to this linked account anymore."
  },
  "Edit_Linked_Account": {
    "message": "Edit Linked Account"
  },
  "Accessible": {
    "message": "Accessible assets"
  },
  "Collected": {
    "message": "Collected"
  },
  "Hide_Empty_collection": {
    "message": "Hide Empty Collections"
  },
  "View_Empty": {
    "message": "View empty"
  },
  "Inaccessible": {
    "message": "Inaccessible"
  },
  "No_linked": {
    "message": "No linked account"
  },
  "Import_Existing": {
    "message": "Import Existing Account"
  },
  "Create_New_Account": {
    "message": "Create New Account"
  },
  "Accounts": {
    "message": "Accounts"
  },
  "Import": {
    "message": "Import"
  },
  "Choose_an_account_you_want_to_import": {
    "message": "Choose an account you want to import"
  },
  "Accounts_Found_on_Chain": {
    "message": "Accounts Found on Chain"
  },
  "Support_Flow_Wallet_and_private_key": {
    "message": "Support Seed Phrase, Keystore and raw key"
  },
  "Import_Address": {
    "message": "Import Address"
  },
  "Please_import_or_register_a_new_key": {
    "message": "Please import a new key, or go back and login."
  },
  "Publickey_already_exist": {
    "message": "Publickey already exist"
  },
  "Do_you_wish_to_go": {
    "message": "Do you wish to go back and register an account?"
  },
  "No_Account_found": {
    "message": "No Account Found"
  },
  "Please_enter_your_private_key": {
    "message": "Please enter your private key"
  },
  "This_is_the_private_key_you": {
    "message": "This is the private key you were given"
  },
  "Private__is__invalid": {
    "message": "Private key is invalid"
  },
  "Open_your_Flow_Reference_on_Mobil": {
    "message": "Open your Flow Wallet mobile app and scan the QR code to sync your wallets. Syncing your Flow Wallets allows your Flow account to be used across your Flow Wallet apps."
  },
  "Sync_": {
    "message": "Sync"
  },
  "Note_Your_recovery_phrase_will_not": {
    "message": "Note: Your recovery phrase will NEVER go through Flow Wallet's server. It is end-to-end encrypted and we can never read it."
  },
  "Scan_Successfully": {
    "message": "Scan Successfully"
  },
  "Sync_in_Process": {
    "message": "Sync in Process..."
  },
  "Scan_QR_Code_with_Mobile": {
    "message": "Scan QR Code with Mobile App"
  },
  "Sync_with_Mobile_App": {
    "message": "Sync with Mobile App"
  },
  "Import_Other_Wallets": {
    "message": "Import Wallets"
  },
  "Support_Flow_Wallet_Blocto": {
    "message": "From Recovery Phrase, Keystore or Private Key"
  },
  "Import_Profile_Subtitle": {
    "message": "Select from the following options to import your profile"
  },
  "A_crypto_wallet_on_Flow": {
    "message": "A crypto wallet on Flow built for"
  },
  "Explorers_Collectors_and_Gamers": {
    "message": "Explorers, Collectors and Gamers"
  },
  "Keystore": {
    "message": "Keystore"
  },
  "Recovery_Phrase": {
    "message": "Recovery phrase"
  },
  "Private_Key": {
    "message": "Private key"
  },
  "Mobile_app": {
    "message": "Mobile app"
  },
  "You_can_import_the": {
    "message": "Paste the JSON contents of the keystore from another wallet (eg: Blocto)"
  },
  "Enter_password_for_json_file": {
    "message": "Enter the password for the JSON file / keystore"
  },
  "Enter_your_flow_address": {
    "message": "Enter your flow address (Optional)"
  },
  "Enter_your_Private_key": {
    "message": "Enter your Private key"
  },
  "Import_12_or_24_words": {
    "message": "Import 12 or 24 words split with whitespace"
  },
  "OK": {
    "message": "OK"
  },
  "We_cant_find": {
    "message": "We can't find your address on flow with this key, or the key is invalid. Please check your input and try again."
  },
  "Add_account": {
    "message": "Add Profile"
  },
  "Private__key_valid": {
    "message": "Privatekey is valid"
  },
  "Are__you__sure__you__want__to__restore__your__wallet": {
    "message": "Do you want to restore your wallet?"
  },
  "Thie_wallet_will_try_and_restore": {
    "message": "The wallet will try and restore any existing account saved locally after importing a new account."
  },
  "Reset_Restore_your_wallet": {
    "message": "Reset/Restore your wallet."
  },
  "Restore": {
    "message": "Restore"
  },
  "Having_trouble": {
    "message": "Having issues Logging in?"
  },
  "Reset_my_wallet": {
    "message": "Reset Wallet"
  },
  "If_you_have_your_recovery_phrase": {
    "message": "If you have your recovery phrase or private key, you can reset and restore your account."
  },
  "Retrieve_local_sensitive_data": {
    "message": "Retrieve local sensitive data "
  },
  "It_seem_like_something_wrong": {
    "message": "It seem like something wrong with your local data, you can retrieve your local sensitive data with your password.  "
  },
  "Forget_Password": {
    "message": "Forgot Password "
  },
  "If_you_forgot_your_password": {
    "message": "If you forgot your password, you will need to reset your wallet and import your recovery phrase or private key to regain access to your wallet. "
  },
  "Step_1": {
    "message": "Step 1 "
  },
  "Step_2": {
    "message": "Step 2 "
  },
  "Step_3": {
    "message": "Step 3 "
  },
  "Step_4": {
    "message": "Step 4 "
  },
  "Import_Recovery_Phrase_or_Private_Key": {
    "message": "Import Recovery Phrase or Private Key "
  },
  "Regain_Access_to_Your_Wallet": {
    "message": "Regain Access to Your Wallet "
  },
  "Reset_Your_Wallet": {
    "message": "Reset Your Wallet "
  },
  "Confirm_to_reset_Wallet": {
    "message": "Reset EVERY WALLET?"
  },
  "This_action_will_remove": {
    "message": "This action will remove ALL YOUR LOCAL DATA including your private key for ALL WALLETS - not just the current one. Please make sure you have your private keys backed up."
  },
  "Reveal_Private_Key": {
    "message": "Reveal Private Key "
  },
  "Save_your_Private_Key": {
    "message": "Save your Private Key "
  },
  "Here_is_your_local_private_key": {
    "message": "Here is your local private key, please backup your keys and re-import the private key to regain access to your wallet. "
  },
  "Loading": {
    "message": "Loading..."
  },
  "Application": {
    "message": "Application"
  },
  "IP_Address": {
    "message": "IP Address"
  },
  "Location": {
    "message": "Location"
  },
  "Date": {
    "message": "Date"
  },
  "Link_Flow_Reference_Wallet_Mobile_by_Scanning": {
    "message": "Link Flow Wallet Mobile by Scanning the QR code"
  },
  "Current_Sessions": {
    "message": "Current Sessions"
  },
  "Active_Sessions": {
    "message": "Active Sessions"
  },
  "Online": {
    "message": "Online"
  },
  "Wallet_Confirmation": {
    "message": "Wallet Confirmation"
  },
  "Sync_Mobile_Device": {
    "message": "Sync Mobile Device"
  },
  "Link_Mobile_Device": {
    "message": "Link Mobile Device"
  },
  "Desktop_Device": {
    "message": "Desktop Device"
  },
  "Mobile_Device": {
    "message": "Mobile Device"
  },
  "Scan_QR_code_to_active": {
    "message": "Scan QR code to active your mobile device"
  },
  "lease_allow_the_camera_permission": {
    "message": "lease allow the camera permission through the top right extension view web permissions setting."
  },
  "Allow": {
    "message": "Allow"
  },
  "to_connect": {
    "message": "to connect?"
  },
  "Devices": {
    "message": "Devices"
  },
  "Move": {
    "message": "Move"
  },
  "multi_vm": {
    "message": "EVM Account"
  },
  "main_wallet": {
    "message": "Main Account"
  },
  "edit_wallet": {
    "message": "Edit Wallet"
  },
  "move_tokens": {
    "message": "Move Tokens"
  },
  "move_assets": {
    "message": "Move Assets"
  },
  "select_collection": {
    "message": "Select Collection"
  },
  "select": {
    "message": "Select"
  },
  "collection": {
    "message": "Collection"
  },
  "Cannot_move_more": {
    "message": "Cannot move more than 9 NFTs"
  },
  "manage_multi_assets_seamlessly": {
    "message": "Manage multi-VM assets seamlessly."
  },
  "path_to_enable": {
    "message": "Enable the path to "
  },
  "EVM_on_flow": {
    "message": "EVM on Flow"
  },
  "enable_the_path_to_evm_on_flow": {
    "message": "Enable the Path to EVM on Flow"
  },
  "What_type_of_assets_would_you_like_to_move": {
    "message": "What type of assets would you like to move?"
  },
  "Would_you_like_to_move": {
    "message": "Would you like to move your assets to your "
  },
  "lowercaseaccount": {
    "message": "account"
  },
  "balance": {
    "message": "Balance"
  },
  "import_account": {
    "message": "Import Account"
  },
  "Import__Profile": {
    "message": "Import Profile"
  },
  "Insufficient_Storage": {
    "message": "Insufficient storage."
  },
  "Remove__Profile": {
    "message": "Remove Profile"
  },
  "Remove": {
    "message": "Remove"
  },
  "Remove_profile_warning_simplified": {
    "message": "After removing this profile, you will be logged out. You can re-import using a recovery phrase, private key, or Google Drive backup."
  },
  "Almost_run_out_of_account_storage": {
    "message": "Almost run out of account storage."
  },
  "Insufficient_storage_after_action": {
    "message": "Insufficient storage after this action."
  },
  "Transaction_failed_storage_exceeded": {
    "message": "Your transaction failed because it caused your account to fall below the minimum balance of FLOW for your account's storage usage."
  },
  "Must_have_minimum_flow_storage": {
    "message": "You must have least 0.001 FLOW in your account to cover your storage usage."
  },
  "Buy_FLOW": {
    "message": "Buy FLOW"
  },
  "Deposit_warning_content": {
    "message": "Please make sure you deposit is ON FLOW EVM network, if your deposit via another network your assets may be lost."
  },
  "NFT_Not_onboarded": {
    "message": "This NFT Collection has not yet been onboarded to Cadence. Use Flow Port to move and onboard NFTs from this NFT collection"
  },
  "Could_not_enable_this_collection": {
    "message": "Could not enable this collection"
  },
  "Display__Currency": {
    "message": "Display Currency"
  },
  "Select__Currency": {
    "message": "Select Currency"
  },
  "Currency__Description": {
    "message": "Choose the currency you want to use for displaying values"
  },
  "Manage_Token": {
    "message": "Manage Token"
  },
  "No_address_found": {
    "message": "No address found"
  },
  "Check_your_public_key": {
    "message": "Check your public key"
  },
  "Add_address": {
    "message": "Add a New Address"
  },
  "Address_creation_in_progress": {
    "message": "Address creation in progress..."
  },
  "Google_Drive_Not_Connected": {
    "message": "Google Drive is not connected"
  },
  "Change_Password_No_Google_Drive_Warning": {
    "message": "Changing your password will corrupt any existing backups. Proceed only if you don't use Google Drive Backups."
  },
  "Connect_Google_Drive": {
    "message": "Connect Google Drive"
  },
  "Change_Password_Anyway": {
    "message": "Change Anyway 😱"
  },
  "Change_Password_on_Backups": {
    "message": "Change Password on Backups"
  },
  "Change_Password_on_Backups_Description": {
    "message": "Change the password for all profiles that are either loaded in your wallet or backed up to Google Drive."
  },
  "Loaded_in_wallet": {
    "message": "Loaded"
  },
  "Not_loaded_in_wallet": {
    "message": "Not loaded"
  },
  "Backed_up_with_current_password": {
    "message": "current password"
  },
  "Backed_up_with_different_password": {
    "message": "different password"
  },
  "Not_backed_up": {
    "message": "Not backed up"
  },
  "Loaded_and_backed_up_with_current_password": {
    "message": "Loaded and backed up with current password"
  },
  "Loaded_but_backed_up_with_other_password_or_not_backed_up": {
    "message": "Loaded but backed up with other password or not backed up"
  },
  "Not_loaded_but_backed_up_with_current_password": {
    "message": "Not loaded, but backed up with current password"
  },
  "Not_loaded_but_backed_up_with_other_password": {
    "message": "Not loaded, but backed up with other password"
  },
  "Legend": {
    "message": "Legend"
  },
  "Updating_backups_and_changing_password": {
    "message": "Updating backups and changing password..."
  },
  "Changing_password": {
    "message": "Changing password..."
  },
  "Password_changed_successfully_Locking_wallet": {
    "message": "Password changed successfully! Locking wallet..."
  },
  "Profile_Password_Change_Description": {
    "message": "The following profiles are either loaded in your wallet or backed up to Google Drive. Select which profiles you want to update the password for:"
  },
  "Profiles": {
    "message": "Profiles"
  },
  "Recover_an_existing_profile": {
    "message": "Import an existing profile"
  },
  "Create_a_new_profile": {
    "message": "Create a new profile"
  },
  "Active_account": {
    "message": "Active account"
  },
  "Other_accounts": {
    "message": "Other accounts"
  },
  "Create_a_new_account": {
    "message": "Create a new account"
  },
  "Import_an_existing_account": {
    "message": "Import an existing account"
  },
  "Add_Account_Sidebar": {
    "message": "Add Account"
  },
  "Mobile_overview": {
    "message": "Mobile overview"
  },
  "Create_a_new_profile_with_an_account_from_Flow_Wallet_Mobile_App": {
    "message": "These are the steps involved in importing your profile from your Flow Wallet mobile app."
  },
  "Import_from_Mobile_Step_1": {
    "message": "Generate a new recovery phrase to secure your profile."
  },
  "Import_from_Mobile_Step_2_setup": {
    "message": "Set up a new password to secure your profile."
  },
  "Import_from_Mobile_Step_2_verify": {
    "message": "Verify your password to secure the profile."
  },
  "Import_from_Mobile_Step_3": {
    "message": "Scan to connect to mobile."
  },
  "Import_from_Mobile_Step_4": {
    "message": "Choose the profile you'd like to import."
  },
  "Import_from_Mobile_Submit": {
    "message": "Get Started"
  },
  "Add_Profile": {
    "message": "Add new profile"
  },
  "Unlink_account": {
    "message": "Unlink account"
  },
  "Show__in__account__sidebar": {
    "message": "Show in account sidebar"
  },
  "Contacts": {
    "message": "Contacts"
  },
  "I_already_have_an_account": {
    "message": "I already have an account"
  },
  "Get_Started_with_Flow_wallet": {
    "message": "Get Started with Flow wallet"
  },
  "Welcome_to_Flow_Wallet": {
    "message": "Welcome to Flow Wallet!"
  },
  "Create_an_account_to_get_started": {
    "message": "Create an account to get started."
  },
  "legal_text": {
    "message": "By using Flow Wallet you agree to our <termslink>Terms of Service</termslink> and <privacylink>Privacy Policy</privacylink>"
  },
  "Surge__Modal__Title": {
    "message": "Are you really sure that you want to continue with surge pricing?"
  },
  "Surge__Modal__Transaction__Fee": {
    "message": "Your transaction fee"
  },
  "Surge__Modal__Surge__Active": {
    "message": "Surge price active"
  },
  "Surge__Modal__Description": {
    "message": "Due to high network activity, transaction fees are elevated, and Flow Wallet is temporarily not paying for your gas. Current network fees are $MULTIPLIER$× higher than usual."
  },
  "Surge__Modal__Hold__To__Agree": {
    "message": "Hold to agree to surge pricing"
  },
<<<<<<< HEAD
  "COA_Modal_Title": {
    "message": "Flow 上的 EVM 地址"
  },
  "COA_Modal_Warning": {
    "message": "您已复制 Flow 网络上的 EVM 地址。请确保您只向此地址发送 Flow 网络上的资产，否则资产可能会丢失。"
  },
  "COA_Modal_Confirm_Button": {
    "message": "确认复制地址"
=======
  "Scan_to_receive": {
    "message": "Scan to receive"
>>>>>>> e48cdddd
  }
}<|MERGE_RESOLUTION|>--- conflicted
+++ resolved
@@ -1603,7 +1603,6 @@
   "Surge__Modal__Hold__To__Agree": {
     "message": "Hold to agree to surge pricing"
   },
-<<<<<<< HEAD
   "COA_Modal_Title": {
     "message": "Flow 上的 EVM 地址"
   },
@@ -1612,9 +1611,8 @@
   },
   "COA_Modal_Confirm_Button": {
     "message": "确认复制地址"
-=======
+  },
   "Scan_to_receive": {
     "message": "Scan to receive"
->>>>>>> e48cdddd
   }
 }