--- conflicted
+++ resolved
@@ -20,11 +20,7 @@
 import EvmCollectionDetail from './NftEvm/CollectionDetail';
 import NftEvmDetail from './NftEvm/Detail';
 import SendNftEvm from './NftEvm/SendNFT/SendToAddress';
-<<<<<<< HEAD
-import SelectTokensScreenEmbed from './Send/SelectTokensScreenEmbed';
-=======
 import SelectTokensScreenView from './SelectTokensScreenView';
->>>>>>> b48137bc
 import SendTo from './SendTo';
 import SendTokensScreenView from './SendTokensScreen';
 import SendToScreenView from './SendToScreenView';
@@ -274,11 +270,7 @@
               path="token/:id/send"
               element={
                 <PrivateRoute>
-<<<<<<< HEAD
-                  <SelectTokensScreenEmbed />
-=======
                   <SendToScreenView />
->>>>>>> b48137bc
                 </PrivateRoute>
               }
             />
