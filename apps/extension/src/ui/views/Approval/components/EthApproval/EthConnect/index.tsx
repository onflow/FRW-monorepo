--- conflicted
+++ resolved
@@ -118,12 +118,8 @@
       return;
     }
 
-<<<<<<< HEAD
-    if (isCoaFirst && evmAccount && isValidEthereumAddress(evmAccount.address)) {
-=======
     // If COA has assets, prioritize it
     if (coaHasAssets && evmAccount && isValidEthereumAddress(evmAccount.address)) {
->>>>>>> e65f9c0e
       setSelectedAccount(evmAccount);
     } else if (isCoaFirst && evmAccount && isValidEthereumAddress(evmAccount.address)) {
       setSelectedAccount(evmAccount);
