--- conflicted
+++ resolved
@@ -1,5 +1,3 @@
-import { IconButton } from '@mui/material';
-import { Close } from '@onflow/frw-icons';
 import { SendTokensScreen, type TokenModel, type WalletAccount } from '@onflow/frw-screens';
 import React, { useCallback, useEffect, useMemo, useReducer, useState } from 'react';
 import { useNavigate, useParams } from 'react-router';
@@ -288,24 +286,7 @@
         background: 'black',
       }}
     >
-<<<<<<< HEAD
-      <LLHeader
-        title={'Sending'}
-        help={false}
-        right={
-          <IconButton
-            onClick={() => {
-              navigate('/dashboard');
-            }}
-          >
-            <Close sx={{ color: 'icon.navi' }} />
-          </IconButton>
-        }
-      />
-      <div style={{ flex: 1, overflow: 'hidden' }}>
-=======
       <div style={{ flex: 1, overflow: 'auto' }}>
->>>>>>> 82c8dfed
         <SendTokensScreen {...screenProps} />
       </div>
     </div>
