import { IconButton } from '@mui/material';
import { CloseIcon } from '@onflow/frw-icons';
import { SendTokensScreen, type TokenModel, type WalletAccount } from '@onflow/frw-screens';
import React, { useCallback, useEffect, useMemo, useReducer, useState } from 'react';
import { useNavigate, useParams } from 'react-router';

import { INITIAL_TRANSACTION_STATE, transactionReducer } from '@/reducers';
import { type FlowNetwork, type WalletAddress } from '@/shared/types';
import { isValidAddress, isValidFlowAddress } from '@/shared/utils';
import { LLHeader } from '@/ui/components/LLHeader';
import { useWallet } from '@/ui/hooks/use-wallet';
import { useCoins } from '@/ui/hooks/useCoinHook';
import { useProfiles } from '@/ui/hooks/useProfileHook';

const SendTokensScreenView = () => {
  const navigate = useNavigate();
  const params = useParams();
  const wallet = useWallet();
  const { network, mainAddress, evmAddress, childAccounts, currentWallet, userInfo } =
    useProfiles();
  const { coins, coinsLoaded } = useCoins();

  // Use transaction reducer directly like SendTo screen
  const [transactionState, dispatch] = useReducer(transactionReducer, INITIAL_TRANSACTION_STATE);

  // UI state for modals
  const [isTokenSelectorVisible, setIsTokenSelectorVisible] = useState(false);
  const [isConfirmationVisible, setIsConfirmationVisible] = useState(false);

  // Convert transaction state to screen props
  const convertExtendedTokenInfoToTokenModel = useCallback(
    (tokenInfo: any): TokenModel => ({
      name: tokenInfo.name || 'Unknown Token',
      symbol: tokenInfo.symbol || '',
      balance: tokenInfo.balance || '0',
      priceInUSD: tokenInfo.price || '0',
      decimals: tokenInfo.decimals || 8,
      logoURI: tokenInfo.logoURI || '',
      address: tokenInfo.address || '',
    }),
    []
  );

  const convertAddressToWalletAccount = useCallback(
    (address: WalletAddress | '', contact?: any): WalletAccount | null => {
      if (!address) return null;
      return {
        address: address as WalletAddress,
        name: contact?.contact_name || 'Account',
        balance: '0',
      };
    },
    []
  );

  // Get available tokens
  const availableTokens: TokenModel[] = React.useMemo(() => {
    return coins ? coins.map(convertExtendedTokenInfoToTokenModel) : [];
  }, [coins, convertExtendedTokenInfoToTokenModel]);

  // Handler functions
  const handleTokenSelect = useCallback((token: TokenModel) => {
    const tokenInfo = {
      name: token.name,
      symbol: token.symbol || '',
      balance: token.balance || '0',
      price: token.priceInUSD || '0',
      decimals: token.decimals || 8,
      logoURI: token.logoURI || '',
      address: token.address || '',
      contractName: '',
      path: { balance: '', receiver: '', vault: '' },
      id: '',
      coin: '',
      unit: '',
      change24h: 0,
      total: '0',
      icon: token.logoURI || '',
      priceInUSD: token.priceInUSD || '0',
      priceInFLOW: '0',
      balanceInFLOW: '0',
      balanceInUSD: '0',
    };
    dispatch({
      type: 'setTokenInfo',
      payload: { tokenInfo },
    });
    setIsTokenSelectorVisible(false);
  }, []);

  const handleAmountChange = useCallback((amount: string) => {
    dispatch({ type: 'setAmount', payload: amount });
  }, []);

  const handleToggleInputMode = useCallback(() => {
    dispatch({ type: 'switchFiatOrCoin' });
  }, []);

  const handleMaxPress = useCallback(() => {
    dispatch({ type: 'setAmountToMax' });
  }, []);

  const handleSendPress = useCallback(() => {
    setIsConfirmationVisible(true);
  }, []);

  const handleTransactionConfirm = useCallback(async () => {
    try {
      // Finalize the amount before transaction
      dispatch({ type: 'finalizeAmount' });

      // Execute the transaction
      const txId: string = await wallet.transferTokens(transactionState);

      // Start transaction monitoring with notification
      wallet.listenTransaction(
        txId,
        true,
        `${transactionState.amount} ${transactionState.tokenInfo.coin} Sent`,
        `You have sent ${transactionState.amount} ${transactionState.tokenInfo?.symbol} to ${transactionState.toAddress}. \nClick to view this transaction.`,
        transactionState.tokenInfo.icon
      );

      // Record the recent contact
      await wallet.setRecent(transactionState.toContact);

      // Update the dashboard index to first tab
      await wallet.setDashIndex(0);

      // Navigate to dashboard activity tab with transaction ID
      navigate(`/dashboard?activity=1&txId=${txId}`);
    } catch (error) {
      console.error('Transaction failed:', error);
      // Re-throw error so the screen can handle it (show error state, keep modal open, etc.)
      throw error;
    }
  }, [wallet, transactionState, navigate]);

  // Initialize transaction state on mount - include toAddress from params if available
  useEffect(() => {
    if (mainAddress && isValidFlowAddress(mainAddress) && isValidAddress(currentWallet?.address)) {
      const initPayload = {
        network: network as FlowNetwork,
        parentAddress: mainAddress,
        parentCoaAddress: evmAddress as WalletAddress,
        parentChildAddresses: childAccounts?.map((child) => child.address as WalletAddress) ?? [],
        fromAddress: currentWallet.address as WalletAddress,
        fromContact: {
          id: 0,
          address: currentWallet.address as WalletAddress,
          contact_name: userInfo?.nickname || '',
          username: userInfo?.username || '',
          avatar: userInfo?.avatar || '',
        },
      };

      dispatch({
        type: 'initTransactionState',
        payload: initPayload,
      });

      // Set recipient from route params immediately after init
      if (params.toAddress) {
        const toAddressPayload = {
          address: params.toAddress as WalletAddress,
          contact: {
            id: 0,
            address: params.toAddress as WalletAddress,
            contact_name: 'Recipient',
            username: '',
            avatar: '',
          },
        };
        dispatch({
          type: 'setToAddress',
          payload: toAddressPayload,
        });
      }
    }
  }, [
    mainAddress,
    currentWallet?.address,
    userInfo,
    evmAddress,
    childAccounts,
    network,
    params.toAddress,
  ]);

  // Set token from route params or default token when coins are loaded
  useEffect(() => {
    if (coinsLoaded && coins && coins.length > 0) {
      let selectedToken;

      // Try to find token by ID from route params
      if (params.id) {
        selectedToken = coins.find(
          (token) =>
            token.symbol.toLowerCase() === params.id.toLowerCase() ||
            token.name.toLowerCase() === params.id.toLowerCase() ||
            token.address.toLowerCase() === params.id.toLowerCase()
        );
      }

      // Fall back to FLOW token or first token if not found
      if (!selectedToken) {
        const flowToken = coins.find((token) => token.symbol.toLowerCase() === 'flow');
        selectedToken = flowToken || coins[0];
      }

      // Only update if different from current token
      if (selectedToken && selectedToken.symbol !== transactionState.tokenInfo.symbol) {
        dispatch({
          type: 'setTokenInfo',
          payload: { tokenInfo: selectedToken },
        });
      }
    }
  }, [coinsLoaded, coins, params.id]);

  // Create screen props
  const fromAccount = convertAddressToWalletAccount(
    transactionState.fromAddress,
    transactionState.fromContact
  );
  const toAccount = convertAddressToWalletAccount(
    transactionState.toAddress,
    transactionState.toContact
  );

  const screenProps = useMemo(
    () => ({
      selectedToken: convertExtendedTokenInfoToTokenModel(transactionState.tokenInfo),
      fromAccount,
      toAccount,
      amount:
        transactionState.fiatOrCoin === 'coin'
          ? transactionState.amount
          : transactionState.fiatAmount,
      isTokenMode: transactionState.fiatOrCoin === 'coin',
      tokens: availableTokens,
      isTokenSelectorVisible,
      isConfirmationVisible,
      onTokenSelect: handleTokenSelect,
      onAmountChange: handleAmountChange,
      onToggleInputMode: handleToggleInputMode,
      onMaxPress: handleMaxPress,
      onSendPress: handleSendPress,
      onTokenSelectorOpen: () => setIsTokenSelectorVisible(true),
      onTokenSelectorClose: () => setIsTokenSelectorVisible(false),
      onConfirmationOpen: () => setIsConfirmationVisible(true),
      onConfirmationClose: () => setIsConfirmationVisible(false),
      onTransactionConfirm: handleTransactionConfirm,
      backgroundColor: '$bg',
      contentPadding: 8, // Use smaller extension-specific padding
      transactionFee: '~0.001 FLOW',
    }),
    [
      transactionState,
      fromAccount,
      toAccount,
      availableTokens,
      isTokenSelectorVisible,
      isConfirmationVisible,
      handleTokenSelect,
      handleAmountChange,
      handleToggleInputMode,
      handleMaxPress,
      handleSendPress,
      handleTransactionConfirm,
      convertExtendedTokenInfoToTokenModel,
    ]
  );

  return (
    <div
      style={{
        display: 'flex',
        flexDirection: 'column',
        width: '100%',
        padding: '15px',
        background: 'black',
      }}
    >
<<<<<<< HEAD
      <LLHeader
        title={'Sending'}
        help={false}
        right={
          <IconButton
            onClick={() => {
              navigate('/dashboard');
            }}
          >
            <CloseIcon sx={{ color: 'icon.navi' }} />
          </IconButton>
        }
      />
      <div style={{ flex: 1, overflow: 'hidden' }}>
=======
      <LLHeader title={chrome.i18n.getMessage('Send_to')} help={true} />
      <div style={{ flex: 1, overflow: 'auto' }}>
>>>>>>> 5daf8225
        <SendTokensScreen {...screenProps} />
      </div>
    </div>
  );
};

export default SendTokensScreenView;<|MERGE_RESOLUTION|>--- conflicted
+++ resolved
@@ -282,7 +282,6 @@
         background: 'black',
       }}
     >
-<<<<<<< HEAD
       <LLHeader
         title={'Sending'}
         help={false}
@@ -297,10 +296,6 @@
         }
       />
       <div style={{ flex: 1, overflow: 'hidden' }}>
-=======
-      <LLHeader title={chrome.i18n.getMessage('Send_to')} help={true} />
-      <div style={{ flex: 1, overflow: 'auto' }}>
->>>>>>> 5daf8225
         <SendTokensScreen {...screenProps} />
       </div>
     </div>
