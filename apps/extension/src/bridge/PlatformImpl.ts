import { type Cache, type PlatformSpec, type Storage } from '@onflow/frw-context';
import { useSendStore, useTokenQueryStore, fetchPayerStatusWithCache } from '@onflow/frw-stores';
import {
  Platform,
  type Currency,
  type RecentContactsResponse,
  type WalletAccount,
  type WalletAccountsResponse,
  type WalletProfilesResponse,
} from '@onflow/frw-types';

import { ExtensionCache } from './ExtensionCache';
import { extensionNavigation } from './ExtensionNavigation';
import { ExtensionStorage } from './ExtensionStorage';

class ExtensionPlatformImpl implements PlatformSpec {
  private debugMode: boolean = process.env.NODE_ENV === 'development';
  private storageInstance: ExtensionStorage;
  private cacheInstance: ExtensionCache;
  private currentAddress: string | null = null;
  private currentNetwork: string = 'mainnet';
  private walletController: any = null;

  constructor() {
    this.storageInstance = new ExtensionStorage();
    this.cacheInstance = new ExtensionCache('screens:');
  }

  storage(): Storage {
    return this.storageInstance;
  }

  cache(): Cache {
    return this.cacheInstance;
  }

  navigation() {
    return extensionNavigation;
  }

  getPlatform(): Platform {
    return Platform.Extension;
  }

  getVersion(): string {
    return chrome.runtime.getManifest().version;
  }

  getBuildNumber(): string {
    return process.env.CI_BUILD_ID || process.env.BUILD_NUMBER || 'local';
  }

  getLanguage(): string {
    try {
      // Get language from Chrome API
      const languageCode = chrome.i18n.getUILanguage().split('-')[0].toLowerCase();

      // Validate against supported languages
      const supportedLanguages = ['en', 'es', 'zh', 'ru', 'jp'];
      return supportedLanguages.includes(languageCode) ? languageCode : 'en';
    } catch (error) {
      this.log(
        'warn',
        '[PlatformImpl] Failed to get Chrome UI language, falling back to en:',
        error
      );
      return 'en';
    }
  }

  getCurrency(): Currency {
    return {
      name: 'USD',
      symbol: '$',
      rate: '1',
    };
  }

  setCurrentAddress(address: string | null) {
    this.currentAddress = address;
  }

  setCurrentNetwork(network: string) {
    this.currentNetwork = network;
  }

  setWalletController(controller: any) {
    this.walletController = controller;
  }

  getSelectedAddress(): string | null {
    return this.currentAddress;
  }

  getDebugAddress(): string | null {
    return this.walletController?.getDebugAddress?.() || null;
  }

  getNetwork(): string {
    return this.currentNetwork;
  }

  async getJWT(): Promise<string> {
    try {
      if (!this.walletController) {
        throw new Error('Wallet controller not initialized');
      }

      if (!this.walletController.getJWT) {
        throw new Error('getJWT method not available on wallet controller');
      }

      const jwt = await this.walletController.getJWT();
      return jwt;
    } catch (error) {
      throw new Error('Failed to get JWT token: ' + (error as Error).message);
    }
  }

  getApiEndpoint(): string {
    return process.env.API_BASE_URL || '';
  }

  getGoApiEndpoint(): string {
    return process.env.API_GO_SERVER_URL || '';
  }

  getInstabugToken(): string {
    return process.env.INSTABUG_TOKEN || '';
  }

  async sign(hexData: string): Promise<string> {
    return await this.walletController.signMessage(hexData);
  }

  getSignKeyIndex(): number {
    return this.walletController.getKeyIndex() || 0;
  }

  async getRecentContacts(): Promise<RecentContactsResponse> {
    return await this.walletController.getRecentContacts();
  }

  async getWalletAccounts(): Promise<WalletAccountsResponse> {
    this.log('debug', 'getWalletAccounts called, walletController:', typeof this.walletController);
    if (!this.walletController) {
      throw new Error('Wallet controller not initialized');
    }
    this.log(
      'debug',
      'walletController.getWalletAccounts type:',
      typeof this.walletController.getWalletAccounts
    );
    if (!this.walletController.getWalletAccounts) {
      throw new Error('getWalletAccounts method not available on wallet controller');
    }
    return await this.walletController.getWalletAccounts();
  }

  async getWalletProfiles(): Promise<WalletProfilesResponse> {
    if (!this.walletController) {
      throw new Error('Wallet controller not initialized');
    }
    if (!this.walletController.getWalletProfiles) {
      throw new Error('getWalletProfiles method not available on wallet controller');
    }
    return await this.walletController.getWalletProfiles();
  }

  async getSelectedAccount(): Promise<WalletAccount> {
    this.log('debug', 'getSelectedAccount called, walletController:', typeof this.walletController);
    if (!this.walletController) {
      throw new Error('Wallet controller not initialized');
    }
    this.log(
      'debug',
      'walletController.getSelectedAccount type:',
      typeof this.walletController.getSelectedAccount
    );
    if (!this.walletController.getSelectedAccount) {
      throw new Error('getSelectedAccount method not available on wallet controller');
    }
    return await this.walletController.getSelectedAccount();
  }

  async getAddressBookContacts(): Promise<any[]> {
    if (!this.walletController) return [];
    return await this.walletController.getAddressBook();
  }

  async getRecent(): Promise<any[]> {
    if (!this.walletController) return [];
    return await this.walletController.getRecent();
  }

  async searchUsername(username: string): Promise<any[]> {
    if (!this.walletController) return [];
    return await this.walletController.searchByUsername(username);
  }

  getAccountsData(): any[] {
    return [];
  }

  async getCache(key: string): Promise<any[] | null> {
    this.log('warn', `Extension getCache(${key}) called - should be overridden by PlatformContext`);
    return null;
  }

  getRouterValue?(): { [key: string]: any } {
    const routerValues = (window as any).__flowWalletRouterParams || {};
    return routerValues;
  }

  listenTransaction?(
    txId: string,
    showNotification: boolean,
    title: string,
    message: string,
    icon?: string
  ): void {
    if (!this.walletController) {
      this.log('warn', 'Cannot listen transaction - wallet controller not initialized');
      return;
    }
    if (!this.walletController.listenTransaction) {
      this.log('warn', 'listenTransaction method not available on wallet controller');
      return;
    }

    this.log('debug', 'Extension listenTransaction called:', { txId, showNotification, title });

    try {
      this.walletController.listenTransaction(txId, showNotification, title, message, icon);
    } catch (error) {
      this.log('error', 'Extension listenTransaction failed:', error);
    }
  }

  async setRecent?(contact: any): Promise<void> {
    if (!this.walletController) {
      this.log('warn', 'Cannot set recent contact - wallet controller not initialized');
      return;
    }
    if (!this.walletController.setRecent) {
      this.log('warn', 'setRecent method not available on wallet controller');
      return;
    }

    this.log('debug', 'Extension setRecent called:', contact);

    try {
      await this.walletController.setRecent(contact);
    } catch (error) {
      this.log('error', 'Extension setRecent failed:', error);
    }
  }

  async setDashIndex?(index: number): Promise<void> {
    if (!this.walletController) {
      this.log('warn', 'Cannot set dash index - wallet controller not initialized');
      return;
    }
    if (!this.walletController.setDashIndex) {
      this.log('warn', 'setDashIndex method not available on wallet controller');
      return;
    }

    this.log('debug', 'Extension setDashIndex called:', index);

    try {
      await this.walletController.setDashIndex(index);
    } catch (error) {
      this.log('error', 'Extension setDashIndex failed:', error);
    }
  }

  configureCadenceService(cadenceService: any): void {
    const version = this.getVersion();
    const buildNumber = this.getBuildNumber();
    const network = this.getNetwork();

    // Add version and platform headers to transactions
    cadenceService.useRequestInterceptor(async (config: any) => {
      if (config.type === 'transaction') {
        const platform = 'extension';
        const versionHeader = `// Flow Wallet Monorepo - ${network} Script - ${config.name} - Extension - ${version}`;
        const platformHeader = `// Platform: ${platform} - ${version} - ${buildNumber}`;
        config.cadence = versionHeader + '\n' + platformHeader + '\n\n' + config.cadence;
      }
      return config;
    });

    // Configure gas limits and authorization functions using extension's existing functions
    cadenceService.useRequestInterceptor(async (config: any) => {
      if (config.type === 'transaction') {
        config.limit = 9999;

        // Create proposer authorization function using parent address from hooks
        config.proposer = async (account: any) => {
          const selectedAccount = await this.getSelectedAccount();
          const address = selectedAccount.parentAddress;
          const keyId = await this.getSignKeyIndex();
          const ADDRESS = address?.startsWith('0x') ? address : `0x${address}`;

          const KEY_ID = Number(keyId) || 0;

          return {
            ...account,
            tempId: `${ADDRESS}-${KEY_ID}`,
            addr: ADDRESS.replace('0x', ''),
            keyId: KEY_ID,
            signingFunction: async (signable: { message: string }) => {
              return {
                addr: ADDRESS,
                keyId: KEY_ID,
                signature: await this.sign(signable.message),
              };
            },
          };
        };
        const payerStatus = await fetchPayerStatusWithCache(network as 'mainnet' | 'testnet');
<<<<<<< HEAD
        const isSurge = payerStatus.surge?.active;
=======
        const isSurge = payerStatus?.surge?.active;
>>>>>>> 8ae7e5ad
        // Determine payer function based on transaction name and fee coverage logic
        const withPayer = config.name && config.name.endsWith('WithPayer');
        if (withPayer) {
          // Use bridge fee payer function - get address from payer status
<<<<<<< HEAD
          const payerAddress = payerStatus.bridgePayer?.address;
          const payerKeyId = payerStatus.bridgePayer?.keyIndex || 0;
=======
          const payerAddress = payerStatus?.bridgePayer?.address;
          const payerKeyId = payerStatus?.bridgePayer?.keyIndex || 0;
>>>>>>> 8ae7e5ad

          config.payer = async (account: any) => {
            const ADDRESS = payerAddress?.startsWith('0x') ? payerAddress : `0x${payerAddress}`;
            const KEY_ID = Number(payerKeyId) || 0;

            return {
              ...account,
              tempId: `${ADDRESS}-${KEY_ID}`,
              addr: ADDRESS.replace('0x', ''),
              keyId: KEY_ID,
              signingFunction: async (signable: any) => {
                const signature = await this.walletController.signAsBridgeFeePayer(signable);
                return {
                  addr: ADDRESS,
                  keyId: KEY_ID,
                  signature: signature,
                };
              },
            };
          };
          config.authorizations = [config.proposer, config.payer];
        } else {
          // Check if free gas is allowed
          const allowed = await this.walletController.allowLilicoPay();

          if (allowed) {
            // Use regular payer function - get address from payer status
<<<<<<< HEAD
            const payerAddress = payerStatus.feePayer?.address;
            const payerKeyId = payerStatus.feePayer?.keyIndex || 0;
=======
            const payerAddress = payerStatus?.feePayer?.address;
            const payerKeyId = payerStatus?.feePayer?.keyIndex || 0;
>>>>>>> 8ae7e5ad

            config.payer = async (account: any) => {
              const ADDRESS = payerAddress?.startsWith('0x') ? payerAddress : `0x${payerAddress}`;
              const KEY_ID = Number(payerKeyId) || 0;

              return {
                ...account,
                tempId: `${ADDRESS}-${KEY_ID}`,
                addr: ADDRESS.replace('0x', ''),
                keyId: KEY_ID,
                signingFunction: async (signable: any) => {
                  return {
                    addr: ADDRESS,
                    keyId: KEY_ID,
                    signature: await this.walletController.signAsFeePayer(signable),
                  };
                },
              };
            };
          } else {
            // Use proposer as payer (user pays)
            config.payer = config.proposer;
          }

          // Set authorizations array with just proposer
          config.authorizations = [config.proposer];
        }
      }
      return config;
    });

    // Configure response interceptor for transaction monitoring
    cadenceService.useResponseInterceptor(async (config: any, response: any) => {
      let txId: string | null = null;

      if (config.type === 'transaction') {
        // Handle bypassed extension transactions
        if (response && response.__EXTENSION_SUCCESS__) {
          txId = response.result;

          // Return the transaction ID as the response
          response = txId;
        } else if (response && typeof response === 'string') {
          // Handle normal FCL transactions
          txId = response;
        }

        if (txId) {
          try {
            // Start transaction monitoring
            if (this.walletController && this.walletController.listenTransaction) {
              this.walletController.listenTransaction(txId);
            }
            // Navigate to transaction complete
            const navigation = this.navigation();
            if (navigation && navigation.navigate) {
              navigation.navigate('TransactionComplete', {
                txId: txId,
              });
            }
            const tokenStore = useTokenQueryStore.getState();
            const selectedAccount = await this.getSelectedAccount();
            const selectedCollection = useSendStore.getState().selectedCollection;
            if (selectedCollection && selectedAccount) {
              tokenStore.invalidateNFTCollection(
                selectedAccount.address,
                selectedCollection,
                network
              );
            }
          } catch (error) {
            this.log('error', 'Failed to execute post-transaction actions:', error);
          }
        }
      }

      return { config, response };
    });
  }

  log(level: 'debug' | 'info' | 'warn' | 'error' = 'debug', message: string, ...args: any[]): void {
    if (level === 'debug' && !this.debugMode) {
      return;
    }

    const prefix = `[FRW-Extension-${level.toUpperCase()}]`;
    const fullMessage = args.length > 0 ? `${message} ${args.join(' ')}` : message;

    // Console logging for development
    switch (level) {
      case 'debug':
        console.log(prefix, message, ...args);
        break;
      case 'info':
        console.info(prefix, message, ...args);
        break;
      case 'warn':
        console.warn(prefix, message, ...args);
        break;
      case 'error':
        console.error(prefix, message, ...args);
        break;
    }

    // Extension-specific logging (could integrate with analytics)
    try {
      // Could send to background script for centralized logging
      chrome.runtime.sendMessage({
        type: 'LOG',
        level,
        message: fullMessage,
        timestamp: Date.now(),
      });
    } catch (error) {
      // Ignore logging errors to prevent cascading failures
    }
  }

  isDebug(): boolean {
    return this.debugMode;
  }

  async scanQRCode(): Promise<string> {
    // Extension-specific QR code scanning implementation
    // Could open a popup window with camera access
    return new Promise((resolve, reject) => {
      // Implementation would depend on extension's QR scanning approach
      chrome.runtime.sendMessage({ type: 'SCAN_QR' }, (response) => {
        if (chrome.runtime.lastError) {
          reject(new Error(chrome.runtime.lastError.message));
        } else if (response.success) {
          resolve(response.data);
        } else {
          reject(new Error(response.error || 'QR scan failed'));
        }
      });
    });
  }

  closeRN(id?: string | null): void {
    if (window.close) {
      window.close();
    } else {
      chrome.runtime.sendMessage({ type: 'CLOSE_POPUP' });
    }
  }

  // Toast/Notification methods
  showToast(
    title: string,
    message?: string,
    type: 'success' | 'error' | 'warning' | 'info' = 'info',
    duration = 4000
  ): void {
    // Call the registered callback if available
    if ((this as any).toastCallback) {
      (this as any).toastCallback({ title, message, type, duration });
    }
  }

  setToastCallback(
    callback: (toast: {
      title: string;
      message: string;
      type?: 'success' | 'error' | 'warning' | 'info';
      duration?: number;
    }) => void
  ): void {
    // Store the callback for the platform to use
    (this as any).toastCallback = callback;
  }
}

let platformInstance: ExtensionPlatformImpl | null = null;

export const getPlatform = (): ExtensionPlatformImpl => {
  if (!platformInstance) {
    platformInstance = new ExtensionPlatformImpl();
  }
  return platformInstance;
};

export const initializePlatform = (): ExtensionPlatformImpl => {
  if (!platformInstance) {
    platformInstance = new ExtensionPlatformImpl();
    // Make platform available globally for ToastContext
    (globalThis as any).__FLOW_WALLET_BRIDGE__ = platformInstance;
  }
  return platformInstance;
};

export default ExtensionPlatformImpl;<|MERGE_RESOLUTION|>--- conflicted
+++ resolved
@@ -320,22 +320,13 @@
           };
         };
         const payerStatus = await fetchPayerStatusWithCache(network as 'mainnet' | 'testnet');
-<<<<<<< HEAD
-        const isSurge = payerStatus.surge?.active;
-=======
         const isSurge = payerStatus?.surge?.active;
->>>>>>> 8ae7e5ad
         // Determine payer function based on transaction name and fee coverage logic
         const withPayer = config.name && config.name.endsWith('WithPayer');
         if (withPayer) {
           // Use bridge fee payer function - get address from payer status
-<<<<<<< HEAD
-          const payerAddress = payerStatus.bridgePayer?.address;
-          const payerKeyId = payerStatus.bridgePayer?.keyIndex || 0;
-=======
           const payerAddress = payerStatus?.bridgePayer?.address;
           const payerKeyId = payerStatus?.bridgePayer?.keyIndex || 0;
->>>>>>> 8ae7e5ad
 
           config.payer = async (account: any) => {
             const ADDRESS = payerAddress?.startsWith('0x') ? payerAddress : `0x${payerAddress}`;
@@ -363,13 +354,8 @@
 
           if (allowed) {
             // Use regular payer function - get address from payer status
-<<<<<<< HEAD
-            const payerAddress = payerStatus.feePayer?.address;
-            const payerKeyId = payerStatus.feePayer?.keyIndex || 0;
-=======
             const payerAddress = payerStatus?.feePayer?.address;
             const payerKeyId = payerStatus?.feePayer?.keyIndex || 0;
->>>>>>> 8ae7e5ad
 
             config.payer = async (account: any) => {
               const ADDRESS = payerAddress?.startsWith('0x') ? payerAddress : `0x${payerAddress}`;
