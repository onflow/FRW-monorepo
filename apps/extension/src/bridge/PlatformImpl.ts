--- conflicted
+++ resolved
@@ -54,17 +54,15 @@
     return chrome.runtime.getManifest().version_name || this.getVersion();
   }
 
-<<<<<<< HEAD
   getCurrency(): Currency {
     return {
       name: 'USD',
       symbol: '$',
       rate: '1',
     };
-=======
+  }
   getPlatform(): Platform {
     return Platform.Extension;
->>>>>>> 2905e78f
   }
 
   // API endpoint methods
