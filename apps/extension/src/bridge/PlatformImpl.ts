--- conflicted
+++ resolved
@@ -299,66 +299,13 @@
         config.limit = 9999;
 
         // Create proposer authorization function using parent address from hooks
-<<<<<<< HEAD
-        config.proposer = async (account: any) => {
-          const selectedAccount = await this.getSelectedAccount();
-          const address = selectedAccount.parentAddress;
-          const keyId = await this.getSignKeyIndex();
-          const ADDRESS = address?.startsWith('0x') ? address : `0x${address}`;
-
-          const KEY_ID = Number(keyId) || 0;
-
-          return {
-            ...account,
-            tempId: `${ADDRESS}-${KEY_ID}`,
-            addr: ADDRESS.replace('0x', ''),
-            keyId: KEY_ID,
-            signingFunction: async (signable: { message: string }) => {
-              return {
-                addr: ADDRESS,
-                keyId: KEY_ID,
-                signature: await this.sign(signable.message),
-              };
-            },
-          };
-        };
-        const payerStatus = await fetchPayerStatusWithCache(network as 'mainnet' | 'testnet');
-        const isSurge = payerStatus?.surge?.active;
-        // Determine payer function based on transaction name and fee coverage logic
-=======
         config.proposer = this.createProposerFunction();
         const payerStatus = await fetchPayerStatusWithCache(network as 'mainnet' | 'testnet');
         const isSurge = payerStatus?.surge?.active;
->>>>>>> 84c64103
         const withPayer = config.name && config.name.endsWith('WithPayer');
         config.authorizations = [config.proposer];
         if (withPayer) {
           // Use bridge fee payer function - get address from payer status
-<<<<<<< HEAD
-          const payerAddress = payerStatus?.bridgePayer?.address;
-          const payerKeyId = payerStatus?.bridgePayer?.keyIndex || 0;
-
-          config.payer = async (account: any) => {
-            const ADDRESS = payerAddress?.startsWith('0x') ? payerAddress : `0x${payerAddress}`;
-            const KEY_ID = Number(payerKeyId) || 0;
-
-            return {
-              ...account,
-              tempId: `${ADDRESS}-${KEY_ID}`,
-              addr: ADDRESS.replace('0x', ''),
-              keyId: KEY_ID,
-              signingFunction: async (signable: any) => {
-                const signature = await this.walletController.signAsBridgeFeePayer(signable);
-                return {
-                  addr: ADDRESS,
-                  keyId: KEY_ID,
-                  signature: signature,
-                };
-              },
-            };
-          };
-          config.authorizations = [config.proposer, config.payer];
-=======
           config.authorizations.push(this.createBridgeAuthorizationFunction());
         }
 
@@ -370,35 +317,10 @@
             // User rejected - stop the transaction
             throw new Error('Transaction cancelled by user due to surge pricing');
           }
->>>>>>> 84c64103
         } else {
           // Check if free gas is allowed
           const allowed = await this.walletController.allowLilicoPay();
           if (allowed) {
-<<<<<<< HEAD
-            // Use regular payer function - get address from payer status
-            const payerAddress = payerStatus?.feePayer?.address;
-            const payerKeyId = payerStatus?.feePayer?.keyIndex || 0;
-
-            config.payer = async (account: any) => {
-              const ADDRESS = payerAddress?.startsWith('0x') ? payerAddress : `0x${payerAddress}`;
-              const KEY_ID = Number(payerKeyId) || 0;
-
-              return {
-                ...account,
-                tempId: `${ADDRESS}-${KEY_ID}`,
-                addr: ADDRESS.replace('0x', ''),
-                keyId: KEY_ID,
-                signingFunction: async (signable: any) => {
-                  return {
-                    addr: ADDRESS,
-                    keyId: KEY_ID,
-                    signature: await this.walletController.signAsFeePayer(signable),
-                  };
-                },
-              };
-            };
-=======
             try {
               config.payer = this.createPayerAuthorizationFunction();
             } catch (error) {
@@ -422,7 +344,6 @@
                 }
               }
             }
->>>>>>> 84c64103
           } else {
             config.payer = config.proposer;
           }
