import { type PlatformSpec, type Storage } from '@onflow/frw-context';
import {
  Platform,
  type RecentContactsResponse,
  type WalletAccount,
  type WalletAccountsResponse,
  type Currency,
} from '@onflow/frw-types';

import { chromeStorage } from '@/extension-shared/chrome-storage';

import { extensionNavigation } from './ExtensionNavigation';

class ExtensionPlatformImpl implements PlatformSpec {
  private debugMode: boolean = process.env.NODE_ENV === 'development';
  private storage: Storage;
  private currentAddress: string | null = null;
  private currentNetwork: string = 'mainnet';
  private walletController: any = null;

  constructor() {
    this.storage = chromeStorage as Storage;
  }

  // Methods to update cached values from hooks/context
  setCurrentAddress(address: string | null) {
    this.currentAddress = address;
  }

  setCurrentNetwork(network: string) {
    this.currentNetwork = network;
  }

  setWalletController(controller: any) {
    this.walletController = controller;
  }

  // Basic platform methods
  getSelectedAddress(): string | null {
    return this.currentAddress;
  }

  getNetwork(): string {
    return this.currentNetwork;
  }

  async getJWT(): Promise<string> {
<<<<<<< HEAD
    // try {
    //   const auth = authenticationService.getAuth();

    //   if (!auth.currentUser) {
    //     throw new Error('No authenticated user available');
    //   }

    //   const idToken = await auth.currentUser.getIdToken();
    //   if (!idToken) {
    //     throw new Error('Failed to get ID token from Firebase');
    //   }

    //   return idToken;
    // } catch (error) {
    //   this.log('error', 'Failed to get JWT token:', error);
    //   throw new Error('Failed to get JWT token: ' + (error as Error).message);
    // }
    return 'eyJhbGciOiJSUzI1NiIsImtpZCI6IjkyZTg4M2NjNDY2M2E2MzMyYWRhNmJjMWU0N2YzZmY1ZTRjOGI1ZDciLCJ0eXAiOiJKV1QifQ.eyJuYW1lIjoiY2Fvc2Rldl8xNTkiLCJpc3MiOiJodHRwczovL3NlY3VyZXRva2VuLmdvb2dsZS5jb20vbGlsaWNvLWRldiIsImF1ZCI6ImxpbGljby1kZXYiLCJhdXRoX3RpbWUiOjE3NTYxMjY1NzIsInVzZXJfaWQiOiIzYzY2MDhlZS1mZjEyLTRkNzItYTMxNC05NWZhM2ExYTVlYmQiLCJzdWIiOiIzYzY2MDhlZS1mZjEyLTRkNzItYTMxNC05NWZhM2ExYTVlYmQiLCJpYXQiOjE3NTYxNzE0MDQsImV4cCI6MTc1NjE3NTAwNCwiZmlyZWJhc2UiOnsiaWRlbnRpdGllcyI6e30sInNpZ25faW5fcHJvdmlkZXIiOiJjdXN0b20ifX0.UZabPMxLfU8eS5fYoDaGMdYI7HZDtH3LAubcaMH5vwHkLUvEZGFcBArVc5OSW9w8dvVmgn_N8Fgo4ZNRbKQQN7iD2lAXLABiDOaiisLR1t6sErA8y_A8maf06Dwd7hzMAHWK0nWq_ZGP-tXp3UIqKXUwYZH31e02Vpku87n4ewp1DVKEQZkwnOBSu5iRBmXF89bnzE4kFx_YipiBsSuu2aUxeHxv8h-E165Twffssb6jHAqmxnKbLzLlR6tj_gyDAYlxSNWLXVTWJj6QubU3xIGhME-LCFJza8fh4Q17_6J1STyqHK6ooQ1krghRTOyFa2jZAjVvlH0DXxo_PCERWg';
=======
    try {
      if (!this.walletController) {
        this.log('warn', 'Cannot get JWT - wallet controller not initialized');
        throw new Error('Wallet controller not initialized');
      }

      if (!this.walletController.getJWT) {
        this.log('warn', 'getJWT method not available on wallet controller');
        throw new Error('getJWT method not available on wallet controller');
      }

      this.log('debug', 'Extension getJWT called via wallet controller');

      const jwt = await this.walletController.getJWT();
      return jwt;
    } catch (error) {
      this.log('error', 'Failed to get JWT token:', error);
      throw new Error('Failed to get JWT token: ' + (error as Error).message);
    }
>>>>>>> 805ff720
  }

  getVersion(): string {
    return chrome.runtime.getManifest().version;
  }

  getBuildNumber(): string {
    return chrome.runtime.getManifest().version_name || this.getVersion();
  }

  getCurrency(): Currency {
    return {
      name: 'USD',
      symbol: '$',
      rate: '1',
    };
  }
  getPlatform(): Platform {
    return Platform.Extension;
  }

  // API endpoint methods
  getApiEndpoint(): string {
    // Return appropriate API endpoint based on network
    return 'https://lilico.app';
  }

  getGoApiEndpoint(): string {
    const network = this.getNetwork();
    return network === 'testnet'
      ? 'https://goapi-testnet.lilico.app'
      : 'https://goapi-mainnet.lilico.app';
  }

  getInstabugToken(): string {
    // Return extension-specific analytics/logging token if available
    return process.env.INSTABUG_TOKEN || '';
  }

  // Storage access
  getStorage(): Storage {
    return this.storage;
  }

  // Cryptographic operations
  async sign(hexData: string): Promise<string> {
    return await this.walletController.signMessage(hexData);
  }

  getSignKeyIndex(): number {
    return this.walletController.getKeyIndex() || 0;
  }

  // Data access methods
  async getRecentContacts(): Promise<RecentContactsResponse> {
    return await this.walletController.getRecentContacts();
  }

  async getWalletAccounts(): Promise<WalletAccountsResponse> {
    this.log('debug', 'getWalletAccounts called, walletController:', typeof this.walletController);
    if (!this.walletController) {
      throw new Error('Wallet controller not initialized');
    }
    this.log(
      'debug',
      'walletController.getWalletAccounts type:',
      typeof this.walletController.getWalletAccounts
    );
    if (!this.walletController.getWalletAccounts) {
      throw new Error('getWalletAccounts method not available on wallet controller');
    }
    return await this.walletController.getWalletAccounts();
  }

  async getSelectedAccount(): Promise<WalletAccount> {
    this.log('debug', 'getSelectedAccount called, walletController:', typeof this.walletController);
    if (!this.walletController) {
      throw new Error('Wallet controller not initialized');
    }
    this.log(
      'debug',
      'walletController.getSelectedAccount type:',
      typeof this.walletController.getSelectedAccount
    );
    if (!this.walletController.getSelectedAccount) {
      throw new Error('getSelectedAccount method not available on wallet controller');
    }
    return await this.walletController.getSelectedAccount();
  }

  // Extended data access methods for SendToScreen
  async getAddressBookContacts(): Promise<any[]> {
    if (!this.walletController) return [];
    return await this.walletController.getAddressBook();
  }

  async getRecent(): Promise<any[]> {
    if (!this.walletController) return [];
    return await this.walletController.getRecent();
  }

  async searchUsername(username: string): Promise<any[]> {
    if (!this.walletController) return [];
    return await this.walletController.searchByUsername(username);
  }

  // Get account data from profiles/hooks
  getAccountsData(): any[] {
    // This will be set by the component when it has the data
    // For now, return empty array - component will override this
    return [];
  }

  // Token and account data methods (required by PlatformSpec)
  // Note: For extension, this should be overridden by PlatformContext to use useCoins() hook data
  async getCache(key: string): Promise<any[] | null> {
    this.log('warn', `Extension getCache(${key}) called - should be overridden by PlatformContext`);
    return null;
  }

  getRouterValue?(): { [key: string]: any } {
    // Get from React Router values stored in window object
    const routerValues = (window as any).__flowWalletRouterParams || {};
    return routerValues;
  }

  listenTransaction?(
    txId: string,
    showNotification: boolean,
    title: string,
    message: string,
    icon?: string
  ): void {
    if (!this.walletController) {
      this.log('warn', 'Cannot listen transaction - wallet controller not initialized');
      return;
    }
    if (!this.walletController.listenTransaction) {
      this.log('warn', 'listenTransaction method not available on wallet controller');
      return;
    }

    this.log('debug', 'Extension listenTransaction called:', { txId, showNotification, title });

    try {
      this.walletController.listenTransaction(txId, showNotification, title, message, icon);
    } catch (error) {
      this.log('error', 'Extension listenTransaction failed:', error);
    }
  }

  async setRecent?(contact: any): Promise<void> {
    if (!this.walletController) {
      this.log('warn', 'Cannot set recent contact - wallet controller not initialized');
      return;
    }
    if (!this.walletController.setRecent) {
      this.log('warn', 'setRecent method not available on wallet controller');
      return;
    }

    this.log('debug', 'Extension setRecent called:', contact);

    try {
      await this.walletController.setRecent(contact);
    } catch (error) {
      this.log('error', 'Extension setRecent failed:', error);
    }
  }

  async setDashIndex?(index: number): Promise<void> {
    if (!this.walletController) {
      this.log('warn', 'Cannot set dash index - wallet controller not initialized');
      return;
    }
    if (!this.walletController.setDashIndex) {
      this.log('warn', 'setDashIndex method not available on wallet controller');
      return;
    }

    this.log('debug', 'Extension setDashIndex called:', index);

    try {
      await this.walletController.setDashIndex(index);
    } catch (error) {
      this.log('error', 'Extension setDashIndex failed:', error);
    }
  }

  // CadenceService configuration
  configureCadenceService(cadenceService: any): void {
    const version = this.getVersion();
    const buildNumber = this.getBuildNumber();
    const network = this.getNetwork();

    // Add version and platform headers to transactions
    cadenceService.useRequestInterceptor(async (config: any) => {
      if (config.type === 'transaction') {
        const platform = 'extension';
        const versionHeader = `// Flow Wallet Monorepo - ${network} Script - ${config.name} - Extension - ${version}`;
        const platformHeader = `// Platform: ${platform} - ${version} - ${buildNumber}`;
        config.cadence = versionHeader + '\n' + platformHeader + '\n\n' + config.cadence;
      }
      return config;
    });

    // Configure gas limits and authorization functions using extension's existing functions
    cadenceService.useRequestInterceptor(async (config: any) => {
      if (config.type === 'transaction') {
        config.limit = 9999;

        // Create proposer authorization function using parent address from hooks
        config.proposer = async (account: any) => {
          const selectedAccount = await this.getSelectedAccount();
          const address = selectedAccount.parentAddress;
          const keyId = this.getSignKeyIndex();
          const ADDRESS = address?.startsWith('0x') ? address : `0x${address}`;
          const KEY_ID = Number(keyId) || 0;

          return {
            ...account,
            tempId: `${ADDRESS}-${KEY_ID}`,
            addr: ADDRESS.replace('0x', ''),
            keyId: KEY_ID,
            signingFunction: async (signable: { message: string }) => {
              return {
                addr: ADDRESS,
                keyId: KEY_ID,
                signature: await this.sign(signable.message),
              };
            },
          };
        };

        // Determine payer function based on transaction name and fee coverage logic
        const shouldCoverFee = config.name && config.name.endsWith('WithPayer');

        if (shouldCoverFee) {
          // Use bridge fee payer function
          const { address: payerAddress, keyId: payerKeyId } =
            await this.walletController.getBridgeFeePayerAddressAndKeyId();
          config.payer = async (account: any) => {
            const ADDRESS = payerAddress?.startsWith('0x') ? payerAddress : `0x${payerAddress}`;
            const KEY_ID = Number(payerKeyId) || 0;

            return {
              ...account,
              tempId: `${ADDRESS}-${KEY_ID}`,
              addr: ADDRESS.replace('0x', ''),
              keyId: KEY_ID,
              signingFunction: async (signable: any) => {
                return {
                  addr: ADDRESS,
                  keyId: KEY_ID,
                  signature: await this.walletController.signPayer(signable),
                };
              },
            };
          };

          // Set authorizations array with both proposer and payer
          config.authorizations = [config.proposer, config.payer];
        } else {
          // Check if free gas is allowed
          const allowed = await this.walletController.allowLilicoPay();

          if (allowed) {
            // Use regular payer function
            const { address: payerAddress, keyId: payerKeyId } =
              await this.walletController.getPayerAddressAndKeyId();
            config.payer = async (account: any) => {
              const ADDRESS = payerAddress?.startsWith('0x') ? payerAddress : `0x${payerAddress}`;
              const KEY_ID = Number(payerKeyId) || 0;

              return {
                ...account,
                tempId: `${ADDRESS}-${KEY_ID}`,
                addr: ADDRESS.replace('0x', ''),
                keyId: KEY_ID,
                signingFunction: async (signable: any) => {
                  return {
                    addr: ADDRESS,
                    keyId: KEY_ID,
                    signature: await this.walletController.signPayer(signable),
                  };
                },
              };
            };
          } else {
            // Use proposer as payer (user pays)
            config.payer = config.proposer;
          }

          // Set authorizations array with just proposer
          config.authorizations = [config.proposer];
        }
      }
      return config;
    });

    // Configure response interceptor for transaction monitoring
    cadenceService.useResponseInterceptor(async (config: any, response: any) => {
      let txId: string | null = null;

      if (config.type === 'transaction') {
        // Handle bypassed extension transactions
        if (response && response.__EXTENSION_SUCCESS__) {
          txId = response.result;
          this.log('debug', 'Extension bypassed transaction completed with ID:', txId);

          // Return the transaction ID as the response
          response = txId;
        } else if (response && typeof response === 'string') {
          // Handle normal FCL transactions
          txId = response;
          this.log('debug', 'FCL transaction completed with ID:', txId);
        }

        if (txId) {
          try {
            // Start transaction monitoring
            if (this.walletController && this.walletController.listenTransaction) {
              this.walletController.listenTransaction(txId);
              this.log('debug', 'Extension transaction monitoring started for:', txId);
            }

            // Navigate to transaction complete
            const navigation = this.getNavigation();
            if (navigation && navigation.navigate) {
              navigation.navigate('TransactionComplete', {
                txId: txId,
              });
              this.log('debug', 'Navigation to TransactionComplete triggered');
            }
          } catch (error) {
            this.log('error', 'Failed to execute post-transaction actions:', error);
          }
        }
      }

      return { config, response };
    });

    this.log('debug', 'CadenceService configured for extension');
  }

  // Logging methods
  log(level: 'debug' | 'info' | 'warn' | 'error' = 'debug', message: string, ...args: any[]): void {
    if (level === 'debug' && !this.debugMode) {
      return;
    }

    const prefix = `[FRW-Extension-${level.toUpperCase()}]`;
    const fullMessage = args.length > 0 ? `${message} ${args.join(' ')}` : message;

    // Console logging for development
    switch (level) {
      case 'debug':
        console.log(prefix, message, ...args);
        break;
      case 'info':
        console.info(prefix, message, ...args);
        break;
      case 'warn':
        console.warn(prefix, message, ...args);
        break;
      case 'error':
        console.error(prefix, message, ...args);
        break;
    }

    // Extension-specific logging (could integrate with analytics)
    try {
      // Could send to background script for centralized logging
      chrome.runtime.sendMessage({
        type: 'LOG',
        level,
        message: fullMessage,
        timestamp: Date.now(),
      });
    } catch (error) {
      // Ignore logging errors to prevent cascading failures
    }
  }

  isDebug(): boolean {
    return this.debugMode;
  }

  // UI interaction methods
  async scanQRCode(): Promise<string> {
    // Extension-specific QR code scanning implementation
    // Could open a popup window with camera access
    return new Promise((resolve, reject) => {
      // Implementation would depend on extension's QR scanning approach
      chrome.runtime.sendMessage({ type: 'SCAN_QR' }, (response) => {
        if (chrome.runtime.lastError) {
          reject(new Error(chrome.runtime.lastError.message));
        } else if (response.success) {
          resolve(response.data);
        } else {
          reject(new Error(response.error || 'QR scan failed'));
        }
      });
    });
  }

  closeRN(id?: string | null): void {
    // Extension equivalent - close current popup/tab
    if (window.close) {
      window.close();
    } else {
      chrome.runtime.sendMessage({ type: 'CLOSE_POPUP' });
    }
  }

  getNavigation() {
    // Return the extension navigation implementation
    return extensionNavigation;
  }
}

// Singleton instance
let platformInstance: ExtensionPlatformImpl | null = null;

export const getPlatform = (): ExtensionPlatformImpl => {
  if (!platformInstance) {
    platformInstance = new ExtensionPlatformImpl();
  }
  return platformInstance;
};

export const initializePlatform = (): ExtensionPlatformImpl => {
  if (!platformInstance) {
    platformInstance = new ExtensionPlatformImpl();
  }
  return platformInstance;
};

export default ExtensionPlatformImpl;<|MERGE_RESOLUTION|>--- conflicted
+++ resolved
@@ -45,26 +45,6 @@
   }
 
   async getJWT(): Promise<string> {
-<<<<<<< HEAD
-    // try {
-    //   const auth = authenticationService.getAuth();
-
-    //   if (!auth.currentUser) {
-    //     throw new Error('No authenticated user available');
-    //   }
-
-    //   const idToken = await auth.currentUser.getIdToken();
-    //   if (!idToken) {
-    //     throw new Error('Failed to get ID token from Firebase');
-    //   }
-
-    //   return idToken;
-    // } catch (error) {
-    //   this.log('error', 'Failed to get JWT token:', error);
-    //   throw new Error('Failed to get JWT token: ' + (error as Error).message);
-    // }
-    return 'eyJhbGciOiJSUzI1NiIsImtpZCI6IjkyZTg4M2NjNDY2M2E2MzMyYWRhNmJjMWU0N2YzZmY1ZTRjOGI1ZDciLCJ0eXAiOiJKV1QifQ.eyJuYW1lIjoiY2Fvc2Rldl8xNTkiLCJpc3MiOiJodHRwczovL3NlY3VyZXRva2VuLmdvb2dsZS5jb20vbGlsaWNvLWRldiIsImF1ZCI6ImxpbGljby1kZXYiLCJhdXRoX3RpbWUiOjE3NTYxMjY1NzIsInVzZXJfaWQiOiIzYzY2MDhlZS1mZjEyLTRkNzItYTMxNC05NWZhM2ExYTVlYmQiLCJzdWIiOiIzYzY2MDhlZS1mZjEyLTRkNzItYTMxNC05NWZhM2ExYTVlYmQiLCJpYXQiOjE3NTYxNzE0MDQsImV4cCI6MTc1NjE3NTAwNCwiZmlyZWJhc2UiOnsiaWRlbnRpdGllcyI6e30sInNpZ25faW5fcHJvdmlkZXIiOiJjdXN0b20ifX0.UZabPMxLfU8eS5fYoDaGMdYI7HZDtH3LAubcaMH5vwHkLUvEZGFcBArVc5OSW9w8dvVmgn_N8Fgo4ZNRbKQQN7iD2lAXLABiDOaiisLR1t6sErA8y_A8maf06Dwd7hzMAHWK0nWq_ZGP-tXp3UIqKXUwYZH31e02Vpku87n4ewp1DVKEQZkwnOBSu5iRBmXF89bnzE4kFx_YipiBsSuu2aUxeHxv8h-E165Twffssb6jHAqmxnKbLzLlR6tj_gyDAYlxSNWLXVTWJj6QubU3xIGhME-LCFJza8fh4Q17_6J1STyqHK6ooQ1krghRTOyFa2jZAjVvlH0DXxo_PCERWg';
-=======
     try {
       if (!this.walletController) {
         this.log('warn', 'Cannot get JWT - wallet controller not initialized');
@@ -84,7 +64,6 @@
       this.log('error', 'Failed to get JWT token:', error);
       throw new Error('Failed to get JWT token: ' + (error as Error).message);
     }
->>>>>>> 805ff720
   }
 
   getVersion(): string {
