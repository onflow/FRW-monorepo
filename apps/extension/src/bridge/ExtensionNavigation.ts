--- conflicted
+++ resolved
@@ -74,14 +74,10 @@
       } else if (screen === 'NFTDetail' && params?.id) {
         path = `/dashboard/nested/nftdetail/${params.id}`;
       } else if (screen === 'NFTList' && params?.collection && params?.address) {
-<<<<<<< HEAD
-        path = `/dashboard/nested/collectiondetail/${params.address}`;
-=======
-        path = `/dashboard/nested/collectiondetail/${params.collection}_${params.address}`;
+        path = `/dashboard/nested/nftlistscreen/${params.address}`;
       } else if (screen === 'TransactionComplete' && params?.txId) {
         // Navigate to dashboard with activity tab and transaction ID
         path = `/dashboard?activity=1&txid=${params.txId}`;
->>>>>>> 805ff720
       }
 
       this.navigateCallback(path, { state: params });
@@ -171,7 +167,7 @@
       SendMultipleNFTs: '/dashboard/nft/send',
       SendNftEvm: '/dashboard/nftevm/send',
       NFTDetail: '/dashboard/nested/nftdetail',
-      NFTList: '/dashboard/nested/collectiondetail',
+      NFTList: '/dashboard/nested/nftlistscreen',
       TransactionComplete: '/dashboard', // Navigate to dashboard for transaction complete
     };
 
@@ -189,7 +185,7 @@
       '/dashboard/nft/send': 'SendSingleNFT',
       '/dashboard/nftevm/send': 'SendNftEvm',
       '/dashboard/nested/nftdetail': 'NFTDetail',
-      '/dashboard/nested/collectiondetail': 'NFTList',
+      '/dashboard/nested/nftlistscreen': 'NFTList',
     };
 
     return pathMapping[path] || path.replace('/dashboard/', '');
