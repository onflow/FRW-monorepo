{
  "appName": {
    "message": "Flow Wallet",
    "description": "Application Name"
  },
  "appDescription": {
    "message": "Цифровой кошелек, созданный для всех.",
    "description": "Application Descrtipion"
  },
  "appNameBeta": {
    "message": "Flow Wallet BETA",
    "description": "Application Name"
  },
  "appDescriptionBeta": {
    "message": "ЭТО РАСШИРЕНИЕ ДЛЯ БЕТА-ТЕСТИРОВАНИЯ. ИСПОЛЬЗУЙТЕ НА СВОЙ СТРАХ.",
    "description": "Application Descrtipion"
  },
  "Register_New_Profile": {
    "message": "Зарегистрировать новый профиль"
  },
  "Create_New_Profile_Description": {
    "message": "Хотите использовать эту фразу для создания нового профиля в Flow?"
  },
  "Send": {
    "message": "Отправить"
  },
  "Swap": {
    "message": "Обмен"
  },
  "Save": {
    "message": "Сохранить"
  },
  "Settings": {
    "message": "Настройки"
  },
  "Mnemonic": {
    "message": "Мнемоника"
  },
  "Unlock": {
    "message": "Разблокировать"
  },
  "Address": {
    "message": "Адрес"
  },
  "Description": {
    "message": "Описание"
  },
  "Next": {
    "message": "Следующий"
  },
  "Back": {
    "message": "Назад"
  },
  "Amount": {
    "message": "Сумма"
  },
  "Edit": {
    "message": "Редактирование"
  },
  "From": {
    "message": "От"
  },
  "To": {
    "message": "Кому"
  },
  "Receive": {
    "message": "Получить"
  },
  "Buy": {
    "message": "Купить"
  },
  "Account": {
    "message": "Аккаунт"
  },
  "Acc__list": {
    "message": "Список аккаунтов"
  },
  "Display__Currency": {
    "message": "Валюта отображения"
  },
  "Select__Currency": {
    "message": "Выберите валюту"
  },
  "Currency__Description": {
    "message": "Выберите валюту, которую вы хотите использовать для отображения значений"
  },
  "Profile": {
    "message": "Список аккаунтов"
  },
  "Wallet": {
    "message": "Кошелек"
  },
  "Address__Book": {
    "message": "Адресная книга"
  },
  "Developer__Mode": {
    "message": "Режим разработчика"
  },
  "Feedback": {
    "message": "Обратная связь"
  },
  "Emulator_Mode": {
    "message": "Pежим эмулятора"
  },
  "About": {
    "message": "О программе"
  },
  "Anonymous": {
    "message": "Анонимный"
  },
  "Other__Lilico__users__cannot__search__for__your__username": {
    "message": "Другие пользователи Flow Wallet не могут искать ваше имя пользователя."
  },
  "Private__Key": {
    "message": "Приватный ключ"
  },
  "Free__Gas__Fee": {
    "message": "Бесплатная газовая плата"
  },
  "Storage": {
    "message": "Емкость для хранения"
  },
  "Search": {
    "message": "Искать"
  },
  "Add": {
    "message": "Добавить"
  },
  "Add__Address": {
    "message": "Добавить адрес"
  },
  "Manage__Backups": {
    "message": "Управление резервными копиями"
  },
  "Sync": {
    "message": "СИНК"
  },
  "Google__Drive": {
    "message": "Google диск"
  },
  "Developer__Settings": {
    "message": "Настройки разработчика"
  },
  "Version": {
    "message": "Версии"
  },
  "CONTACT__US": {
    "message": "СОДЕРЖИТЕ НАС"
  },
  "Need__Help": {
    "message": "Нужна помощь?"
  },
  "Cancel": {
    "message": "Отмена"
  },
  "Backup": {
    "message": "Резервное копирование"
  },
  "Backup__Found": {
    "message": "Резервная копия найдена"
  },
  "Claim__for__your": {
    "message": "Востребовать для вашего "
  },
  "FREE": {
    "message": "БЕСПЛАТНЫЙ"
  },
  "Lilico__domain": {
    "message": "Домен Flow Wallet."
  },
  "Edit__Address": {
    "message": "Изменить адрес"
  },
  "Are__you__sure__you__want__to__remove__this__contact": {
    "message": "Вы уверены, что хотите удалить этот контакт?"
  },
  "You__will__no__longer__find__this__contact__in__your__address__book": {
    "message": "Вы больше не найдете этот контакт в вашей адресной книге."
  },
  "Empty__List": {
    "message": "Пустой список"
  },
  "No__results__found": {
    "message": "Ничего не найдено!"
  },
  "Link": {
    "message": "Ссылка"
  },
  "Deleting": {
    "message": "Удаление"
  },
  "Delete__backup": {
    "message": "Удалить резервную копию"
  },
  "Network": {
    "message": "Сеть"
  },
  "Transaction__Fee": {
    "message": "ФЕКЦИЯ ПЕРЕДАЧИ"
  },
  "Connect__Title": {
    "message": "Этот веб-сайт хотел бы"
  },
  "Connect__Body1": {
    "message": "Просмотр адреса, баланса и активности кошелька"
  },
  "Connect__Body2": {
    "message": "Запрашивать подтверждение транзакций"
  },
  "Switch__Network": {
    "message": "Переключить сеть"
  },
  "Mainnet": {
    "message": "Мауннет"
  },
  "Selected": {
    "message": "Выбрано"
  },
  "Testnet": {
    "message": "Testnet"
  },
  "Emulator": {
    "message": "Emulator"
  },
  "Emulate_Testnet": {
    "message": "Эмуляция тестовой сети"
  },
  "Emulate_Mainnet": {
    "message": "Эмулировать основную сеть"
  },
  "Crescendo": {
    "message": "Crescendo"
  },
  "Previewnet": {
    "message": "Previewnet"
  },
  "Transaction__Monitor": {
    "message": "Блок-эксплорер"
  },
  "Flowdiver": {
    "message": "Flowdiver"
  },
  "Flow__view__source": {
    "message": "f.dnz.dev"
  },
  "Public__Key": {
    "message": "Открытый ключ"
  },
  "Hash__Algorithm": {
    "message": "Алгоритм хеширования"
  },
  "Sign__Algorithm": {
    "message": "Подписать Алгоритм"
  },
  "Incorrect__Password": {
    "message": "Неверный пароль"
  },
  "Verify__Password": {
    "message": "Подтвердить пароль"
  },
  "Enter__Your__Password": {
    "message": "Введите ваш пароль"
  },
  "Do__not__share__your__private__key": {
    "message": "Не передавайте ваш приватный ключ!"
  },
  "If__someone__has__your__private__key": {
    "message": "Если у кого-то есть ваш приватный ключ, он получит полный доступ к вашему кошельку. "
  },
  "COPY": {
    "message": "Копировать"
  },
  "Do__not__share__your__secret__phrase": {
    "message": "Не разделяйте вашу секретную фразу!"
  },
  "If__someone__has__your__secret__phrase": {
    "message": "Если кто-то имеет вашу секретную фразу, то он будет иметь полный контроль над вашим кошельком."
  },
  "Done": {
    "message": "Готово"
  },
  "Are__you__sure__you__want__to__reset__your__wallet": {
    "message": "Вы уверены, что хотите сбросить ваш кошелек?"
  },
  "Removing__the__wallet__from__Lilico__does__not__remove__the__wallet__from__Flow__blockchain": {
    "message": "Удаление кошелька из Flow Wallet не удаляет кошелек из блокчейна Flow. Вы можете импортировать ваш кошелек снова, используя резервную копию фразы или Google Drive."
  },
  "Reset": {
    "message": "Reset"
  },
  "Recovery__Phrase": {
    "message": "Ключевая фраза"
  },
  "Confirm__Password": {
    "message": "Подтверждение пароля"
  },
  "New__Password": {
    "message": "Новый пароль"
  },
  "Enter__New__Password": {
    "message": "Введите новый пароль"
  },
  "Change__Password": {
    "message": "Изменить пароль"
  },
  "Password__Change__Success": {
    "message": "Пароль успешно изменен"
  },
  "Current__Password": {
    "message": "Текущий пароль"
  },
  "Change__111e__Password": {
    "message": "Изменить 111e пароль"
  },
  "Security": {
    "message": "Безопасность"
  },
  "Allow__lilico__to__pay__the__gas__fee": {
    "message": "Разрешите кошельку Flow оплачивать все комиссии за мои транзакции."
  },
  "This__feature__has__been__disabled__temporarily": {
    "message": "Эта функция временно отключена"
  },
  "It__might__increase__the__waiting__time__when__you__approve__a__transaction": {
    "message": "Это может увеличить время ожидания при подтверждении транзакции."
  },
  "You__will__need__to__connect__to__your__wallet__again": {
    "message": "Вам нужно будет снова подключиться к вашему кошельку, чтобы сделать это изменение."
  },
  "Coin": {
    "message": "Монета"
  },
  "Exec_Transaction": {
    "message": "Транзакция Exec"
  },
  "View_more_transactions": {
    "message": "Посмотреть больше транзакций"
  },
  "No_activity_yet": {
    "message": "Нет активности"
  },
  "Activity": {
    "message": "Активность"
  },
  "Coins": {
    "message": "монеты"
  },
  "Search_to_find_more_users": {
    "message": "Поиск для поиска других пользователей"
  },
  "Search_Address0x_or_Flow_domain": {
    "message": "Поиск по домену (0x) или Flow"
  },
  "Search_the_ID": {
    "message": "Поиск ID: "
  },
  "Sorry_we_could_not_find_any_accounts_Please_try_again": {
    "message": "К сожалению, мы не смогли найти ни одного аккаунта. Пожалуйста, попробуйте еще раз."
  },
  "Send_to": {
    "message": "Отправить"
  },
  "Invalid_address_in": {
    "message": "Неверный адрес в"
  },
  "Transaction_created": {
    "message": "Транзакция создана"
  },
  "Your_address_is_currently_processing_another_transaction": {
    "message": "Ваш адрес обрабатывает другую транзакцию"
  },
  "Sending": {
    "message": " Отправка..."
  },
  "Confirmation": {
    "message": "Подтверждение"
  },
  "Processing": {
    "message": "Обработка"
  },
  "Insufficient_balance": {
    "message": "Недостаточный баланс"
  },
  "Insufficient_balance_on_Flow": {
    "message": "Недостаточный баланс, на Flow остаток не может быть меньше 0,001 FLOW"
  },
  "on_Flow_the_balance_cant_less_than_0001_FLOW": {
    "message": "на Flow остаток не может быть меньше 0,001 FLOW"
  },
  "Approve": {
    "message": "Одобрить"
  },
  "SCRIPT": {
    "message": "СКРИПТ"
  },
  "lilico__covers__this__gas__fee__for__you": {
    "message": "lilico покрывает этот газ сборы за вас "
  },
  "SIGN__MESSAGE": {
    "message": "РЕГИСТРАЦИЯ"
  },
  "Unavailable": {
    "message": "Unavailable"
  },
  "Pending__Transaction": {
    "message": "Ожидающая транзакция"
  },
  "Import__Wallet": {
    "message": "Импортировать кошелек"
  },
  "Lock__Wallet": {
    "message": "Заблокировать кошелек"
  },
  "Copy__Address": {
    "message": "Копировать адрес"
  },
  "QR__Code": {
    "message": "QR Code"
  },
  "Shown__your__QR__code__to__receive__transactions": {
    "message": "Отображает ваш QR-код для получения транзакций."
  },
  "Make__sure__you__are__using__the__correct__network": {
    "message": "Убедитесь, что вы используете корректную сеть. Отправляйте только testnet активы на этот адрес депозита."
  },
  "Things__You__should__Know": {
    "message": "Вещи вы должны знать"
  },
  "Free__lilico__domain__help__you__find__each__other__easier__on__chain": {
    "message": "Бесплатный домен lilico поможет вам легко найти друг друга в цепочке."
  },
  "An__Inbox__system__will__help__you__send__tokens__and__NFT__to__your__friend__without__enable__vault": {
    "message": "Система \"Входящие\" поможет вам отправлять токены и NFT вашему другу без включения хранилища."
  },
  "Anonymous__mode__will__be__affected__others__can__find__your__address__by__your__domain": {
    "message": "Влияет на анонимный режим, другие могут найти ваш адрес в вашем домене."
  },
  "Submission_error": {
    "message": "Ошибка отправки"
  },
  "Submitting": {
    "message": "Отправка..."
  },
  "Claim": {
    "message": "Claim"
  },
  "Domain__already__exist": {
    "message": ": Домен уже существует"
  },
  "Domain__creation__complete": {
    "message": "Создание домена завершено"
  },
  "STEP": {
    "message": "Шаг"
  },
  "Step_X_of_Y": {
    "message": "Шаг $step$ из $total$",
    "placeholders": {
      "step": {
        "content": "$1",
        "example": "2"
      },
      "total": {
        "content": "$2",
        "example": "6"
      }
    }
  },
  "No__backup__found": {
    "message": "Резервная копия не найдена"
  },
  "Something__is__wrong": {
    "message": "Что-то не так"
  },
  "Restore__Backup__from__Google__Drive": {
    "message": "Восстановить резервную копию с Google Drive "
  },
  "Recovery__phrase__valid": {
    "message": "Ключевое словосочетание"
  },
  "Checking": {
    "message": "Проверка"
  },
  "Something__went__wrong__please__try__again": {
    "message": "Что-то пошло не так, попробуйте позже"
  },
  "Recovery__phrases__word__count__must__be__12__or__24__words": {
    "message": "Количество слов в рекавери должно быть 12 или 24 слова"
  },
  "Mnemonic__phrase__is__invalid": {
    "message": "Недопустимая мнемоническая фраза"
  },
  "Sign__in__with": {
    "message": "Войти с помощью "
  },
  "This__is__the__12__or__24__word__phrase__you__were__given": {
    "message": "Это 12-24 слова фразы, которую вы указали, когда вы впервые создали свой кошелек. Или это может быть свой."
  },
  "Weak": {
    "message": "Слабая"
  },
  "Good": {
    "message": "Хорошо"
  },
  "Great": {
    "message": "Отличное"
  },
  "Strong": {
    "message": "Крепкий"
  },
  "Unknown": {
    "message": "Неизвестен"
  },
  "At__least__8__characters": {
    "message": "Минимум 8 символов"
  },
  "Your__address__is__currently__processing": {
    "message": "Ваш адрес обрабатывает другую транзакцию"
  },
  "Transaction__created": {
    "message": "Транзакция создана"
  },
  "Search__Address__or__Flow__domain": {
    "message": "Поиск по домену (0x) или Flow"
  },
  "Search__the__ID": {
    "message": "Поиск ID: "
  },
  "Sorry__we__could__not__find__any__accounts": {
    "message": "К сожалению, мы не смогли найти ни одного аккаунта. Пожалуйста, попробуйте еще раз."
  },
  "Market": {
    "message": "Рынок"
  },
  "Website": {
    "message": "Сайт"
  },
  "Collections": {
    "message": "Коллекции"
  },
  "NFTs": {
    "message": "NFTs"
  },
  "collectibles": {
    "message": "коллекции"
  },
  "Add__Collection": {
    "message": "Добавить коллекцию"
  },
  "Seach__NFT__Collection": {
    "message": "Привязать NFT коллекцию"
  },
  "COLLECTION__LIST": {
    "message": "СПИСОК КОЛЛЕКЦИИ"
  },
  "Enable": {
    "message": "Включить"
  },
  "Enable__NFT__Collection": {
    "message": "Включить подборку NFT"
  },
  "Change__Address": {
    "message": "Изменить адрес"
  },
  "We__did__not__find__anything__here": {
    "message": "Мы ничего не нашли здесь."
  },
  "Looking__forward__to__your__new__discovery": {
    "message": "Мы с нетерпением ждем Вашего нового открытия."
  },
  "Grid": {
    "message": "Сетка"
  },
  "List": {
    "message": "Список"
  },
  "For__testing__purpose__only": {
    "message": "Для тестирования только (основная сеть)"
  },
  "Showing__NFT__under": {
    "message": "Отображение NFT под "
  },
  "Launch__My__Wallet": {
    "message": "Запустить мой кошелек"
  },
  "Start__exploring__with__Lilico__now": {
    "message": "Начните изучать с Flow Wallet сейчас!"
  },
  "all__set": {
    "message": "всё установлено"
  },
  "You__are": {
    "message": "Вы"
  },
  "Flow_Core": {
    "message": "Flow Wallet"
  },
  "Lilico": {
    "message": "Flow Wallets"
  },
  "and__Pin": {
    "message": "и Пин-код"
  },
  "Click__Extension": {
    "message": "Щелкните расширение"
  },
  "Put__your__wallet__within__reach": {
    "message": "Поместите ваш кошелек в пределах досягаемости!"
  },
  "Username": {
    "message": "Имя пользователя"
  },
  "Oops__unexpected__error": {
    "message": "Ой, произошла непредвиденная ошибка."
  },
  "This__name__has__been__taken": {
    "message": "Это название было принято"
  },
  "Your__username__can__only__contain__letters__and__numbers": {
    "message": "Ваше имя пользователя может содержать только буквы и цифры"
  },
  "Too__short": {
    "message": "Слишком короткий"
  },
  "Too__long": {
    "message": "Слишком длинное"
  },
  "Pick__Your": {
    "message": "Выберите ваш "
  },
  "Your__username__will__be__used__to__send__and__receive": {
    "message": "Ваше имя пользователя будет использоваться для отправки и получения жетонов с друзьями на Flow Wallet."
  },
  "Okay__I__have__saved__it__properly": {
    "message": "Хорошо, я сохранил его правильно"
  },
  "Click__here__to__reveal__phrase": {
    "message": "Нажмите здесь, чтобы раскрыть фразу"
  },
  "Recovery": {
    "message": "Восстановление "
  },
  "Phrase": {
    "message": "Фраза"
  },
  "Verify": {
    "message": "Verify"
  },
  "This__recovery__phrase__will__be__used__for__register": {
    "message": "Эта фраза восстановления будет использоваться для регистрации."
  },
  "Try__Our__New__App": {
    "message": "Попробуйте наше новое приложение"
  },
  "Register": {
    "message": "Регистрация"
  },
  "Passwords__match": {
    "message": "Пароли совпадают"
  },
  "Your__passwords__do__not__match": {
    "message": "Пароли не совпадают. Пожалуйста, проверьте еще раз."
  },
  "Create": {
    "message": "Создать "
  },
  "Password": {
    "message": "Пароль"
  },
  "Create__a__password": {
    "message": "Создать пароль"
  },
  "Confirm__your__password": {
    "message": "Подтвердите пароль"
  },
  "Privacy__Policy": {
    "message": "Политика конфиденциальности"
  },
  "and": {
    "message": " и "
  },
  "Terms__of__Service": {
    "message": "Условия предоставления услуг"
  },
  "Lilico__uses__this__password__to__protect__your__recovery__phrase": {
    "message": "Flow Wallet использует этот пароль для защиты вашей фразы восстановления."
  },
  "I__agree__to__Lilico": {
    "message": "Я согласен с Flow Wallet"
  },
  "Try__again": {
    "message": "Попробовать еще раз"
  },
  "Welcome__Back": {
    "message": "С возвращением, "
  },
  "Welcome__Back__import": {
    "message": "С возвращением "
  },
  "Use__the__same__Google__Drive__password": {
    "message": "Используйте тот же пароль Google Drive для защиты кошелька Flow Wallet"
  },
  "Please__enter__your__password__to__decrypt": {
    "message": "Пожалуйста, введите пароль для расшифровки резервной копии кошелька."
  },
  "Restore__My__Wallet": {
    "message": "Восстановить мой кошелек"
  },
  "Incorrect__decrypt__password__please__try__again": {
    "message": "Неверный пароль расшифровки, попробуйте еще раз."
  },
  "The__decrypt__password__should__be__8__characters__long": {
    "message": "Пароль расшифровки должен содержать не менее 8 символов."
  },
  "We__ve__found": {
    "message": "Мы нашли"
  },
  "matching__accounts": {
    "message": "соответствующие учетные записи"
  },
  "Select__the__account__which__you__want__to__restore__back": {
    "message": "Выберите аккаунт, который вы хотите восстановить."
  },
  "Review": {
    "message": "Обзор"
  },
  "Write__down__this__phrase__in__this__exact__order__and__keep__them__safe": {
    "message": "Запишите эту фразу в таком порядке и убедитесь, что она сохранена в безопасности!"
  },
  "Please_select_the_word_one_by_one_refering_to_its_order": {
    "message": "Пожалуйста, выберите слово по очереди, ориентируясь на его порядок。"
  },
  "Please__notice__that__If__you__lose__you__can__not__access": {
    "message": "Если вы потеряете свою фразу для восстановления, вы не сможете получить доступ к своему аккаунту."
  },
  "Please_restart_your_browser": {
    "message": "Пожалуйста, перезапустите ваш браузер"
  },
  "Choose_provider": {
    "message": "Выберите провайдера"
  },
  "If_you_keep_seeing_this_spinner": {
    "message": "Если вы продолжаете видеть этот спиннер"
  },
  "Select_the_word_at": {
    "message": "Выберите слово на."
  },
  "Incorrect_recovery_phrases_please_try_again": {
    "message": "Неправильные фразы для восстановления, попробуйте еще раз."
  },
  "Recovery_phrases_word_count_must_be_12_or_24_words": {
    "message": "Количество слов в рекавери должно быть 12 или 24 слова"
  },
  "Allset": {
    "message": " всё установлено"
  },
  "You_can_start_experiencing_Lilico_now": {
    "message": "Вы можете начать испытывать Flow Wallet сейчас!"
  },
  "Back_up": {
    "message": "Резервная копия"
  },
  "Back_up_your_wallet_to_Google_Drive_for_easy_access": {
    "message": "Резервное копирование вашего кошелька на Google Drive для легкого доступа. "
  },
  "Recommend": {
    "message": "Рекомендовать"
  },
  "to_back_up_your_wallet": {
    "message": " создать резервную копию вашего кошелька"
  },
  "Backup_failed_you_may_still_conduct_backup_inside_extension": {
    "message": "Резервное копирование не удалось, вы по-прежнему можете провести резервное копирование внутри расширения."
  },
  "Creating_back_up": {
    "message": "Создание резервной копии..."
  },
  "Connect_and_Back_up": {
    "message": "Подключение и резервное копирование"
  },
  "Maybe_Next_Time": {
    "message": " Может быть, в следующий раз"
  },
  "Sounds_good": {
    "message": "Звучит хорошо!"
  },
  "Copy": {
    "message": "Копировать"
  },
  "I_agree_to_the": {
    "message": "Я согласен с "
  },
  "of_Lilico_Wallet": {
    "message": " из Кошелька Лилико."
  },
  "Login": {
    "message": "Логин"
  },
  "Reset_Your": {
    "message": "Сбросить"
  },
  "Enter_the_12_or_24_word_recovery_phrase_given_when_you_first_created_your_wallet": {
    "message": "Введите ключевую фразу для восстановления 12 или 24 слов, указанную при первом создании кошелька. "
  },
  "Enter_your_recovery_phrase_using_spaces_to_separate_each_word": {
    "message": "Введите вашу фразу восстановления, используя пробелы, чтобы разделить каждое словоВвод вашей фразы восстановления"
  },
  "Go_to_flow_faucet_to_get_some_tokens": {
    "message": "Перейти к потоку крана, чтобы получить фишки"
  },
  "Claim_Testnet": {
    "message": "Claim Testnet "
  },
  "tokens": {
    "message": " жетоны"
  },
  "Binance": {
    "message": "Бинанс"
  },
  "Kraken": {
    "message": "Kraken"
  },
  "Coinbase": {
    "message": "Coinbase"
  },
  "Kucoin": {
    "message": "Kucoin"
  },
  "Huobi": {
    "message": "Huobi"
  },
  "Recent_Price": {
    "message": "Последняя цена"
  },
  "Data_from": {
    "message": "Данные от"
  },
  "1D": {
    "message": "1Д"
  },
  "1W": {
    "message": "1Вт"
  },
  "1M": {
    "message": "1М"
  },
  "3M": {
    "message": "3 МБ"
  },
  "1Y": {
    "message": "1Г"
  },
  "All": {
    "message": "Все"
  },
  "Earn_More_Flow": {
    "message": "Запуск Flow Port"
  },
  "Stake_tokens_and_earn_rewards": {
    "message": "Разбивка жетонов и получение наград"
  },
  "USD": {
    "message": "USD"
  },
  "Deposit": {
    "message": "Пополнение"
  },
  "Enable_token": {
    "message": "Включить токен"
  },
  "Working_on_it": {
    "message": "Работает..."
  },
  "Add_Token": {
    "message": "Добавить токен"
  },
  "Search_Token": {
    "message": "Поиск токена"
  },
  "unlocked": {
    "message": "разблокирован"
  },
  "Enter": {
    "message": "Вход"
  },
  "Unlock_Wallet": {
    "message": "Разблокировать кошелек"
  },
  "Forgot_password": {
    "message": "Не можете войти"
  },
  "Welcome_to_lilico": {
    "message": "Добро пожаловать в Flow Wallet"
  },
  "Flow": {
    "message": "Поток"
  },
  "Import_your_wallet": {
    "message": "Импортируйте ваш кошелек"
  },
  "Create_a_new_wallet": {
    "message": "Создать новый кошелек"
  },
  "Feature_Coming_Soon": {
    "message": "Скоро появится функция"
  },
  "Are_you_sure_you_want_to_delete_your_backup": {
    "message": "Вы уверены, что хотите удалить резервную копию?"
  },
  "This_will_remove_this_google_backup_You_will_not_import_this_wallet_via_Google_backup": {
    "message": " Это удалит эту резервную копию Google. Вы не будете импортировать этот кошелек через резервную копию Google."
  },
  "Your_lilico_domain_will_look_like": {
    "message": "Ваш домен Flow Wallet будет выглядеть так:"
  },
  "meow": {
    "message": ".меу"
  },
  "Go": {
    "message": "Идти"
  },
  "Sorry": {
    "message": "К сожалению,"
  },
  "we_couldnt_find_any_address_linked_to_your_recovery_phrase": {
    "message": "мы не смогли найти адрес, связанный с вашей фразой восстановления."
  },
  "Please_try_your_recovery_phrase_again_or_create_a_new_account": {
    "message": "Пожалуйста, повторите попытку восстановления или создайте новую учетную запись "
  },
  "with_current_recovery_phrase": {
    "message": "с текущей фразой восстановления"
  },
  "This_will_remove_any_existing_wallets_and_replace_them_with_new_wallets_Make_sure_you_have_your_recovery_phrase_backed_up": {
    "message": "Это удалит существующие кошельки и заменит их новыми кошельками. Убедитесь, что у вас есть резервная копия вашей фразы восстановления."
  },
  "This__username__is__reserved__Please__contact": {
    "message": "Это имя пользователя зарезервировано. Пожалуйста, свяжитесь с "
  },
  "This__name__is__taken": {
    "message": "Это название занято"
  },
  "for__any__inquiry": {
    "message": " для любого запроса."
  },
  "Name": {
    "message": "Наименование"
  },
  "Change": {
    "message": "Изменить"
  },
  "Please__enter__your__recovery__phrase__using__spaces": {
    "message": "Пожалуйста, введите вашу фразу восстановления пробелами, чтобы разделить каждое слово"
  },
  "Inbox__is__empty": {
    "message": "Почтовый ящик пуст"
  },
  "No__Activity": {
    "message": "Нет активности"
  },
  "Learn__more": {
    "message": "Узнать больше"
  },
  "Validated__address": {
    "message": "Подтвержденный адрес"
  },
  "Update": {
    "message": "Обновить"
  },
  "Recent": {
    "message": "Недавние"
  },
  "Transfer__Amount": {
    "message": "Сумма перевода"
  },
  "Available__Balance": {
    "message": "Доступный баланс"
  },
  "Transaction__failed": {
    "message": "Транзакция не удалась"
  },
  "Inbox": {
    "message": "Входящие"
  },
  "Enable__Inbox": {
    "message": "Включить входящие"
  },
  "Copy__username": {
    "message": "Копировать имя пользователя"
  },
  "Refresh": {
    "message": "Обновить"
  },
  "Anonymous__mode__on": {
    "message": "Анонимный режим включен"
  },
  "Nickname": {
    "message": "Ник"
  },
  "Avatar": {
    "message": "Аватар"
  },
  "Connect": {
    "message": "Подключиться"
  },
  "Sign__in__Recovery__Phrase": {
    "message": "Ключевая фраза"
  },
  "Max": {
    "message": "Макс"
  },
  "Error": {
    "message": "Ошибка"
  },
  "UNKNOWN": {
    "message": "Неизвестно"
  },
  "PENDING": {
    "message": "В ожидании"
  },
  "FINALIZED": {
    "message": "Завершено"
  },
  "EXECUTED": {
    "message": "Выполнено"
  },
  "SEALED": {
    "message": "Закрыто"
  },
  "EXPIRED": {
    "message": "Истек"
  },
  "Transaction__Sealed": {
    "message": "Транзакция закрыта"
  },
  "Made__by": {
    "message": "Сделано "
  },
  "outblock__made": {
    "message": ""
  },
  "Welcome__Back__Unlock": {
    "message": "С возвращением"
  },
  "AddressBook": {
    "message": "Адресная книга"
  },
  "Search__PlaceHolder": {
    "message": "Адрес поиска (0x) или домен потока"
  },
  "Unlink_Confirmation": {
    "message": "Unlink Confirmation"
  },
  "Things_you_should_know": {
    "message": "Вещи, которые вы должны знать"
  },
  "Linked_Account": {
    "message": "Связанный аккаунт"
  },
  "Wallet_List": {
    "message": "Список кошельков"
  },
  "Account_Linking": {
    "message": "Связывание аккаунта"
  },
  "This_App_would_like_to": {
    "message": "Это приложение хотело бы"
  },
  "Linked_Successful": {
    "message": "Связано успешно"
  },
  "Linking_Child_Account": {
    "message": "Привязка дочерней учетной записи"
  },
  "Try_Our_Mobile_APP": {
    "message": "Попробуйте мобильное приложение"
  },
  "Reset_Wallet": {
    "message": "сбросить кошелек"
  },
  "Unlink_Message": {
    "message": "Отвяжите этот счет, и основной кошелек больше не будет иметь доступа к этому связанному счету."
  },
  "Edit_Linked_Account": {
    "message": "Редактировать связанный аккаунт"
  },
  "Accessible": {
    "message": "Доступные активы"
  },
  "Collected": {
    "message": "Собрано"
  },
  "Hide_Empty_collection": {
    "message": "Скрыть Пустые Коллекции"
  },
  "View_Empty": {
    "message": "Посмотреть пустые"
  },
  "Inaccessible": {
    "message": "Недоступный "
  },
  "No_linked": {
    "message": "Нет привязанного аккаунта"
  },
  "Import_Existing": {
    "message": "Импортировать существующий аккаунт"
  },
  "Create_New_Account": {
    "message": "Создать новый аккаунт"
  },
  "Accounts": {
    "message": "Аккаунты"
  },
  "Import": {
    "message": "Импорт"
  },
  "Choose_an_account_you_want_to_import": {
    "message": "Выберите аккаунт для импорта"
  },
  "Accounts_Found_on_Chain": {
    "message": "Аккаунты, найденные в блокчейне"
  },
  "Support_Flow_Wallet_and_private_key": {
    "message": "Поддержка Flow Wallet, Blocto, секретной фразы, ключевого хранилища и приватного ключа"
  },
  "Import_Address": {
    "message": "Импортировать адрес"
  },
  "Please_import_or_register_a_new_key": {
    "message": "Пожалуйста, импортируйте новый ключ или вернитесь и войдите в систему."
  },
  "Publickey_already_exist": {
    "message": "Публичный ключ уже существует"
  },
  "Do_you_wish_to_go": {
    "message": "Желаете вернуться и зарегистрировать аккаунт?"
  },
  "No_Account_found": {
    "message": "Аккаунт не найден"
  },
  "Please_enter_your_private_key": {
    "message": "Пожалуйста, введите ваш приватный ключ"
  },
  "This_is_the_private_key_you": {
    "message": "Это приватный ключ, который вам был дан"
  },
  "Private__is__invalid": {
    "message": "Приватный ключ недействителен"
  },
  "Open_your_Flow_Reference_on_Mobil": {
    "message": "Откройте мобильное приложение Flow Wallet и отсканируйте QR-код для синхронизации ваших кошельков. Синхронизация ваших Flow Wallets позволяет использовать ваш аккаунт Flow в ваших приложениях Flow Wallet."
  },
  "Sync_": {
    "message": "Синхронизация"
  },
  "Note_Your_recovery_phrase_will_not": {
    "message": "Примечание: Ваша фраза восстановления НИКОГДА не проходит через сервер Flow Wallet. Она зашифрована с конца в конец, и мы никогда не сможем ее прочитать."
  },
  "Scan_Successfully": {
    "message": "Сканирование успешно"
  },
  "Sync_in_Process": {
    "message": "Синхронизация в процессе..."
  },
  "Scan_QR_Code_with_Mobile": {
    "message": "Сканировать QR-код с помощью мобильного приложения"
  },
  "Sync_with_Mobile_App": {
    "message": "Синхронизировать с мобильным приложением"
  },
  "Import_Other_Wallets": {
    "message": "Импортировать другие кошельки"
  },
  "Support_Flow_Wallet_Blocto": {
    "message": "Поддержка Flow Wallet, Blocto, Recovery Phrase, Keystore и Private Key"
  },
  "Import_Profile_Subtitle": {
    "message": "Выберите один из следующих вариантов для импорта вашего профиля"
  },
  "A_crypto_wallet_on_Flow": {
    "message": "Криптокошелек на Flow для исследователей, коллекционеров и геймеров"
  },
  "Explorers_Collectors_and_Gamers": {
    "message": "Исследователи, коллекционеры и геймеры"
  },
  "Keystore": {
    "message": "Ключевое хранилище"
  },
  "Recovery_Phrase": {
    "message": "Фраза восстановления"
  },
  "Private_Key": {
    "message": "Приватный ключ"
  },
  "Mobile_app": {
    "message": "Мобильное приложение"
  },
  "You_can_import_the": {
    "message": "Вставьте содержимое JSON из хранилища ключей другого кошелька (например: Blocto)"
  },
  "Enter_password_for_json_file": {
    "message": "Введите пароль для json файла"
  },
  "Enter_your_flow_address": {
    "message": "Введите ваш Flow адрес (необязательно)"
  },
  "Enter_your_Private_key": {
    "message": "Введите ваш приватный ключ"
  },
  "Import_12_or_24_words": {
    "message": "Импортируйте 12 или 24 слова, разделенные пробелами"
  },
  "OK": {
    "message": "OK"
  },
  "We_cant_find": {
    "message": "Мы не можем найти ваш адрес в Flow с этим ключом, или ключ недействителен. Пожалуйста, проверьте введенные данные и попробуйте снова."
  },
  "Add_account": {
    "message": "Добавить аккаунт"
  },
  "Private__key_valid": {
    "message": "Приватный ключ действителен"
  },
  "Are__you__sure__you__want__to__restore__your__wallet": {
    "message": "Вы хотите восстановить свой кошелек?"
  },
  "Thie_wallet_will_try_and_restore": {
    "message": "Кошелек попытается восстановить любые существующие учетные записи, сохраненные локально, после импорта нового аккаунта."
  },
  "Reset_Restore_your_wallet": {
    "message": "Сбросить/Восстановить ваш кошелек."
  },
  "Restore": {
    "message": "Восстановить"
  },
  "Having_trouble": {
    "message": "Проблемы с входом?"
  },
  "Reset_my_wallet": {
    "message": "Сбросить мой кошелек"
  },
  "If_you_have_your_recovery_phrase": {
    "message": "Если у вас есть фраза для восстановления или личный ключ, вы можете сбросить и восстановить свой аккаунт."
  },
  "Retrieve_local_sensitive_data": {
    "message": "Получить локальные конфиденциальные данные"
  },
  "It_seem_like_something_wrong": {
    "message": "Похоже, что-то не так с вашими локальными данными, вы можете получить ваши локальные конфиденциальные данные с помощью пароля."
  },
  "Forget_Password": {
    "message": "Забыли пароль"
  },
  "If_you_forgot_your_password": {
    "message": "Если вы забыли свой пароль, вам нужно будет сбросить свой кошелек и импортировать фразу для восстановления или приватный ключ, чтобы восстановить доступ к вашему кошельку."
  },
  "Step_1": {
    "message": "Шаг 1"
  },
  "Step_2": {
    "message": "Шаг 2"
  },
  "Step_3": {
    "message": "Шаг 3"
  },
  "Step_4": {
    "message": "Шаг 4"
  },
  "Import_Recovery_Phrase_or_Private_Key": {
    "message": "Импортировать фразу для восстановления или приватный ключ"
  },
  "Regain_Access_to_Your_Wallet": {
    "message": "Восстановить доступ к вашему кошельку"
  },
  "Reset_Your_Wallet": {
    "message": "Сбросить ваш кошелек"
  },
  "Confirm_to_reset_Wallet": {
    "message": "Сбросить ВСЕ КОШЕЛЬКИ?"
  },
  "This_action_will_remove": {
    "message": "Это действие удалит ВСЕ ВАШИ ЛОКАЛЬНЫЕ ДАННЫЕ, включая ваш закрытый ключ для ВСЕХ КОШЕЛЬКОВ, а не только текущего. Пожалуйста, убедитесь, что у вас есть резервная копия ваших личных ключей."
  },
  "Reveal_Private_Key": {
    "message": "Показать приватный ключ"
  },
  "Save_your_Private_Key": {
    "message": "Сохраните ваш приватный ключ"
  },
  "Here_is_your_local_private_key": {
    "message": "Вот ваш локальный приватный ключ, пожалуйста, сделайте резервную копию ваших ключей и переимпортируйте приватный ключ, чтобы восстановить доступ к вашему кошельку."
  },
  "Loading": {
    "message": "Загрузка..."
  },
  "Application": {
    "message": "Приложение"
  },
  "IP_Address": {
    "message": "IP-адрес"
  },
  "Location": {
    "message": "Местоположение"
  },
  "Date": {
    "message": "Дата"
  },
  "Link_Flow_Reference_Wallet_Mobile_by_Scanning": {
    "message": "Связать мобильный кошелек Flow, сканируя QR-код"
  },
  "Current_Sessions": {
    "message": "Текущие сессии"
  },
  "Active_Sessions": {
    "message": "Активные сессии"
  },
  "Online": {
    "message": "Онлайн"
  },
  "Wallet_Confirmation": {
    "message": "Подтверждение кошелька"
  },
  "Sync_Mobile_Device": {
    "message": "Синхронизировать мобильное устройство"
  },
  "Link_Mobile_Device": {
    "message": "Подключить мобильное устройство"
  },
  "Desktop_Device": {
    "message": "Настольное устройство"
  },
  "Mobile_Device": {
    "message": "Мобильное устройство"
  },
  "Scan_QR_code_to_active": {
    "message": "Сканируйте QR-код для активации вашего мобильного устройства"
  },
  "lease_allow_the_camera_permission": {
    "message": "Пожалуйста, разрешите доступ к камере через настройки веб-разрешений в расширении, находящемся в правом верхнем углу."
  },
  "Allow": {
    "message": "Разрешить"
  },
  "to_connect": {
    "message": "подключить?"
  },
  "Devices": {
    "message": "Устройства"
  },
  "Move": {
    "message": "Переместить"
  },
  "multi_vm": {
    "message": "EVM аккаунт"
  },
  "main_wallet": {
    "message": "Основные аккаунт"
  },
  "edit_wallet": {
    "message": "Редактировать кошелек"
  },
  "move_tokens": {
    "message": "Переместить токены"
  },
  "move_assets": {
    "message": "Переместить активы"
  },
  "select_collection": {
    "message": "Выбрать коллекцию"
  },
  "select": {
    "message": "Выбрать"
  },
  "collection": {
    "message": "Коллекция"
  },
  "Cannot_move_more": {
    "message": "Невозможно переместить более 9 NFT"
  },
  "manage_multi_assets_seamlessly": {
    "message": "Управляйте мульти-ВМ активами без проблем."
  },
  "path_to_enable": {
    "message": "Включить путь к"
  },
  "EVM_on_flow": {
    "message": "EVM на Flow"
  },
  "enable_the_path_to_evm_on_flow": {
    "message": "Включить путь к EVM на Flow"
  },
  "What_type_of_assets_would_you_like_to_move": {
    "message": "Какой тип активов вы хотите переместить?"
  },
  "Would_you_like_to_move": {
    "message": "Хотите переместить ваши активы в"
  },
  "lowercaseaccount": {
    "message": "аккаунт"
  },
  "balance": {
    "message": "Баланс"
  },
  "import_account": {
    "message": "Импортировать аккаунт"
  },
  "Import__Profile": {
    "message": "Импортировать профиль"
  },
  "Insufficient_Storage": {
    "message": "Недостаточно памяти"
  },
  "Almost_run_out_of_account_storage": {
    "message": "Почти закончилось место для хранения учетной записи."
  },
  "Transaction_failed_storage_exceeded": {
    "message": "Ваша транзакция не выполнена, так как ваш баланс упал ниже минимального значения FLOW для использования памяти вашего аккаунта."
  },
  "Must_have_minimum_flow_storage": {
    "message": "На вашем счету должно быть не менее 0.001 FLOW для покрытия использования памяти."
  },
  "Buy_FLOW": {
    "message": "Купить FLOW"
  },
  "Insufficient_storage_after_action": {
    "message": "Недостаточно хранилища после этого действия."
  },
  "Deposit_warning_content": {
    "message": "Пожалуйста, убедитесь, что ваш депозит осуществляется в сети FLOW EVM. Если вы используете другую сеть, ваши активы могут быть потеряны."
  },
  "NFT_Not_onboarded": {
    "message": "Эта коллекция NFT еще не интегрирована в Cadence. Используйте Flow Port для перемещения и интеграции NFT из этой коллекции"
  },
  "Could_not_enable_this_collection": {
    "message": "Не удалось включить эту коллекцию"
  },
  "Remove__Profile": {
    "message": "Удалить профиль"
  },
  "Remove": {
    "message": "Удалить"
  },
  "Remove_profile_warning_simplified": {
    "message": "После удаления этого профиля вы будете выходите из системы. Вы можете повторно импортировать с помощью фразы восстановления, закрытого ключа или резервной копии Google Drive."
  },
  "Manage_Token": {
    "message": "Управление токенами"
  },
  "No_address_found": {
    "message": "Адрес не найден"
  },
  "Check_your_public_key": {
    "message": "Проверьте ваш публичный ключ"
  },
  "Add_address": {
    "message": "Добавить новый адрес"
  },
  "Address_creation_in_progress": {
    "message": "Создание адреса в процессе..."
  },
  "Google_Drive_Not_Connected": {
    "message": "Google Drive не подключен"
  },
  "Change_Password_No_Google_Drive_Warning": {
    "message": "Изменение пароля приведет к повреждению всех существующих резервных копий. Продолжайте только в том случае, если вы не используете резервные копии Google Drive."
  },
  "Connect_Google_Drive": {
    "message": "Подключить Google Drive"
  },
  "Change_Password_Anyway": {
    "message": "Изменить пароль 😱"
  },
  "Change_Password_on_Backups": {
    "message": "Изменить пароль на резервные копии"
  },
  "Change_Password_on_Backups_Description": {
    "message": "Изменение пароля приведет к повреждению всех существующих резервных копий. Продолжайте только в том случае, если вы не используете резервные копии Google Drive."
  },
  "Loaded_in_wallet": {
    "message": "Загружен"
  },
  "Not_loaded_in_wallet": {
    "message": "Не загружен"
  },
  "Backed_up_with_current_password": {
    "message": "С текущим паролем"
  },
  "Backed_up_with_different_password": {
    "message": "С другим паролем"
  },
  "Not_backed_up": {
    "message": "Не резервировано"
  },
  "Loaded_and_backed_up_with_current_password": {
    "message": "Загружен и резервирован с текущим паролем"
  },
  "Loaded_but_backed_up_with_other_password_or_not_backed_up": {
    "message": "Загружен, но резервирован с другим паролем или не резервирован"
  },
  "Not_loaded_but_backed_up_with_current_password": {
    "message": "Не загружен, но резервирован с текущим паролем"
  },
  "Not_loaded_but_backed_up_with_other_password": {
    "message": "Не загружен, но резервирован с другим паролем"
  },
  "Legend": {
    "message": "Легенда"
  },
  "Profiles": {
    "message": "Профили"
  },
  "Recover_an_existing_profile": {
    "message": "Импортировать существующий профиль"
  },
  "Create_a_new_profile": {
    "message": "Создать новый профиль"
  },
  "Active_account": {
    "message": "Активный аккаунт"
  },
  "Other_accounts": {
    "message": "Другие аккаунты"
  },
  "Create_a_new_account": {
    "message": "Создать новый аккаунт"
  },
  "Import_an_existing_account": {
    "message": "Импортировать существующий аккаунт"
  },
  "Add_Account_Sidebar": {
    "message": "Добавить аккаунт"
  },
  "Mobile_overview": {
    "message": "Обзор мобильного приложения"
  },
  "Create_a_new_profile_with_an_account_from_Flow_Wallet_Mobile_App": {
    "message": "Это шаги, которые включают в себя импорт вашего профиля из вашего мобильного приложения Flow Wallet."
  },
  "Import_from_Mobile_Step_1": {
    "message": "Сгенерируйте новую фразу восстановления, чтобы защитить ваш профиль."
  },
  "Import_from_Mobile_Step_2_setup": {
    "message": "Установите новый пароль, чтобы защитить ваш профиль."
  },
  "Import_from_Mobile_Step_2_verify": {
    "message": "Проверьте ваш пароль, чтобы защитить профиль."
  },
  "Import_from_Mobile_Step_3": {
    "message": "Сканируйте, чтобы подключиться к мобильному устройству."
  },
  "Import_from_Mobile_Step_4": {
    "message": "Выберите профиль, который вы хотите импортировать."
  },
  "Import_from_Mobile_Submit": {
    "message": "Начать"
  },
  "Add_Profile": {
    "message": "Добавить новый профиль"
  },
  "Unlink_account": {
    "message": "Отвязать аккаунт"
  },
  "Show__in__account__sidebar": {
    "message": "Показывать в боковой панели аккаунтов"
  },
  "Contacts": {
    "message": "Контакты"
  },
  "I_already_have_an_account": {
    "message": "У меня уже есть аккаунт"
  },
  "Get_Started_with_Flow_wallet": {
    "message": "Начать использовать Flow кошелек"
  },
  "Welcome_to_Flow_Wallet": {
    "message": "Добро пожаловать в Flow Wallet!"
  },
  "Create_an_account_to_get_started": {
    "message": "Создайте аккаунт, чтобы начать использовать."
  },
  "legal_text": {
    "message": "Используя Flow Wallet, вы соглашаетесь с <termslink>Условиями использования</termslink> и <privacylink>Политикой конфиденциальности</privacylink>"
  },
  "Surge__Modal__Title": {
    "message": "Вы действительно уверены, что хотите продолжить с повышенными ценами?"
  },
  "Surge__Modal__Transaction__Fee": {
    "message": "Ваша комиссия за транзакцию"
  },
  "Surge__Modal__Surge__Active": {
    "message": "Повышенные цены активны"
  },
  "Surge__Modal__Description": {
    "message": "Из-за высокой активности сети комиссии за транзакции повышены, и Flow Wallet временно не оплачивает ваш газ. Текущие сетевые комиссии в $1 раз выше обычного.",
    "placeholders": {
      "multiplier": {
        "content": "$1",
        "example": "4"
      }
    }
  },
  "Surge__Modal__Hold__To__Agree": {
    "message": "Удерживайте для согласия с повышенными ценами"
  },
<<<<<<< HEAD
  "COA_Modal_Title": {
    "message": "Flow EVM адрес"
  },
  "COA_Modal_Warning": {
    "message": "Вы скопировали EVM адрес в сети Flow. Пожалуйста, убедитесь, что вы отправляете активы только в сети Flow на этот адрес, иначе они могут быть потеряны."
  },
  "COA_Modal_Confirm_Button": {
    "message": "Подтвердить копирование адреса"
=======
  "Scan_to_receive": {
    "message": "Сканируйте для получения"
>>>>>>> e48cdddd
  }
}<|MERGE_RESOLUTION|>--- conflicted
+++ resolved
@@ -1603,7 +1603,6 @@
   "Surge__Modal__Hold__To__Agree": {
     "message": "Удерживайте для согласия с повышенными ценами"
   },
-<<<<<<< HEAD
   "COA_Modal_Title": {
     "message": "Flow EVM адрес"
   },
@@ -1612,9 +1611,8 @@
   },
   "COA_Modal_Confirm_Button": {
     "message": "Подтвердить копирование адреса"
-=======
+  },
   "Scan_to_receive": {
     "message": "Сканируйте для получения"
->>>>>>> e48cdddd
   }
 }