import { logger } from '@onflow/frw-context';
import {
  NFTDetailScreen,
  NFTListScreen,
  SelectTokensScreen,
  SendSummaryScreen,
  SendTokensScreen,
  SendToScreen,
  ReceiveScreen,
<<<<<<< HEAD
=======
  // Onboarding screens
  GetStartedScreen,
  ProfileTypeSelectionScreen,
  RecoveryPhraseScreen,
  ConfirmRecoveryPhraseScreen,
  SecureEnclaveScreen,
  NotificationPreferencesScreen,
  // Recovery screens
  ImportProfileScreen,
  ImportOtherMethodsScreen,
  ConfirmImportProfileScreen,
  // Backup screens
  BackupTipScreen,
  BackupMnemonicScreen,
>>>>>>> 82e5bbdc
} from '@onflow/frw-screens';
import { useSendStore } from '@onflow/frw-stores';
import {
  createNFTModelsFromConfig,
  createTokenModelFromConfig,
  createWalletAccountFromConfig,
  type InitialProps,
  type NFTModel,
} from '@onflow/frw-types';
import { DarkTheme, DefaultTheme, NavigationContainer } from '@react-navigation/native';
import { createNativeStackNavigator } from '@react-navigation/native-stack';
import React, { useEffect, useMemo, useRef } from 'react';
import { useTranslation } from 'react-i18next';
import { useColorScheme } from 'react-native';
import { SafeAreaProvider } from 'react-native-safe-area-context';

import { reactNativeNavigation } from '@/bridge/ReactNativeNavigation';
import { NavigationBackButton } from '@/components/NavigationBackButton';
import { NavigationCloseButton } from '@/components/NavigationCloseButton';
import { HomeScreen } from '@/screens';
// import { ErrorHandlingTest } from '@/screens/ErrorHandlingTest'; // For testing error handling

export type RootStackParamList = {
  Home: { address?: string; network?: string };
  ColorDemo: undefined;
  NFTDetail: {
    nft: NFTModel;
    selectedNFTs?: NFTModel[];
    onSelectionChange?: (nftId: string, selected: boolean) => void;
  };
  NFTList: {
    collection?: Record<string, unknown>;
    address?: string;
    selectedNFTIds?: string[];
    isEditing?: boolean;
  };
  SelectTokens: undefined;
  SendTo: undefined;
  SendTokens: undefined;
  SendSummary: undefined;
  Receive: undefined;
  Confirmation: {
    fromAccount: Record<string, unknown>;
    toAccount: Record<string, unknown>;
    amount?: string;
    token?: Record<string, unknown>;
    selectedNFTs?: Record<string, unknown>[];
  };
  // Onboarding screens
  GetStarted: undefined;
  ProfileTypeSelection: undefined;
  RecoveryPhrase: undefined;
  ConfirmRecoveryPhrase: {
    mnemonic: string;
    accountKey: {
      publicKey: string;
      signAlgo: number;
      hashAlgo: number;
    };
  };
  SecureEnclave: undefined;
  NotificationPreferences: {
    accountType?: string;
  };
  // Recovery screens
  ImportProfile: undefined;
  ImportOtherMethods: undefined;
  ConfirmImportProfile: undefined;
  // Backup screens
  BackupTip: undefined;
  BackupMnemonic: {
    seedPhrase: string[];
  };
};

interface AppNavigatorProps {
  address?: string;
  network?: string;
  initialRoute?: string;
  embedded?: boolean;
  initialProps?: InitialProps;
}

const Stack = createNativeStackNavigator<RootStackParamList>();

const AppNavigator: React.FC<AppNavigatorProps> = props => {
  const { t } = useTranslation();
  const { address, network, initialRoute, initialProps } = props;
  const navigationRef = useRef<any>(null);

  // Send store actions
  const {
    setSelectedToken,
    setCurrentStep,
    setTransactionType,
    setFromAccount,
    setSelectedNFTs,
    setToAccount,
  } = useSendStore();

  // Set navigation ref for the platform implementation
  useEffect(() => {
    reactNativeNavigation.setNavigationRef(navigationRef);
  }, []);

  // Initialize SendTo flow if requested
  useEffect(() => {
    if (initialProps?.screen === 'send-asset') {
      const sendToConfigRaw: unknown = (initialProps as any)?.sendToConfig;
      if (!sendToConfigRaw) {
        return;
      }
      try {
        const sendToConfig =
          typeof sendToConfigRaw === 'string' ? JSON.parse(sendToConfigRaw) : sendToConfigRaw;
        logger.debug('SendTo flow initialization started', { sendToConfig });

        if (sendToConfig.fromAccount) {
          logger.debug('Processing fromAccount config', { fromAccount: sendToConfig.fromAccount });
          const walletAccount = createWalletAccountFromConfig(sendToConfig.fromAccount);
          setFromAccount(walletAccount);
          logger.debug('FromAccount set successfully', { walletAccount });
        }

        if (sendToConfig.selectedToken) {
          logger.debug('Processing selectedToken config', {
            selectedToken: sendToConfig.selectedToken,
          });
          // Convert to TokenInfo type
          const tokenInfo = createTokenModelFromConfig(sendToConfig.selectedToken);
          setSelectedToken(tokenInfo);
          setCurrentStep('send-to');
          setTransactionType('tokens');
          setSelectedNFTs([]);
          logger.debug('SelectedToken set and step updated to send-to', { tokenInfo });
        }

        if (sendToConfig.selectedNFTs && Array.isArray(sendToConfig.selectedNFTs)) {
          logger.debug('Processing selectedNFTs config', {
            selectedNFTs: sendToConfig.selectedNFTs,
            count: sendToConfig.selectedNFTs.length,
          });
          // Set selected NFTs if provided
          const nftModels = createNFTModelsFromConfig(sendToConfig.selectedNFTs);
          setSelectedNFTs(nftModels);
          logger.debug('SelectedNFTs set successfully', { nftModels });
        }

        if (sendToConfig.targetAddress) {
          logger.debug('Processing targetAddress config', {
            targetAddress: sendToConfig.targetAddress,
          });
          const walletAccount = createWalletAccountFromConfig({
            address: sendToConfig.targetAddress,
            name: sendToConfig.targetAddress,
            emojiInfo: { emoji: '', name: '', color: '' },
          });
          setToAccount(walletAccount);
          setTransactionType('tokens');
          setCurrentStep('send-tokens');
          logger.debug(
            'TargetAddress processed, transaction type set to tokens and step updated to send-tokens',
            { walletAccount }
          );
        } else if (sendToConfig.selectedNFTs && sendToConfig.selectedNFTs.length >= 1) {
          // Use single navigation for both single and multiple NFTs - the screen will handle the logic
          const transactionType =
            sendToConfig.selectedNFTs.length === 1 ? 'single-nft' : 'multiple-nfts';
          logger.debug('Setting NFT transaction type based on count', {
            nftCount: sendToConfig.selectedNFTs.length,
            transactionType,
          });
          setTransactionType(transactionType);
          setCurrentStep('send-to');
          logger.debug('NFT transaction flow configured and step updated to send-to');
        }

        logger.debug('SendTo flow initialization completed successfully');
      } catch (error) {
        logger.error('Failed to initialize SendTo flow', {
          error,
          sendToConfigJson: sendToConfigRaw,
        });
      }
    }
  }, [
    // note: effect depends on raw value which could be object or string
    (initialProps as any)?.sendToConfig,
    setSelectedToken,
    setCurrentStep,
    setTransactionType,
    setFromAccount,
    setSelectedNFTs,
  ]);

  // Since TamaguiProvider is set to defaultTheme="dark", use that
  const colorScheme = useColorScheme();
  const isDarkMode = colorScheme === 'dark';

  // Memoize navigation themes with hardcoded colors
  const navigationThemes = useMemo(() => {
    const customLightTheme = {
      ...DefaultTheme,
      colors: {
        ...DefaultTheme.colors,
        background: '#FFFFFF', // White background for light mode
        card: '#FFFFFF', // Header should be white in light mode (per Figma)
        text: '#000000', // Black text for light mode
        border: '#767676', // Gray border
        primary: '#00EF8B', // Flow brand green
      },
    };

    const customDarkTheme = {
      ...DarkTheme,
      colors: {
        ...DarkTheme.colors,
        background: '#121212', // surfaceDarkDrawer color for dark mode
        card: '#121212', // Use surfaceDarkDrawer for header background consistency
        text: '#FFFFFF', // White text for dark mode
        border: '#B3B3B3', // Light gray border
        primary: '#00EF8B', // Flow brand green
      },
    };

    return { customLightTheme, customDarkTheme };
  }, []);

  // Use the current theme based on dark mode state
  const currentTheme = isDarkMode
    ? navigationThemes.customDarkTheme
    : navigationThemes.customLightTheme;

  return (
    <SafeAreaProvider>
      <NavigationContainer ref={navigationRef} theme={currentTheme}>
        <Stack.Navigator
          initialRouteName={(initialRoute as keyof RootStackParamList) || 'Home'}
          screenOptions={{
            headerTitleAlign: 'center',
            headerShadowVisible: false,
            headerShown: true,
          }}
        >
          <Stack.Screen name="Home" component={HomeScreen} initialParams={{ address, network }} />

          <Stack.Group
            screenOptions={{
              headerShown: true,
              headerBackTitle: '', // Ensure no back title text
              headerBackTitleStyle: { fontSize: 0 }, // Additional fallback
              headerBackVisible: false, // Hide default back button
              headerLeft: () => <NavigationBackButton />,
              headerRight: () => <NavigationCloseButton />,
            }}
          >
            <Stack.Screen
              name="SelectTokens"
              component={SelectTokensScreen}
              // component={ErrorHandlingTest} // Uncomment for testing error handling
              options={{
                headerTitle: t('navigation.selectTokens'),
                // headerTitle: 'Error Test', // Use with ErrorHandlingTest
              }}
            />
            <Stack.Screen
              name="NFTList"
              component={NFTListScreen}
              options={{
                headerTitle: t('navigation.send'),
              }}
            />
            <Stack.Screen
              name="NFTDetail"
              component={NFTDetailScreen}
              options={{
                headerTitle: t('navigation.nftDetails'),
              }}
            />
            <Stack.Screen
              name="SendTo"
              component={SendToScreen}
              options={{
                headerTitle: t('navigation.sendTo'),
              }}
            />
            <Stack.Screen
              name="SendTokens"
              component={SendTokensScreen}
              options={{
                headerTitle: t('navigation.sendTokens'),
              }}
            />
            <Stack.Screen
              name="SendSummary"
              component={SendSummaryScreen}
              options={{
                headerTitle: t('navigation.sending'),
              }}
            />
            <Stack.Screen
              name="Receive"
              component={ReceiveScreen}
              options={{
                headerTitle: t('navigation.receive'),
              }}
            />
          </Stack.Group>

          {/* Blocto Backup screens */}
          <Stack.Group
            screenOptions={{
              headerShown: true,
              headerBackTitle: '',
              headerBackTitleStyle: { fontSize: 0 },
              headerBackVisible: false,
              headerLeft: () => <NavigationBackButton />,
            }}
          >
            <Stack.Screen
              name="BackupTip"
              options={{
                headerTitle: '',
                headerStyle: {
                  backgroundColor: theme.bg.val,
                },
              }}
            >
              {({ navigation: nav }) => (
                <BackupTipScreen
                  onContinue={() => {
                    logger.info(
                      '[BackupTipScreen] Continue pressed - navigating to BackupMnemonic'
                    );
                    // TODO: Generate or fetch actual seed phrase from native bridge
                    const testSeedPhrase = [
                      'abandon',
                      'ability',
                      'able',
                      'about',
                      'above',
                      'absent',
                      'absorb',
                      'abstract',
                      'absurd',
                      'abuse',
                      'access',
                      'accident',
                    ];
                    nav.navigate('BackupMnemonic', { seedPhrase: testSeedPhrase });
                  }}
                  onSkip={() => {
                    logger.info('[BackupTipScreen] Skip pressed');
                    // TODO: Handle skip action - close the flow
                  }}
                />
              )}
            </Stack.Screen>
            <Stack.Screen
              name="BackupMnemonic"
              options={{
                headerTitle: t('backup.mnemonic.navTitle', { defaultValue: 'Recovery Phrase' }),
                headerStyle: {
                  backgroundColor: theme.bg.val,
                },
              }}
            >
              {({ route, navigation: nav }) => (
                <BackupMnemonicScreen
                  seedPhrase={route.params.seedPhrase}
                  onComplete={() => {
                    logger.info('[BackupMnemonicScreen] Backup complete');
                    // TODO: Handle completion - close the flow or navigate to success
                  }}
                  onBack={() => nav.goBack()}
                />
              )}
            </Stack.Screen>
          </Stack.Group>
        </Stack.Navigator>
      </NavigationContainer>
    </SafeAreaProvider>
  );
};

export default AppNavigator;<|MERGE_RESOLUTION|>--- conflicted
+++ resolved
@@ -6,24 +6,9 @@
   SendSummaryScreen,
   SendTokensScreen,
   SendToScreen,
-  ReceiveScreen,
-<<<<<<< HEAD
-=======
-  // Onboarding screens
-  GetStartedScreen,
-  ProfileTypeSelectionScreen,
-  RecoveryPhraseScreen,
-  ConfirmRecoveryPhraseScreen,
-  SecureEnclaveScreen,
-  NotificationPreferencesScreen,
-  // Recovery screens
-  ImportProfileScreen,
-  ImportOtherMethodsScreen,
-  ConfirmImportProfileScreen,
   // Backup screens
   BackupTipScreen,
   BackupMnemonicScreen,
->>>>>>> 82e5bbdc
 } from '@onflow/frw-screens';
 import { useSendStore } from '@onflow/frw-stores';
 import {
@@ -44,7 +29,8 @@
 import { NavigationBackButton } from '@/components/NavigationBackButton';
 import { NavigationCloseButton } from '@/components/NavigationCloseButton';
 import { HomeScreen } from '@/screens';
-// import { ErrorHandlingTest } from '@/screens/ErrorHandlingTest'; // For testing error handling
+
+import { SendToScreen } from '../screens/SendToScreenWrapper';
 
 export type RootStackParamList = {
   Home: { address?: string; network?: string };
@@ -64,7 +50,6 @@
   SendTo: undefined;
   SendTokens: undefined;
   SendSummary: undefined;
-  Receive: undefined;
   Confirmation: {
     fromAccount: Record<string, unknown>;
     toAccount: Record<string, unknown>;
@@ -283,10 +268,8 @@
             <Stack.Screen
               name="SelectTokens"
               component={SelectTokensScreen}
-              // component={ErrorHandlingTest} // Uncomment for testing error handling
-              options={{
-                headerTitle: t('navigation.selectTokens'),
-                // headerTitle: 'Error Test', // Use with ErrorHandlingTest
+              options={{
+                headerTitle: t('navigation.send'),
               }}
             />
             <Stack.Screen
@@ -322,13 +305,6 @@
               component={SendSummaryScreen}
               options={{
                 headerTitle: t('navigation.sending'),
-              }}
-            />
-            <Stack.Screen
-              name="Receive"
-              component={ReceiveScreen}
-              options={{
-                headerTitle: t('navigation.receive'),
               }}
             />
           </Stack.Group>
