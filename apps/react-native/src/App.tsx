--- conflicted
+++ resolved
@@ -4,12 +4,8 @@
 import { PortalProvider, TamaguiProvider, tamaguiConfig } from '@onflow/frw-ui';
 import Instabug, { InvocationEvent } from 'instabug-reactnative';
 import { useCallback, useEffect } from 'react';
-<<<<<<< HEAD
 import { Clipboard, useColorScheme } from 'react-native';
-=======
-import { useColorScheme } from 'react-native';
 import type { ErrorUtils } from 'react-native';
->>>>>>> 11520885
 import { GestureHandlerRootView } from 'react-native-gesture-handler';
 
 // Declare global object for React Native environment
