--- conflicted
+++ resolved
@@ -132,27 +132,21 @@
   const colorScheme = useColorScheme();
 
   return (
-<<<<<<< HEAD
     <FRWErrorBoundary>
-=======
-    <PortalProvider shouldAddRootHost>
->>>>>>> f9349069
-      <TamaguiProvider
-        config={tamaguiConfig}
-        defaultTheme={colorScheme === 'dark' ? 'dark' : 'light'}
-      >
-        <QueryProvider>
-          <QueryDebugger />
-          <GestureHandlerRootView style={{ flex: 1 }}>
-            <AppNavigator {...props} />
-          </GestureHandlerRootView>
-        </QueryProvider>
-      </TamaguiProvider>
-<<<<<<< HEAD
+      <PortalProvider shouldAddRootHost>
+        <TamaguiProvider
+          config={tamaguiConfig}
+          defaultTheme={colorScheme === 'dark' ? 'dark' : 'light'}
+        >
+          <QueryProvider>
+            <QueryDebugger />
+            <GestureHandlerRootView style={{ flex: 1 }}>
+              <AppNavigator {...props} />
+            </GestureHandlerRootView>
+          </QueryProvider>
+        </TamaguiProvider>
+      </PortalProvider>
     </FRWErrorBoundary>
-=======
-    </PortalProvider>
->>>>>>> f9349069
   );
 };
 
