import { ServiceContext } from '@onflow/frw-context';
import { QueryProvider, initializeI18n } from '@onflow/frw-screens';
import { useWalletStore } from '@onflow/frw-stores';
import { TamaguiProvider, tamaguiConfig } from '@onflow/frw-ui';
import Instabug, { InvocationEvent } from 'instabug-reactnative';
import { useCallback, useEffect } from 'react';
import { GestureHandlerRootView } from 'react-native-gesture-handler';

import 'react-native-get-random-values';
import { version } from '../package.json';
import { platform } from './bridge/PlatformImpl';
import { QueryDebugger } from './components/QueryDebugger';
import AppNavigator from './navigation/AppNavigator';

interface AppProps {
  address?: string;
  network?: string;
  initialRoute?: string;
  embedded?: boolean;
}

const App = (props: AppProps) => {
  // Initialize walletStore when the app starts
  const { loadAccountsFromBridge } = useWalletStore();

  const initializeApp = useCallback(async () => {
    try {
      // Initialize services with RNBridge dependency injection
      ServiceContext.initialize(platform);
      platform.log('debug', '[App] Services initialized with RNBridge successfully');

      // Initialize i18n with platform-detected language
      const language = platform.getLanguage();
      await initializeI18n(language);
      platform.log('debug', '[App] i18n initialized with language:', language);

      // Initialize Instabug after ServiceContext is ready
      initializeInstabug(props);

      // Initialize walletStore when app starts to have account data ready
      await loadAccountsFromBridge();
    } catch (error) {
      platform.log('error', '[App] Failed to initialize app:', error);
    }
  }, [loadAccountsFromBridge, props]);

  const initializeInstabug = useCallback((appProps: AppProps) => {
    try {
      const instabugToken = platform.getInstabugToken();
<<<<<<< HEAD
=======
      platform.log('debug', '🚀 ~ initializeInstabug ~ instabugToken:', instabugToken);
>>>>>>> 1db8c0fa

      // Skip initialization if token is empty or invalid
      if (!instabugToken || instabugToken.trim() === '') {
        platform.log('debug', '[App] Instabug token not available, skipping initialization');
        return;
      }

      Instabug.init({
        token: instabugToken,
        invocationEvents: [InvocationEvent.none],
      });

      // Set user attributes for debugging
      Instabug.setUserAttribute('SelectedAccount', appProps.address ?? '');
      Instabug.setUserAttribute('Network', appProps.network ?? '');
      Instabug.setUserAttribute('Version', version);

      // Mark Instabug as initialized in platform
      platform.setInstabugInitialized(true);
      platform.log('debug', '[App] Instabug initialized with token');
    } catch (error) {
      platform.log('error', '[App] Failed to initialize Instabug:', error);
      // Don't mark as initialized if it failed
      platform.setInstabugInitialized(false);
    }
  }, []);

  useEffect(() => {
    initializeApp();
  }, [initializeApp]);

  return (
    <TamaguiProvider config={tamaguiConfig} defaultTheme="dark">
      <QueryProvider>
        <QueryDebugger />
        <GestureHandlerRootView style={{ flex: 1 }}>
          <AppNavigator {...props} />
        </GestureHandlerRootView>
      </QueryProvider>
    </TamaguiProvider>
  );
};

export default App;<|MERGE_RESOLUTION|>--- conflicted
+++ resolved
@@ -47,10 +47,6 @@
   const initializeInstabug = useCallback((appProps: AppProps) => {
     try {
       const instabugToken = platform.getInstabugToken();
-<<<<<<< HEAD
-=======
-      platform.log('debug', '🚀 ~ initializeInstabug ~ instabugToken:', instabugToken);
->>>>>>> 1db8c0fa
 
       // Skip initialization if token is empty or invalid
       if (!instabugToken || instabugToken.trim() === '') {
