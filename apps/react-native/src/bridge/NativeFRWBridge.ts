--- conflicted
+++ resolved
@@ -72,7 +72,6 @@
   ): void;
   hideToast(id: string): void;
   clearAllToasts(): void;
-<<<<<<< HEAD
   // Recovery phrase generation
   generateRecoveryPhrase(): Promise<RecoveryPhraseResponse>;
   // EOA account creation (pure mnemonic-based, no server)
@@ -84,8 +83,12 @@
   checkNotificationPermission(): Promise<boolean>;
   // Screen security
   setScreenSecurityLevel(level: 'normal' | 'secure'): void;
-  // Logging
-  logToNative(level: string, message: string, args: string[]): void;
+  // Native logging method for additional platform-specific logging
+  logToNative(
+    level: 'debug' | 'info' | 'warn' | 'error',
+    message: string,
+    args: ReadonlyArray<string>
+  ): void;
   // Backup activities
   launchMultiBackup(): void;
   launchDeviceBackup(): void;
@@ -105,14 +108,6 @@
   phrase: string[] | null;
   accountType: 'eoa' | 'coa' | null;
   error: string | null;
-=======
-  // Native logging method for additional platform-specific logging
-  logToNative(
-    level: 'debug' | 'info' | 'warn' | 'error',
-    message: string,
-    args: ReadonlyArray<string>
-  ): void;
->>>>>>> 11520885
 }
 
 export default TurboModuleRegistry.getEnforcing<Spec>('NativeFRWBridge');