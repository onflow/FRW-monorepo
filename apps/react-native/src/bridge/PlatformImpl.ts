--- conflicted
+++ resolved
@@ -167,11 +167,8 @@
 
         if (config.name.endsWith('WithPayer')) {
           config.authorizations = [config.proposer, bridgeAuthorization];
-<<<<<<< HEAD
-=======
           // If the transaction is a bridge with payer transaction, use the bridge authorization as the payer
           config.payer = bridgeAuthorization;
->>>>>>> 1de83d2f
         }
       }
       return config;
