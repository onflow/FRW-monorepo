import { type forms_DeviceInfo } from '@onflow/frw-api';
import { type Cache, type Navigation, type PlatformSpec, type Storage } from '@onflow/frw-context';
import type {
  CreateAccountResponse,
  Currency,
  NativeScreenName,
  RecentContactsResponse,
  SeedPhraseGenerationResponse,
  WalletAccount,
  WalletAccountsResponse,
  WalletProfilesResponse,
} from '@onflow/frw-types';
import { Platform } from '@onflow/frw-types';
import { extractUidFromJwt, isTransactionId } from '@onflow/frw-utils';
// import { GAS_LIMITS } from '@onflow/frw-workflow';
import { Buffer } from 'buffer';
import Instabug from 'instabug-reactnative';
import { Platform as RNPlatform } from 'react-native';

import { cache, storage } from '../storage';
import NativeFRWBridge from './NativeFRWBridge';
import { reactNativeNavigation } from './ReactNativeNavigation';
import { createBridgeAuthorization, createPayer, createProposer } from './signWithRole';

const CONSOLE_STYLES: Record<'debug' | 'info' | 'warn' | 'error', string> = {
  debug: 'background:#16FF99;color:#000000;padding:0 4px;border-radius:2px;',
  info: 'background:#2563eb;color:#f8fafc;padding:0 4px;border-radius:2px;',
  warn: 'background:#d97706;color:#fff7ed;padding:0 4px;border-radius:2px;',
  error: 'background:#dc2626;color:#fef2f2;padding:0 4px;border-radius:2px;',
};

const bytesToHex = (bytes: Uint8Array): string => Buffer.from(bytes).toString('hex');
const hexToBytes = (hex: string): Uint8Array =>
  new Uint8Array(Buffer.from(hex.startsWith('0x') ? hex.slice(2) : hex, 'hex'));

class PlatformImpl implements PlatformSpec {
  private debugMode: boolean = __DEV__;
  private instabugInitialized: boolean = false;

  log(level: 'debug' | 'info' | 'warn' | 'error' = 'debug', message: string, ...args: any[]): void {
    if (level === 'debug' && !this.debugMode) {
      return;
    }

    const prefix = `[FRW-${level.toUpperCase()}]`;
    const fullMessage = args.length > 0 ? `${message} ${args.join(' ')}` : message;
    const formattedPrefix = `%c${prefix}`;
    const styleArgs = [CONSOLE_STYLES[level]];

    // Use native bridge for additional logging
    try {
      // Convert all args to strings for native bridge compatibility
      const stringArgs = args.map(arg =>
        typeof arg === 'object' ? JSON.stringify(arg) : String(arg)
      );
      NativeFRWBridge.logToNative(level, message, stringArgs);
    } catch (error) {
      // Silently fail - don't use console here to avoid recursion
    }

    // Console logging for development - always use console directly
    switch (level) {
      case 'debug':
        // eslint-disable-next-line no-console
        console.log(formattedPrefix, ...styleArgs, message, ...args);
        break;
      case 'info':
        // eslint-disable-next-line no-console
        console.info(formattedPrefix, ...styleArgs, message, ...args);
        break;
      case 'warn':
        // eslint-disable-next-line no-console
        console.warn(formattedPrefix, ...styleArgs, message, ...args);
        break;
      case 'error':
        // eslint-disable-next-line no-console
        console.error(formattedPrefix, ...styleArgs, message, ...args);
        break;
    }

    // Instabug logging only if initialized
    if (this.instabugInitialized) {
      try {
        const instabugMessage = `${prefix} ${fullMessage}`;

        switch (level) {
          case 'debug':
            // Only send debug logs in debug mode to avoid spam
            if (this.debugMode) {
              Instabug.logDebug(instabugMessage);
            }
            break;
          case 'info':
            Instabug.logInfo(instabugMessage);
            break;
          case 'warn':
            Instabug.logWarn(instabugMessage);
            break;
          case 'error':
            Instabug.logError(instabugMessage);
            break;
        }
      } catch (error) {
        // Silently fail - don't use console.warn here to avoid recursion
      }
    }
  }

  setInstabugInitialized(initialized: boolean): void {
    this.instabugInitialized = initialized;
  }

  isInstabugInitialized(): boolean {
    return this.instabugInitialized;
  }

  isDebug(): boolean {
    return this.debugMode;
  }

  getSelectedAddress(): string | null {
    return NativeFRWBridge.getSelectedAddress();
  }

  getDebugAddress(): string | null {
    return NativeFRWBridge.getDebugAddress();
  }

  getNetwork(): string {
    return NativeFRWBridge.getNetwork();
  }

  getJWT(): Promise<string> {
    return NativeFRWBridge.getJWT();
  }

  getSelectedAccount(): Promise<WalletAccount> {
    return NativeFRWBridge.getSelectedAccount();
  }

  async getCurrentUserUid(): Promise<string | null> {
    try {
      if (typeof NativeFRWBridge.getCurrentUserUid === 'function') {
        return (await NativeFRWBridge.getCurrentUserUid()) ?? null;
      }

      const token = await this.getJWT();
      return extractUidFromJwt(token) ?? null;
    } catch (error) {
      this.log('warn', '[PlatformImpl] Failed to resolve current user uid', error);
      return null;
    }
  }

  getVersion(): string {
    return NativeFRWBridge.getVersion();
  }

  getBuildNumber(): string {
    return NativeFRWBridge.getBuildNumber();
  }

  getLanguage(): string {
    try {
      // Get language from native bridge
      const language = NativeFRWBridge.getLanguage();

      // Validate the language is supported
      const supportedLanguages = ['en', 'es', 'zh', 'ru', 'jp'];
      return supportedLanguages.includes(language) ? language : 'en';
    } catch (error) {
      this.log(
        'warn',
        '[PlatformImpl] Failed to get language from native bridge, falling back to en:',
        error
      );
      return 'en';
    }
  }

  getCurrency(): Currency {
    return NativeFRWBridge.getCurrency();
  }
  getPlatform(): Platform {
    return RNPlatform.OS === 'ios' ? Platform.iOS : Platform.Android;
  }

  getDeviceInfo(): forms_DeviceInfo {
    // Get persistent device ID from native bridge
    const deviceId = NativeFRWBridge.getDeviceId();

    // Backend expects numeric type codes: "1" for Android, "2" for iOS
    const deviceType = RNPlatform.OS === 'android' ? '1' : '2';

    // Device name formatted like Android implementation
    const deviceName =
      RNPlatform.OS === 'android' ? `Android ${RNPlatform.Version}` : `iOS ${RNPlatform.Version}`;

    return {
      device_id: deviceId,
      name: deviceName,
      type: deviceType,
      user_agent: `FRW/${this.getVersion()} (${RNPlatform.OS} ${RNPlatform.Version})`,
    };
  }

  getApiEndpoint(): string {
    const env = NativeFRWBridge.getEnv();
    return env.NODE_API_URL;
  }

  getGoApiEndpoint(): string {
    const env = NativeFRWBridge.getEnv();
    return env.GO_API_URL;
  }

  getInstabugToken(): string {
    try {
      const env = NativeFRWBridge.getEnv();
      return env.INSTABUG_TOKEN || '';
    } catch (error) {
      this.log('warn', '[PlatformImpl] Failed to get Instabug token from native bridge:', error);
      return '';
    }
  }

  storage(): Storage {
    return storage;
  }

  cache(): Cache {
    return cache;
  }

  sign(hexData: string): Promise<string> {
    return NativeFRWBridge.sign(hexData);
  }

  getRecentContacts(): Promise<RecentContactsResponse> {
    return NativeFRWBridge.getRecentContacts();
  }

  getWalletAccounts(): Promise<WalletAccountsResponse> {
    return NativeFRWBridge.getWalletAccounts();
  }

  getSignKeyIndex(): number {
    return NativeFRWBridge.getSignKeyIndex();
  }

  async ethSign(signData: Uint8Array): Promise<Uint8Array> {
    if (!(signData instanceof Uint8Array)) {
      throw new Error('signData must be a Uint8Array');
    }

    const hexPayload = `0x${bytesToHex(signData)}`;
    const signatureHex = await NativeFRWBridge.ethSign(hexPayload);
    return hexToBytes(signatureHex);
  }

  scanQRCode(): Promise<string> {
    return NativeFRWBridge.scanQRCode();
  }

  closeRN(): void {
    NativeFRWBridge.closeRN(null);
  }

  getWalletProfiles(): Promise<WalletProfilesResponse> {
    return NativeFRWBridge.getWalletProfiles();
  }

  configureCadenceService(cadenceService: any): void {
    const version = this.getVersion();
    const buildNumber = this.getBuildNumber();
    const network = this.getNetwork();

    // Create signing context for signWithRole functions
    const signingContext = {
      getSelectedAccount: () => this.getSelectedAccount(),
      getSignKeyIndex: () => this.getSignKeyIndex(),
      sign: (hexData: string) => this.sign(hexData),
      getNetwork: () => this.getNetwork(),
    };

    // Create signing functions
    const proposer = createProposer(signingContext);
    const payer = createPayer(signingContext);
    const bridgeAuthorization = createBridgeAuthorization(signingContext);

    // Add version and platform headers to transactions
    cadenceService.useRequestInterceptor(async (config: any) => {
      if (config.type === 'transaction') {
        const platform = 'react-native'; // Platform.OS is not available here
        const versionHeader = `// Flow Wallet - ${network} Script - ${config.name} - React Native - ${version}`;
        const platformHeader = `// Platform: ${platform} - ${version} - ${buildNumber}`;
        config.cadence = versionHeader + '\n' + platformHeader + '\n\n' + config.cadence;
      }
      return config;
    });

    // Configure gas limits
    cadenceService.useRequestInterceptor(async (config: any) => {
      if (config.type === 'transaction') {
        // config.limit = GAS_LIMITS.CADENCE_DEFAULT;
        config.limit = 9999;
        config.payer = payer;
        config.proposer = proposer;
      }
      return config;
    });

    // Configure authorizations
    cadenceService.useRequestInterceptor(async (config: any) => {
      if (config.type === 'transaction') {
        config.authorizations = [config.proposer];

        if (config.name.endsWith('WithPayer')) {
          config.authorizations = [config.proposer, bridgeAuthorization];
        }
      }
      return config;
    });

    // Configure response interceptor
    cadenceService.useResponseInterceptor(async (config: any, response: any) => {
      if (config.type === 'transaction' && isTransactionId(response)) {
        NativeFRWBridge.listenTransaction(response);
      }
      return { config, response };
    });
  }

  navigation(): Navigation {
    // Return the navigation implementation - will be set up separately
    return reactNativeNavigation;
  }

  // Toast Manager implementation
  showToast(
    title: string,
    message?: string,
    type: 'success' | 'error' | 'warning' | 'info' = 'info',
    duration: number = 4000
  ): void {
    try {
      NativeFRWBridge.showToast(title, message, type, duration);
    } catch (error) {
      this.log('error', '[PlatformImpl] Failed to show native toast via bridge:', error);
    }
  }

  hideToast(id: string): void {
    try {
      NativeFRWBridge.hideToast(id);
    } catch (error) {
      this.log('error', '[PlatformImpl] Failed to hide toast via bridge:', error);
    }
  }

  clearAllToasts(): void {
    try {
      NativeFRWBridge.clearAllToasts();
    } catch (error) {
      this.log('error', '[PlatformImpl] Failed to clear toasts via bridge:', error);
    }
  }

<<<<<<< HEAD
  // Onboarding methods - Account creation
  // Register Secure Type Account (Secure Enclave profile)
  // Username must be provided (3-20 chars as per server requirement)
  // Note: Secure Type accounts use hardware-backed keys, no mnemonic is generated
  // This creates a COA account with hardware security, distinct from seed phrase EOA accounts
  async registerSecureTypeAccount(username: string): Promise<CreateAccountResponse> {
    try {
      return await NativeFRWBridge.registerSecureTypeAccount(username);
    } catch (error) {
      this.log('error', '[PlatformImpl] Failed to register secure type account via bridge:', error);
      return {
        success: false,
        address: null,
        username: null,
        accountType: 'coa',
        txId: null,
        error: error instanceof Error ? error.message : 'Unknown error',
      };
    }
  }

  // Save mnemonic and initialize wallet (Keychain/KeyStore + Firebase + Wallet-Kit)
  // Throws error on failure, resolves on success
  async generateSeedPhrase(strength: number = 128): Promise<SeedPhraseGenerationResponse> {
    try {
      return await NativeFRWBridge.generateSeedPhrase(strength);
    } catch (error) {
      this.log('error', '[PlatformImpl] Failed to generate seed phrase via bridge:', error);
      throw error;
    }
  }

  async saveMnemonic(
    mnemonic: string,
    customToken: string,
    txId: string,
    username: string
  ): Promise<void> {
    try {
      await NativeFRWBridge.saveMnemonic(mnemonic, customToken, txId, username);
    } catch (error) {
      this.log(
        'error',
        '[PlatformImpl] Failed to save mnemonic and initialize wallet via bridge:',
        error
      );
      throw error; // Re-throw the error to propagate to caller
    }
  }

  async signInWithCustomToken(customToken: string): Promise<void> {
    try {
      await NativeFRWBridge.signInWithCustomToken(customToken);
    } catch (error) {
      this.log('error', '[PlatformImpl] Failed to sign in with custom token via bridge:', error);
      throw error;
    }
  }

  // Notification permission methods
  async requestNotificationPermission(): Promise<boolean> {
    try {
      return await NativeFRWBridge.requestNotificationPermission();
    } catch (error) {
      this.log(
        'error',
        '[PlatformImpl] Failed to request notification permission via bridge:',
        error
      );
      return false;
    }
  }

  async checkNotificationPermission(): Promise<boolean> {
    try {
      return await NativeFRWBridge.checkNotificationPermission();
    } catch (error) {
      this.log(
        'error',
        '[PlatformImpl] Failed to check notification permission via bridge:',
        error
      );
      return false;
    }
  }

  // Screen security
  setScreenSecurityLevel(level: 'normal' | 'secure'): void {
    try {
      NativeFRWBridge.setScreenSecurityLevel(level);
    } catch (error) {
      this.log('error', '[PlatformImpl] Failed to set screen security level via bridge:', error);
    }
  }

  // Native screen navigation - unified method
  launchNativeScreen(screenName: NativeScreenName, params?: string): void {
    try {
      NativeFRWBridge.launchNativeScreen(screenName as any, params ?? null);
    } catch (error) {
      this.log('error', `[PlatformImpl] Failed to launch native screen '${screenName}':`, error);
=======
  launchNativeScreen(screenName: NativeScreenName): void {
    try {
      this.log('info', `[PlatformImpl] Launching native screen: ${screenName}`);
      NativeFRWBridge.launchNativeScreen(screenName as any);
    } catch (error) {
      this.log('error', '[PlatformImpl] Failed to launch native screen via bridge:', error);
>>>>>>> 2750411f
    }
  }
}

export const platform = new PlatformImpl();<|MERGE_RESOLUTION|>--- conflicted
+++ resolved
@@ -140,8 +140,10 @@
 
   async getCurrentUserUid(): Promise<string | null> {
     try {
-      if (typeof NativeFRWBridge.getCurrentUserUid === 'function') {
-        return (await NativeFRWBridge.getCurrentUserUid()) ?? null;
+      // Runtime check for optional native method (may not be available in all native implementations)
+      const bridge = NativeFRWBridge as any;
+      if (typeof bridge.getCurrentUserUid === 'function') {
+        return (await bridge.getCurrentUserUid()) ?? null;
       }
 
       const token = await this.getJWT();
@@ -366,7 +368,6 @@
     }
   }
 
-<<<<<<< HEAD
   // Onboarding methods - Account creation
   // Register Secure Type Account (Secure Enclave profile)
   // Username must be provided (3-20 chars as per server requirement)
@@ -381,7 +382,7 @@
         success: false,
         address: null,
         username: null,
-        accountType: 'coa',
+        accountType: 'hardware', // secure enclave accounts are hardware-based
         txId: null,
         error: error instanceof Error ? error.message : 'Unknown error',
       };
@@ -465,17 +466,10 @@
   // Native screen navigation - unified method
   launchNativeScreen(screenName: NativeScreenName, params?: string): void {
     try {
+      this.log('info', `[PlatformImpl] Launching native screen: ${screenName}`);
       NativeFRWBridge.launchNativeScreen(screenName as any, params ?? null);
     } catch (error) {
       this.log('error', `[PlatformImpl] Failed to launch native screen '${screenName}':`, error);
-=======
-  launchNativeScreen(screenName: NativeScreenName): void {
-    try {
-      this.log('info', `[PlatformImpl] Launching native screen: ${screenName}`);
-      NativeFRWBridge.launchNativeScreen(screenName as any);
-    } catch (error) {
-      this.log('error', '[PlatformImpl] Failed to launch native screen via bridge:', error);
->>>>>>> 2750411f
     }
   }
 }
