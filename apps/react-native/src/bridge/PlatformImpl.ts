--- conflicted
+++ resolved
@@ -1,10 +1,7 @@
 import { type PlatformSpec, type Storage } from '@onflow/frw-context';
 import type {
-<<<<<<< HEAD
   Currency,
-=======
   Platform,
->>>>>>> 2905e78f
   RecentContactsResponse,
   WalletAccount,
   WalletAccountsResponse,
@@ -101,13 +98,11 @@
     return NativeFRWBridge.getBuildNumber();
   }
 
-<<<<<<< HEAD
   getCurrency(): Currency {
     return NativeFRWBridge.getCurrency();
-=======
+  }
   getPlatform(): Platform {
     return RNPlatform.OS === 'ios' ? Platform.iOS : Platform.Android;
->>>>>>> 2905e78f
   }
 
   getApiEndpoint(): string {
