import { NFTService } from '@onflow/frw-services';
import { sendSelectors, useSendStore } from '@onflow/frw-stores';
import { type CollectionModel, type NFTModel, addressType } from '@onflow/frw-types';
import { getCollectionLogo, getNFTId } from '@onflow/frw-utils';
import { useRoute } from '@react-navigation/native';
import { useCallback, useEffect, useMemo, useRef, useState } from 'react';
import { useTranslation } from 'react-i18next';
import { Alert, Dimensions, FlatList, TouchableOpacity, View } from 'react-native';

import BottomConfirmBar, { type BottomConfirmBarRef } from '@/components/NFTList/BottomConfirmBar';
import NFTListCard from '@/components/NFTList/NFTListCard';
import { IconView } from '@/components/ui/media/IconView';
import { useTheme } from '@/contexts/ThemeContext';
import { AddressSearchBox } from '@/screens/Send/SendTo/components/AddressSearchBox';
import { BackgroundWrapper, Skeleton, Text } from 'ui';

export default function NFTListScreen() {
  const { t } = useTranslation();
  const route = useRoute();
  const { isDark } = useTheme();
  // Get collection information from route parameters first
  const routeParams = route.params as
    | {
        collection?: CollectionModel;
        address?: string;
        selectedNFTIds?: string[];
        isEditing?: boolean;
      }
    | undefined;
  const collection = routeParams?.collection;
  const address = routeParams?.address;
  const preSelectedNFTIds = routeParams?.selectedNFTIds || [];
  const isEditing = routeParams?.isEditing || false;
  const collectionName = collection?.name || 'NBA Top Shot';

  const [search, setSearch] = useState('');
  const [nfts, setNfts] = useState<NFTModel[]>([]);
  const [nftLoading, setNftLoading] = useState(false);
  const [nftError, setNftError] = useState<string | null>(null);
  // Local state for NFT selection (replaces useNFTListSelect hook)

  const [selectedIds, setSelectedIds] = useState<string[]>(preSelectedNFTIds);
  const [isDrawerExpanded, setIsDrawerExpanded] = useState(false);
  const bottomConfirmBarRef = useRef<BottomConfirmBarRef>(null);

<<<<<<< HEAD
  // Keep default header configuration - no background changes needed
  // The header will use the default navigation theme colors
=======
  // Update header to match main content background
  useEffect(() => {
    const baseBackgroundColor = isDark ? '#121212' : '#FFFFFF'; // Match bg-surface-1 and bg-white (RGB 18,18,18)

    navigation.setOptions({
      headerStyle: {
        backgroundColor: baseBackgroundColor,
      },
      headerBackground: () => (
        <View
          style={{
            flex: 1,
            backgroundColor: baseBackgroundColor,
          }}
        />
      ),
    });
  }, [isDrawerExpanded, navigation, isDark]);
>>>>>>> b90e187d

  const selectNFT = useCallback(
    (id: string) => {
      if (selectedIds.includes(id)) return true;
      if (selectedIds.length >= 9) {
        Alert.alert(t('alerts.notice'), t('alerts.maxNFTSelection'));
        return false;
      }
      setSelectedIds(prev => [...prev, id]);
      return true;
    },
    [selectedIds]
  );

  const unselectNFT = useCallback((id: string) => {
    setSelectedIds(prev => prev.filter(_id => _id !== id));
  }, []);

  const isSelected = useCallback((id: string) => selectedIds.includes(id), [selectedIds]);

  const getCollectionImage = () => {
    // Try logoURI first, then logo
    return getCollectionLogo(collection) || collection?.logoURI || collection?.logo || '';
  };

  const collectionImage = getCollectionImage();

  // Get fromAccount from send store
  const fromAccountForCard = useSendStore(sendSelectors.fromAccount);

  // Fetch NFTs from the collection
  const fetchNFTs = async () => {
    if (!collection || !address) {
      setNfts([]);
      return;
    }

    setNftLoading(true);
    setNftError(null);

    try {
      // Determine wallet type and create NFT service
      const walletType = addressType(address);
      const nftService = new NFTService(walletType);
      const nftModels = await nftService.getNFTs(address, collection, 0, 50);
      setNfts(nftModels);
    } catch (err: any) {
      console.error('[NFT] Failed to fetch NFTs:', err?.message || 'Unknown error');
      setNftError(err?.message || 'Failed to load NFTs');
      setNfts([]);
    } finally {
      setNftLoading(false);
    }
  };

  // Fetch NFTs when component mounts or collection changes
  useEffect(() => {
    fetchNFTs();
  }, [collection, address]);

  const filteredNFTs = useMemo(() => {
    if (!search) return nfts;
    return nfts.filter(
      (nft: NFTModel) =>
        nft.name?.toLowerCase().includes(search.toLowerCase()) ||
        nft.description?.toLowerCase().includes(search.toLowerCase())
    );
  }, [search, nfts]);

  // Get selected NFTs for the bottom bar
  const selectedNFTsList = selectedIds
    .map((selectedId: string) => {
      const nft = nfts.find((n: NFTModel) => n.id === selectedId);
      if (!nft) return null;
      return nft;
    })
    .filter(Boolean) as NFTModel[];

  // Handle NFT removal from the bottom bar
  const handleRemoveNFT = (nftId: string) => {
    unselectNFT(nftId);
  };

  // Handle selection change from NFTDetailScreen
  const handleSelectionChange = useCallback(
    (nftId: string, selected: boolean) => {
      if (selected) {
        selectNFT(nftId);
      } else {
        unselectNFT(nftId);
      }
    },
    [selectNFT, unselectNFT]
  );

  // Calculate item width for consistent sizing
  const { width: screenWidth } = Dimensions.get('window');
  const containerPadding = 32; // 20px on each side
  const gap = 16;
  const itemWidth = (screenWidth - containerPadding - gap) / 2;

  return (
<<<<<<< HEAD
    <BackgroundWrapper>
      {/* Dark Tint Overlay - covers main content but not the BottomConfirmBar */}
      {isDrawerExpanded && (
        <Animated.View
          style={{
            position: 'absolute',
            top: 0,
            left: 0,
            right: 0,
            bottom: 0,
            backgroundColor: 'rgba(0, 0, 0, 0.5)',
            zIndex: 10, // Lower z-index so it doesn't cover BottomConfirmBar
          }}
          pointerEvents="auto"
          onTouchEnd={() => {
            setIsDrawerExpanded(false);
            bottomConfirmBarRef.current?.collapse();
          }}
        />
      )}
      {/* Main Content */}
      <View className={`flex-1 ${isDark ? 'bg-surface-1' : 'bg-white'}`}>
        {/* Content Container with proper padding */}
        <View style={{ flex: 1, paddingHorizontal: 16, paddingTop: 6 }}>
          {/* Collection Info */}
          <View
            style={{
              marginBottom: 20,
              paddingVertical: 8,
              flexDirection: 'row',
              alignItems: 'flex-start', // Align icon with header text
              gap: 16,
              width: '100%',
              minHeight: 80,
            }}
          >
            {/* Larger Collection Image */}
            <IconView
              src={collectionImage}
              size={64}
              borderRadius={32}
              backgroundColor={isDark ? '#3A3A3E' : '#E9ECEF'}
              resizeMode="cover"
            />
=======
    <>
      <BackgroundWrapper>
        {/* Main Content */}
        <View className={`flex-1 ${isDark ? 'bg-surface-1' : 'bg-white'}`}>
          {/* Content Container with proper padding */}
          <View style={{ flex: 1, paddingHorizontal: 16, paddingTop: 6 }}>
            {/* Collection Info */}
            <View
              style={{
                marginBottom: 20,
                paddingVertical: 8,
                flexDirection: 'row',
                alignItems: 'flex-start', // Align icon with header text
                gap: 16,
                width: '100%',
                minHeight: 80,
              }}
            >
              {/* Larger Collection Image */}
              <IconView
                src={collectionImage}
                size={64}
                borderRadius={32}
                backgroundColor={isDark ? '#3A3A3E' : '#E9ECEF'}
                resizeMode="cover"
              />
>>>>>>> b90e187d

            {/* Collection Info */}
            <View style={{ flex: 1, gap: 6 }}>
              <Text
                className="text-fg-1"
                disableAndroidFix={true}
                style={{
                  fontFamily: 'Inter',
                  fontWeight: '600', // semi-bold
                  fontSize: 16,
                  lineHeight: 19,
                  includeFontPadding: false,
                }}
                numberOfLines={2}
                ellipsizeMode="tail"
              >
                {collectionName}
              </Text>
              {!nftLoading && (
                <Text
                  className="text-fg-2"
                  disableAndroidFix={true}
                  style={{
                    fontFamily: 'Inter',
                    fontWeight: '400', // regular
                    fontSize: 12,
                    lineHeight: 15,
                    includeFontPadding: false,
                  }}
                >
                  {nfts.length} {nfts.length === 1 ? t('common.item') : t('common.items')}
                </Text>
              )}
              {collection?.description && (
                <Text
                  className="text-fg-3"
                  disableAndroidFix={true}
                  style={{
                    fontFamily: 'Inter',
                    fontWeight: '400', // regular
                    fontSize: 14,
                    lineHeight: 17,
                    includeFontPadding: false,
                  }}
                  numberOfLines={2}
                  ellipsizeMode="tail"
                >
                  {collection.description}
                </Text>
              )}
            </View>
          </View>

          {/* Search Bar */}
          <View style={{ marginBottom: 16 }}>
            <AddressSearchBox
              value={search}
              onChangeText={setSearch}
              placeholder={t('placeholders.searchNFTs')}
              showScanButton={false}
            />
          </View>

          {/* NFT Grid */}
          {nftLoading ? (
            <View>
              {/* Skeleton placeholder grid */}
              <View
                style={{
                  flexDirection: 'row',
                  flexWrap: 'wrap',
                  justifyContent: 'space-between',
                  paddingBottom: 80,
                }}
              >
                {[1, 2, 3, 4, 5, 6].map(index => (
                  <View
                    key={index}
                    style={{
                      width: '48%',
                      marginBottom: 16,
                      backgroundColor: isDark ? 'rgba(255, 255, 255, 0.05)' : 'rgba(0, 0, 0, 0.05)',
                      borderRadius: 12,
                      padding: 12,
                    }}
                  >
                    {/* Skeleton NFT image */}
                    <Skeleton
                      isDark={isDark}
                      style={{
                        width: '100%',
                        aspectRatio: 1,
                        borderRadius: 8,
                        marginBottom: 12,
                      }}
                    />
                    {/* Skeleton title */}
                    <Skeleton
                      isDark={isDark}
                      style={{
                        height: 16,
                        borderRadius: 4,
                        marginBottom: 8,
                      }}
                    />
                    {/* Skeleton author */}
                    <Skeleton
                      isDark={isDark}
                      style={{
                        height: 12,
                        width: '60%',
                        borderRadius: 4,
                      }}
                    />
                  </View>
                ))}
              </View>
            </View>
          ) : nftError ? (
            <View className="flex-1 justify-center items-center py-8">
              <Text className="text-error text-center mb-4">{nftError}</Text>
              <TouchableOpacity onPress={fetchNFTs} className="bg-primary px-4 py-2 rounded-lg">
                <Text className="text-white">{t('buttons.retry')}</Text>
              </TouchableOpacity>
            </View>
          ) : !nftLoading && filteredNFTs.length === 0 ? (
            <View
              className="flex-1 justify-center items-center"
              style={{ paddingVertical: 20, marginTop: -260 }}
            >
              {/* Title */}
              <Text
                className="text-fg-1 text-center mb-2"
                disableAndroidFix={true}
                style={{
                  fontFamily: 'Inter',
                  fontWeight: '600',
                  fontSize: 18,
                  lineHeight: 24,
                  includeFontPadding: false,
                }}
              >
                {search ? t('messages.noSearchResults') : t('messages.noNFTsFound')}
              </Text>

              {/* Description */}
              <Text
                className="text-fg-2 text-center mb-6"
                disableAndroidFix={true}
                style={{
                  fontFamily: 'Inter',
                  fontWeight: '400',
                  fontSize: 15,
                  lineHeight: 20,
                  includeFontPadding: false,
                  maxWidth: 280,
                }}
              >
                {search
                  ? t('messages.noNFTsMatchSearch', { search })
                  : t('messages.collectionEmpty')}
              </Text>

              {/* Action Button */}
              {search ? (
                <TouchableOpacity
                  onPress={() => setSearch('')}
                  style={{
                    backgroundColor: isDark ? 'rgba(255, 255, 255, 0.1)' : 'rgba(0, 0, 0, 0.06)',
                    paddingHorizontal: 16,
                    paddingVertical: 10,
                    borderRadius: 10,
                    borderWidth: 1,
                    borderColor: isDark ? 'rgba(255, 255, 255, 0.1)' : 'rgba(0, 0, 0, 0.1)',
                  }}
                >
                  <Text
                    className="text-fg-1 text-center"
                    disableAndroidFix={true}
                    style={{
                      fontFamily: 'Inter',
                      fontWeight: '500',
                      fontSize: 15,
                      includeFontPadding: false,
                    }}
                  >
                    {t('buttons.clearSearch')}
                  </Text>
                </TouchableOpacity>
              ) : (
                <TouchableOpacity
                  onPress={fetchNFTs}
                  style={{
                    backgroundColor: '#FFFFFF', // White background
                    paddingHorizontal: 24,
                    paddingVertical: 12,
                    borderRadius: 12,
                    alignItems: 'center', // Center text horizontally
                    justifyContent: 'center', // Center text vertically
                  }}
                >
                  <Text
                    disableAndroidFix={true}
                    style={{
                      fontFamily: 'Inter',
                      fontWeight: '600', // Semi-bold
                      fontSize: 15,
                      color: '#000000', // Black text
                      includeFontPadding: false,
                      textAlign: 'center',
                    }}
                  >
                    {t('buttons.refresh')}
                  </Text>
                </TouchableOpacity>
              )}
            </View>
          ) : (
            <FlatList
              data={filteredNFTs}
              keyExtractor={item => getNFTId(item)}
              numColumns={2}
              columnWrapperStyle={{ gap: 16 }}
              ItemSeparatorComponent={() => <View style={{ height: 16 }} />}
              renderItem={({ item }) => (
                <View style={{ width: itemWidth }}>
                  <NFTListCard
                    nft={item}
                    selected={isSelected(getNFTId(item))}
                    onSelect={() =>
                      isSelected(getNFTId(item))
                        ? unselectNFT(getNFTId(item))
                        : selectNFT(getNFTId(item))
                    }
                    fromAccount={fromAccountForCard || undefined}
                    selectedNFTs={nfts.filter((nft: NFTModel) => isSelected(getNFTId(nft)))}
                    onSelectionChange={handleSelectionChange}
                  />
                </View>
              )}
              contentContainerStyle={{ paddingBottom: 80 }} // Space for bottom bar
              showsVerticalScrollIndicator={false}
            />
          )}
        </View>
      </View>
      {/* Bottom Confirm Bar */}
      <BottomConfirmBar
        ref={bottomConfirmBarRef}
        selectedNFTs={selectedNFTsList}
        onRemoveNFT={handleRemoveNFT}
        onExpandedChange={setIsDrawerExpanded}
        isEditing={isEditing}
      />
    </BackgroundWrapper>
  );
}<|MERGE_RESOLUTION|>--- conflicted
+++ resolved
@@ -43,29 +43,8 @@
   const [isDrawerExpanded, setIsDrawerExpanded] = useState(false);
   const bottomConfirmBarRef = useRef<BottomConfirmBarRef>(null);
 
-<<<<<<< HEAD
   // Keep default header configuration - no background changes needed
   // The header will use the default navigation theme colors
-=======
-  // Update header to match main content background
-  useEffect(() => {
-    const baseBackgroundColor = isDark ? '#121212' : '#FFFFFF'; // Match bg-surface-1 and bg-white (RGB 18,18,18)
-
-    navigation.setOptions({
-      headerStyle: {
-        backgroundColor: baseBackgroundColor,
-      },
-      headerBackground: () => (
-        <View
-          style={{
-            flex: 1,
-            backgroundColor: baseBackgroundColor,
-          }}
-        />
-      ),
-    });
-  }, [isDrawerExpanded, navigation, isDark]);
->>>>>>> b90e187d
 
   const selectNFT = useCallback(
     (id: string) => {
@@ -168,7 +147,6 @@
   const itemWidth = (screenWidth - containerPadding - gap) / 2;
 
   return (
-<<<<<<< HEAD
     <BackgroundWrapper>
       {/* Dark Tint Overlay - covers main content but not the BottomConfirmBar */}
       {isDrawerExpanded && (
@@ -213,34 +191,6 @@
               backgroundColor={isDark ? '#3A3A3E' : '#E9ECEF'}
               resizeMode="cover"
             />
-=======
-    <>
-      <BackgroundWrapper>
-        {/* Main Content */}
-        <View className={`flex-1 ${isDark ? 'bg-surface-1' : 'bg-white'}`}>
-          {/* Content Container with proper padding */}
-          <View style={{ flex: 1, paddingHorizontal: 16, paddingTop: 6 }}>
-            {/* Collection Info */}
-            <View
-              style={{
-                marginBottom: 20,
-                paddingVertical: 8,
-                flexDirection: 'row',
-                alignItems: 'flex-start', // Align icon with header text
-                gap: 16,
-                width: '100%',
-                minHeight: 80,
-              }}
-            >
-              {/* Larger Collection Image */}
-              <IconView
-                src={collectionImage}
-                size={64}
-                borderRadius={32}
-                backgroundColor={isDark ? '#3A3A3E' : '#E9ECEF'}
-                resizeMode="cover"
-              />
->>>>>>> b90e187d
 
             {/* Collection Info */}
             <View style={{ flex: 1, gap: 6 }}>
