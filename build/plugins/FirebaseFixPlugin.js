--- conflicted
+++ resolved
@@ -1,46 +1,6 @@
 // FirebaseFixPlugin.js
 class FirebaseFixPlugin {
   apply(compiler) {
-<<<<<<< HEAD
-    compiler.hooks.emit.tapAsync('FirebaseFixPlugin', (compilation, callback) => {
-      for (const asset in compilation.assets) {
-        if (/\.(js|jsx)$/.test(asset)) {
-          let content = compilation.assets[asset].source();
-          // Convert Buffer to string if needed
-          if (Buffer.isBuffer(content)) {
-            content = content.toString('utf-8');
-          }
-
-          // Convert other types to string if needed
-          if (typeof content !== 'string') {
-            content = content.toString();
-          }
-          // Replace the _loadJS function
-          content = content.replace(
-            /function\s*\w*\s*_loadJS\([\w\s,]*\)\s*{([\w\W]*?)}$/gim,
-            'function _loadJS() { return Promise.resolve(); };'
-          );
-
-          // Replace the Google reCAPTCHA string
-          content = content.replace('https://www.google.com/recaptcha/enterprise.js?render=', '');
-
-          content = content.replace('https://www.google.com/recaptcha/api.js?', '');
-
-          content = content.replace(
-            /_loadJS\(`https:\/\/apis\.google\.com\/js\/api\.js\?onload=\$\{([^}]+)\}`\)/g,
-            '_loadJS(`${$1}`)'
-          );
-
-          content = content.replace(
-            /\(`https:\/\/apis\.google\.com\/js\/api\.js\?onload=\$\{t\}`\)/g,
-            '(`${t}`)'
-          );
-
-          compilation.assets[asset] = {
-            source: () => content,
-            size: () => content.length,
-          };
-=======
     compiler.hooks.compilation.tap('FirebaseFixPlugin', (compilation) => {
       compilation.hooks.processAssets.tap(
         {
@@ -52,9 +12,15 @@
             if (/\.(js|jsx)$/.test(name)) {
               let content = asset.source();
 
-              console.log('About to fix firebase stuff', name);
-              console.log('typeof content', typeof content);
+              // Convert Buffer to string if needed
+              if (Buffer.isBuffer(content)) {
+                content = content.toString('utf-8');
+              }
 
+              // Convert other types to string if needed
+              if (typeof content !== 'string') {
+                content = content.toString();
+              }
               // Replace the _loadJS function
               content = content.replace(
                 /function\s*\w*\s*_loadJS\([\w\s,]*\)\s*\{([\w\W]*?)\}$/gim,
@@ -83,7 +49,6 @@
               compilation.updateAsset(name, new compiler.webpack.sources.RawSource(content));
             }
           }
->>>>>>> 99150730
         }
       );
     });
