import fs from 'fs';
import http from 'http';
import path from 'path';
import { fileURLToPath } from 'url';

import dotenv from 'dotenv';

const __filename = fileURLToPath(import.meta.url);
const __dirname = path.dirname(__filename);

// Read package.json dynamically to avoid ESM import issues
const packageJson = JSON.parse(
  fs.readFileSync(path.resolve(__dirname, '../package.json'), 'utf-8')
);
const { version } = packageJson;

const PROJECT_ROOT = path.resolve(__dirname, '..');
const args = process.argv.slice(2);
const mode = args[0];

dotenv.config({ path: `.env.${mode}` });

const IS_BETA = process.env.IS_BETA === 'true';
const OAUTH2_SCOPES = process.env.OAUTH2_SCOPES || '';

const DEVTOOLS_URL = 'http://localhost:8097';

async function fetchDevTools(): Promise<string> {
  return new Promise((resolve, reject) => {
    const request = http.get(DEVTOOLS_URL, (response) => {
      if (response.statusCode !== 200) {
        reject(new Error(`Failed to fetch: ${response.statusCode}`));
        return;
      }

      let data = '';
      response.on('data', (chunk) => (data += chunk));
      response.on('end', () => {
        const modifiedScript = `
          // React DevTools for Chrome Extension
          (function() {
            ${data}
          })();
        `;
        resolve(modifiedScript);
      });
    });

    request.on('error', reject);
  });
}

async function prepare() {
  const manifestPath = path.resolve(PROJECT_ROOT, '_raw', 'manifest.json');
  const manifest = JSON.parse(fs.readFileSync(manifestPath, 'utf-8'));

  manifest.oauth2 = {
    client_id: process.env.OAUTH2_CLIENT_ID,
    scopes: OAUTH2_SCOPES.split(','),
  };
  // Update the version in the manifest
  if (IS_BETA) {
    manifest.version = version.replace(/^(\d+\.\d+\.\d+).*/, '$1');

    manifest.name = '__MSG_appNameBeta__';
    manifest.description = '__MSG_appDescriptionBeta__';
    manifest.key = process.env.BETA_MANIFEST_KEY;
<<<<<<< HEAD
    manifest.oauth2.client_id = process.env.BETA_OAUTH2_CLIENT_ID;
=======
>>>>>>> 8b0ed76e
  } else {
    manifest.version = version;
    manifest.name = '__MSG_appName__';
    manifest.description = '__MSG_appDescription__';
  }

  if (mode === 'dev') {
    manifest.key = process.env.MANIFEST_KEY;
    manifest.name = 'Flow Wallet Dev';
    try {
      const devToolsScript = await fetchDevTools();
      fs.writeFileSync(path.resolve(__dirname, '../_raw/react-devtools.js'), devToolsScript);

      console.info('✅ React DevTools source fetched successfully');
    } catch {
      console.warn('⚠️ Failed to fetch React DevTools. Run the devtools server first');
      // Write empty file if fetch fails
      fs.writeFileSync(
        path.resolve(__dirname, '../_raw/react-devtools.js'),
        '// React DevTools not available'
      );
    }
  }

  fs.writeFileSync(manifestPath, JSON.stringify(manifest, null, 2));

  return manifest;
}

prepare();<|MERGE_RESOLUTION|>--- conflicted
+++ resolved
@@ -65,10 +65,8 @@
     manifest.name = '__MSG_appNameBeta__';
     manifest.description = '__MSG_appDescriptionBeta__';
     manifest.key = process.env.BETA_MANIFEST_KEY;
-<<<<<<< HEAD
     manifest.oauth2.client_id = process.env.BETA_OAUTH2_CLIENT_ID;
-=======
->>>>>>> 8b0ed76e
+
   } else {
     manifest.version = version;
     manifest.name = '__MSG_appName__';
