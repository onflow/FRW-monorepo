--- conflicted
+++ resolved
@@ -49,11 +49,8 @@
   "peerDependencies": {
     "react": "^19.0.0",
     "react-dom": "^19.0.0",
-<<<<<<< HEAD
-    "react-native-svg": ">=15.0.0"
-=======
+    "react-native-svg": ">=15.0.0",
     "lottie-react-native": "^6.0.0"
->>>>>>> 6760384e
   },
   "peerDependenciesMeta": {
     "react-native": {
