--- conflicted
+++ resolved
@@ -18,10 +18,10 @@
 
 export const ConfirmAddressDialog: React.FC<ConfirmAddressDialogProps> = ({
   visible,
-  title = 'Confirm address',
-  message = 'We noticed this may be your first time sending to this address. Please confirm the destination address.',
+  title = 'Confirm Address',
+  message = 'Please make sure the address is correct. Funds sent to the wrong address cannot be recovered.',
   address,
-  buttonText = 'Confirm address',
+  buttonText = 'Confirm',
   onClose,
   onConfirm,
 }) => {
@@ -51,51 +51,6 @@
       aria-labelledby="confirm-address-dialog-title"
       aria-describedby="confirm-address-dialog-message"
     >
-<<<<<<< HEAD
-      <YStack
-        minWidtheight={400}
-        maxWidth="90vw"
-        widtheight={400}
-        bg="$bg2"
-        rounded={16}
-        p={16}
-        gap={10}
-        shadowColor="rgba(0, 0, 0, 0.25)"
-        shadowOffset={{ width: 0, height: 5 }}
-        shadowOpacity={0.25}
-        shadowRadius={12}
-        elevation={8}
-        pressStyle={{ opacity: 1 }}
-        onPress={(e) => e.stopPropagation()}
-      >
-        {/* Content Frame */}
-        <YStack items="center" gap={16} alignSelf="stretch">
-          {/* Header Frame */}
-          <YStack items="center" alignSelf="stretch" gap={16}>
-            {/* Title and Close Button */}
-            <YStack alignSelf="stretch" items="center" position="relative">
-              <Text
-                id="confirm-address-dialog-title"
-                fontSize={18}
-                fontWeight="700"
-                lineHeight="1.78em"
-                letterSpacing={-0.306}
-                textAlign="center"
-                color="$white"
-              >
-                {title}
-              </Text>
-              <YStack
-                position="absolute"
-                top={0}
-                right={0}
-                items="center"
-                justify="center"
-                bg="$subtleBg10"
-                rounded={16}
-                p={8}
-                pressStyle={{ opacity: 0.7 }}
-=======
       {/* Content Frame */}
       <YStack items="center" gap={16} alignSelf="stretch">
         {/* Header Frame */}
@@ -118,7 +73,6 @@
                 icon={<Close />}
                 variant="ghost"
                 size="small"
->>>>>>> 96d272bd
                 onPress={onClose}
                 aria-label="Close dialog"
               />
@@ -143,7 +97,7 @@
           <YStack
             width="100%"
             minH={64}
-            bg="$bg3"
+            bg="$subtleBg10"
             rounded={8}
             items="center"
             justify="center"
@@ -165,63 +119,6 @@
             >
               {address}
             </Text>
-<<<<<<< HEAD
-
-            {/* Address Display Box */}
-            <YStack
-              widtheight={290}
-              height={64}
-              bg="$subtleBg10"
-              rounded={8}
-              items="center"
-              justify="center"
-              py={12}
-              px={24}
-            >
-              <Text
-                w="248.49px"
-                fontSize={14}
-                fontWeight="600"
-                lineHeight="1.2em"
-                letterSpacing={-0.084}
-                textAlign="left"
-                color="$white"
-                numberOfLines={2}
-                ellipsizeMode="middle"
-              >
-                {address}
-              </Text>
-            </YStack>
-          </YStack>
-
-          {/* Double button group */}
-          <YStack alignSelf="stretch" items="center" justify="center" gap={16}>
-            <YStack
-              widtheight={297}
-              height={44}
-              bg="$white"
-              rounded={12}
-              items="center"
-              justify="center"
-              px={16}
-              py={12}
-              pressStyle={{ opacity: 0.8 }}
-              onPress={handleConfirm}
-              cursor="pointer"
-            >
-              <Text
-                fontSize={14}
-                fontWeight="700"
-                lineHeight="1.43em"
-                letterSpacing={-0.14}
-                textAlign="center"
-                color="rgba(0, 0, 0, 0.9)"
-              >
-                {buttonText}
-              </Text>
-            </YStack>
-=======
->>>>>>> 96d272bd
           </YStack>
         </YStack>
 
