--- conflicted
+++ resolved
@@ -1,8 +1,4 @@
 import React, { useMemo, useState, useCallback, useRef, useEffect } from 'react';
-<<<<<<< HEAD
-=======
-import { Platform } from 'react-native';
->>>>>>> 3f5e0ba2
 import { XStack, YStack, Text } from 'tamagui';
 
 import { NFTCard } from './NFTCard';
@@ -141,12 +137,7 @@
 
   // React Native lazy loading - automatically load more when approaching the end
   useEffect(() => {
-<<<<<<< HEAD
     if (!enableVirtualization || isExtension) return;
-=======
-    if (!enableVirtualization || Platform.OS === 'web') return;
->>>>>>> 3f5e0ba2
-
     // In React Native, automatically load more items when we're showing close to all visible items
     const remainingItems = data.length - visibleItemCount;
     const shouldLoadMore = remainingItems > 0 && remainingItems <= loadMoreThreshold;
