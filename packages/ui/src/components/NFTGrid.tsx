--- conflicted
+++ resolved
@@ -160,34 +160,13 @@
   for (let i = 0; i < data.length; i += columns) {
     rows.push(data.slice(i, i + columns));
   }
-  let idx = -1;
+  const idx = -1;
 
   // Main grid content
   return (
     <YStack gap="$4">
       {rows.map((row, rowIndex) => (
         <XStack key={`row-${rowIndex}`} gap="$4" justify="flex-start" width="100%">
-<<<<<<< HEAD
-          {row.map((nft) => {
-            idx = idx + 1;
-            return (
-              <YStack key={nft.id} width="50%" flex={0}>
-                <NFTCard
-                  idx={idx}
-                  nft={nft}
-                  size="medium"
-                  selected={selectedIds.includes(nft.id)}
-                  onPress={() => onNFTPress(nft.id)}
-                  onSelect={() => onNFTSelect(nft.id)}
-                  aspectRatio={aspectRatio}
-                  accountEmoji={accountEmoji}
-                  accountAvatar={accountAvatar}
-                  accountName={accountName}
-                />
-              </YStack>
-            );
-          })}
-=======
           {row.map((nft) => (
             <YStack key={nft.id} width="50%" flex={0}>
               <NFTCard
@@ -204,7 +183,6 @@
               />
             </YStack>
           ))}
->>>>>>> 12d1c95a
         </XStack>
       ))}
     </YStack>
