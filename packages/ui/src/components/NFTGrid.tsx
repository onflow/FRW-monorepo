--- conflicted
+++ resolved
@@ -277,16 +277,8 @@
     return renderEmpty();
   }
 
-<<<<<<< HEAD
-  // Group NFTs into rows
-  const rows: NFTData[][] = [];
-  for (let i = 0; i < data.length; i += columns) {
-    rows.push(data.slice(i, i + columns));
-  }
   let idx = -1;
 
-=======
->>>>>>> 05b71101
   // Main grid content
   return (
     <YStack gap="$4">
