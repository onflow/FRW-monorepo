--- conflicted
+++ resolved
@@ -1,11 +1,5 @@
-<<<<<<< HEAD
-import React from 'react';
-import { XStack, YStack, Text } from 'tamagui';
-
-=======
 import React, { useMemo, useState, useCallback, useRef, useEffect } from 'react';
 import { XStack, YStack, ScrollView, Text } from 'tamagui';
->>>>>>> 6b897383
 
 import { NFTCard } from './NFTCard';
 import { RefreshView } from './RefreshView';
@@ -239,13 +233,8 @@
 
   // Empty state
   const renderEmpty = () => (
-<<<<<<< HEAD
-    <YStack flex={1} justify="center" items="center" px="$6" py="$6">
-      <Text fontSize="$6" fontWeight="600" color="$color" mb="$3" textAlign="center">
-=======
     <YStack flex={1} justify="center" items="center" px="$6" py="$12">
       <Text fontSize="$6" fontWeight="600" color="$color" mb="$3" style={{ textAlign: 'center' }}>
->>>>>>> 6b897383
         {emptyTitle || 'No NFTs Found'}
       </Text>
 
@@ -260,17 +249,11 @@
       </Text>
 
       {showClearSearch && onClearSearch && (
-<<<<<<< HEAD
         <YStack mt="$4" items="center">
           <Button variant="outline" size="medium" onPress={onClearSearch}>
             {clearSearchText}
           </Button>
         </YStack>
-=======
-        <Button variant="outline" onPress={onClearSearch}>
-          {clearSearchText}
-        </Button>
->>>>>>> 6b897383
       )}
     </YStack>
   );
