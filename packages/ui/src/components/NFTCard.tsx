<<<<<<< HEAD
import { CheckCircle } from '@onflow/frw-icons';
import { Button, Card, Image, Text, YStack } from 'tamagui';
=======
import { CheckCircleFill, ArrowRight } from '@onflow/frw-icons';
import { YStack, XStack, Text, Image } from 'tamagui';
>>>>>>> fc26e1b5

import type { NFTData } from './NFTGrid';

export interface NFTCardProps {
  nft: NFTData;
  selected?: boolean;
  onPress?: () => void;
  onSelect?: () => void;
  showAmount?: boolean;
  aspectRatio?: number;
  size?: 'small' | 'medium' | 'large';
  collectionAvatar?: string;
  accountEmoji?: string;
  accountAvatar?: string;
}

export function NFTCard({
  nft,
  selected = false,
  onPress,
  onSelect,
  showAmount = false,
  aspectRatio = 1,
  size = 'medium',
  collectionAvatar,
  accountEmoji,
  accountAvatar,
}: NFTCardProps) {
  const width = size === 'large' ? 200 : size === 'medium' ? 164 : 120;

  return (
    <YStack
      width={width}
      gap={7}
      pressStyle={{ bg: 'transparent' }}
      onPress={onPress}
      position="relative"
    >
      {/* NFT Image */}
      <YStack
        borderRadius="$4"
        overflow="hidden"
        aspectRatio={aspectRatio}
        bg="$surface2"
        position="relative"
        pressStyle={{ bg: 'transparent' }}
        onPress={onPress}
      >
        {nft.thumbnail || nft.image ? (
          <Image src={nft.thumbnail || nft.image} width="100%" height="100%" resizeMode="cover" />
        ) : (
          <YStack flex={1} items="center" justify="center" bg="$surface2" borderRadius="$4">
            <Text fontSize="$6" opacity={0.3}>
              🖼️
            </Text>
            <Text fontSize="$2" color="$textSecondary" mt="$2">
              NFT
            </Text>
          </YStack>
        )}

        {/* Amount Badge for ERC1155 tokens */}
        {showAmount && nft.amount && (
          <YStack
            position="absolute"
            top="$2"
            left="$2"
            bg="$backgroundTransparent"
            borderRadius="$6"
            px="$2"
            py="$1"
            backdropFilter="blur(8px)"
          >
            <Text fontSize="$2" fontWeight="600" color="$color">
              {nft.amount}
            </Text>
          </YStack>
        )}

        {/* Selection Indicator - top right */}
        {selected && (
<<<<<<< HEAD
          <YStack pos="absolute" top="$2" right="$2" bg="$primary" borderRadius="$6" p="$1">
            <CheckCircle size={20} color="white" />
=======
          <YStack position="absolute" top="$0.05" right="$0.25" borderRadius="$6" padding="$0.5">
            <CheckCircleFill size={24} color="#00EF8B" />
>>>>>>> fc26e1b5
          </YStack>
        )}

        {/* Selection Overlay */}
        {/* {onSelect && (
          <Button
            pos="absolute"
            top={0}
            left={0}
            right={0}
            bottom={0}
            bg="transparent"
            borderRadius={0}
            onPress={(e) => {
              e.stopPropagation();
              onSelect();
            }}
            pressStyle={{ bg: 'transparent' }}
          />
        )} */}
      </YStack>

      {/* NFT Info */}
      <YStack gap={-3}>
        {/* NFT Name */}
        <Text fontSize="$5" fontWeight="600" color="$white" numberOfLines={1}>
          {nft.name || 'Unnamed NFT'}
        </Text>

        {/* Collection Info with Account Avatar/Emoji */}
        {nft.collection && (
          <XStack items="center" gap={4}>
            {/* Account Avatar/Emoji - only show if available */}
            {accountEmoji && (
              <YStack
                width={15.36}
                height={15.36}
                bg="#FFBD68"
                rounded="$12"
                items="center"
                justify="center"
              >
                <Text fontSize="$2" fontWeight="600">
                  {accountEmoji}
                </Text>
              </YStack>
            )}
            {accountAvatar && (
              <Image src={accountAvatar} width={20} height={20} borderRadius="$6" />
            )}
            {!accountEmoji && !accountAvatar && collectionAvatar && (
              <Image src={collectionAvatar} width={20} height={20} borderRadius="$6" />
            )}

            {/* Collection Name */}
            <Text fontSize="$4" fontWeight="400" color="$textSecondary" numberOfLines={1} flex={1}>
              {nft.collection}
            </Text>

            {/* Right Chevron */}
            <YStack justify="center">
              <ArrowRight size={24} />
            </YStack>
          </XStack>
        )}
      </YStack>
    </YStack>
  );
}<|MERGE_RESOLUTION|>--- conflicted
+++ resolved
@@ -1,10 +1,5 @@
-<<<<<<< HEAD
-import { CheckCircle } from '@onflow/frw-icons';
-import { Button, Card, Image, Text, YStack } from 'tamagui';
-=======
-import { CheckCircleFill, ArrowRight } from '@onflow/frw-icons';
+import { CheckCircle, ChevronRight } from '@onflow/frw-icons';
 import { YStack, XStack, Text, Image } from 'tamagui';
->>>>>>> fc26e1b5
 
 import type { NFTData } from './NFTGrid';
 
@@ -86,13 +81,8 @@
 
         {/* Selection Indicator - top right */}
         {selected && (
-<<<<<<< HEAD
           <YStack pos="absolute" top="$2" right="$2" bg="$primary" borderRadius="$6" p="$1">
-            <CheckCircle size={20} color="white" />
-=======
-          <YStack position="absolute" top="$0.05" right="$0.25" borderRadius="$6" padding="$0.5">
-            <CheckCircleFill size={24} color="#00EF8B" />
->>>>>>> fc26e1b5
+            <CheckCircle size={20} color="#00EF8B" />
           </YStack>
         )}
 
@@ -154,7 +144,7 @@
 
             {/* Right Chevron */}
             <YStack justify="center">
-              <ArrowRight size={24} />
+              <ChevronRight size={24} />
             </YStack>
           </XStack>
         )}
