import { CheckCircle, ChevronRight } from '@onflow/frw-icons';
import { YStack, XStack, Text, Image, View } from 'tamagui';

import type { NFTData } from './NFTGrid';

export interface NFTCardProps {
  nft: NFTData;
  selected?: boolean;
  onPress?: () => void;
  onSelect?: (string) => void;
  aspectRatio?: number;
  size?: 'small' | 'medium' | 'large';
  collectionAvatar?: string;
  accountEmoji?: string;
  accountAvatar?: string;
  accountName?: string;
  accountColor?: string;
}

export function NFTCard({
  nft,
  selected = false,
  onPress,
  onSelect = (id: string) => {},
  aspectRatio = 1,
  size = 'medium',
  collectionAvatar,
  accountEmoji,
  accountAvatar,
  accountName,
  accountColor,
}: NFTCardProps) {
  const width = size === 'large' ? '$50' : size === 'medium' ? '100%' : '$30';
  const imageHeight = size === 'large' ? '$50' : size === 'medium' ? '$41' : '$30';
  return (
    <YStack
      width={width as any}
      gap="$1.5"
      pressStyle={{ opacity: 0.8, scale: 0.98 }}
      onPress={onPress}
      position="relative"
      cursor="pointer"
    >
      {/* NFT Image */}
      <YStack
        w="100%"
        h={imageHeight}
        rounded="$4"
        overflow="hidden"
        aspectRatio={aspectRatio}
        bg="$surface2"
        position="relative"
      >
        {nft.thumbnail || nft.image ? (
          <Image src={nft.thumbnail || nft.image} width="100%" height="100%" objectFit="cover" />
        ) : (
          <YStack flex={1} items="center" justify="center" bg="$surface2" rounded="$4"></YStack>
        )}

        {/* ERC1155 Badge - top left corner */}
        {nft.contractType === 'ERC1155' && nft.amount && (
          <View
            position="absolute"
            top={8}
            left={8}
            backgroundColor="#D9D9D9"
            width={22.26}
            height={22.26}
            borderRadius={11.13}
            alignItems="center"
            justifyContent="center"
            zIndex={1}
          >
            <Text fontSize={14} fontWeight="600" color="#000000" lineHeight={19.6}>
              {nft.amount}
            </Text>
          </View>
        )}

        {/* Selection Indicator - top right corner */}
        <YStack
          w="$6"
          h="$6"
          zIndex={1}
          position="absolute"
          top="$2.5"
          right="$2.5"
          onPress={(e) => {
            e?.stopPropagation?.();
            onSelect(nft.id);
          }}
          pressStyle={{ opacity: 0.8 }}
          cursor="pointer"
        >
          <CheckCircle size={24} color={selected ? '#00EF8B' : 'gray'} theme="filled" />
        </YStack>
      </YStack>

      {/* NFT Info */}
      <XStack gap="$-0.75" flex={1} justify="space-between">
        <YStack gap="$-0.75">
          {/* NFT Name */}
          <Text fontSize="$4" fontWeight="600" color="$text" numberOfLines={1}>
            {nft.name && nft.name.length > 18
              ? `${nft.name.slice(0, 18)}...`
              : nft.name || 'Unnamed NFT'}
          </Text>

<<<<<<< HEAD
          {/* Collection Info with Account Avatar/Emoji */}
          {nft.collection && (
            <XStack items="center" gap="$1">
              {/* Account Avatar/Emoji - only show if available */}
              {accountEmoji && (
                <YStack
                  width="$4"
                  height="$4"
                  bg={accountColor || '$warning'}
                  rounded="$12"
                  items="center"
                  justify="center"
                >
                  <Text fontSize="$2" fontWeight="600">
                    {accountEmoji}
                  </Text>
                </YStack>
              )}
              {accountAvatar && !accountEmoji ? (
                <Image src={accountAvatar} width="$5" height="$5" rounded="$6" />
              ) : (
                ''
              )}
              {!accountEmoji && !accountAvatar && collectionAvatar ? (
                <Image src={collectionAvatar} width="$5" height="$5" rounded="$6" />
              ) : (
                ''
              )}
=======
        {/* Collection Info with Account Avatar/Emoji */}
        {nft.collection && (
          <XStack items="center" gap="$1">
            {/* Account Avatar/Emoji - only show if available */}
            {accountEmoji && (
              <YStack
                width={16}
                height={16}
                bg={accountColor ? (accountColor as any) : '$warning'}
                rounded={8}
                items="center"
                justify="center"
              >
                <Text fontSize={10} fontWeight="600">
                  {accountEmoji}
                </Text>
              </YStack>
            )}
            {accountAvatar && <Image src={accountAvatar} width="$5" height="$5" rounded="$6" />}

            {/* From Account Name */}
            <Text fontSize="$4" fontWeight="400" color="$textSecondary" numberOfLines={1} flex={1}>
              {accountName || nft.collection}
            </Text>
>>>>>>> 07572dc6

              {/* From Account Name */}
              <Text
                fontSize="$4"
                fontWeight="400"
                color="$textSecondary"
                numberOfLines={1}
                flex={1}
              >
                {accountName || nft.collection}
              </Text>
            </XStack>
          )}
        </YStack>
        <YStack verticalAlign={'center'} justify="center">
          <ChevronRight size={24} color="rgba(255, 255, 255, 0.6)" />
        </YStack>
      </XStack>
    </YStack>
  );
}<|MERGE_RESOLUTION|>--- conflicted
+++ resolved
@@ -106,61 +106,25 @@
               : nft.name || 'Unnamed NFT'}
           </Text>
 
-<<<<<<< HEAD
           {/* Collection Info with Account Avatar/Emoji */}
           {nft.collection && (
             <XStack items="center" gap="$1">
               {/* Account Avatar/Emoji - only show if available */}
               {accountEmoji && (
                 <YStack
-                  width="$4"
-                  height="$4"
-                  bg={accountColor || '$warning'}
-                  rounded="$12"
+                  width={16}
+                  height={16}
+                  bg={accountColor ? (accountColor as any) : '$warning'}
+                  rounded={8}
                   items="center"
                   justify="center"
                 >
-                  <Text fontSize="$2" fontWeight="600">
+                  <Text fontSize={10} fontWeight="600">
                     {accountEmoji}
                   </Text>
                 </YStack>
               )}
-              {accountAvatar && !accountEmoji ? (
-                <Image src={accountAvatar} width="$5" height="$5" rounded="$6" />
-              ) : (
-                ''
-              )}
-              {!accountEmoji && !accountAvatar && collectionAvatar ? (
-                <Image src={collectionAvatar} width="$5" height="$5" rounded="$6" />
-              ) : (
-                ''
-              )}
-=======
-        {/* Collection Info with Account Avatar/Emoji */}
-        {nft.collection && (
-          <XStack items="center" gap="$1">
-            {/* Account Avatar/Emoji - only show if available */}
-            {accountEmoji && (
-              <YStack
-                width={16}
-                height={16}
-                bg={accountColor ? (accountColor as any) : '$warning'}
-                rounded={8}
-                items="center"
-                justify="center"
-              >
-                <Text fontSize={10} fontWeight="600">
-                  {accountEmoji}
-                </Text>
-              </YStack>
-            )}
-            {accountAvatar && <Image src={accountAvatar} width="$5" height="$5" rounded="$6" />}
-
-            {/* From Account Name */}
-            <Text fontSize="$4" fontWeight="400" color="$textSecondary" numberOfLines={1} flex={1}>
-              {accountName || nft.collection}
-            </Text>
->>>>>>> 07572dc6
+              {accountAvatar && <Image src={accountAvatar} width="$5" height="$5" rounded="$6" />}
 
               {/* From Account Name */}
               <Text
@@ -172,11 +136,13 @@
               >
                 {accountName || nft.collection}
               </Text>
+
+              {/* Right Chevron */}
+              <YStack justify="center">
+                <ChevronRight size={24} color="rgba(255, 255, 255, 0.6)" />
+              </YStack>
             </XStack>
           )}
-        </YStack>
-        <YStack verticalAlign={'center'} justify="center">
-          <ChevronRight size={24} color="rgba(255, 255, 255, 0.6)" />
         </YStack>
       </XStack>
     </YStack>
