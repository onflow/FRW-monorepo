--- conflicted
+++ resolved
@@ -299,11 +299,7 @@
             </YStack>
 
             {/* Loading Indicator */}
-<<<<<<< HEAD
             <LoadingIndicator isAnimating={internalIsSending} width={90} />
-=======
-            <LoadingIndicator isAnimating={internalIsSending} />
->>>>>>> 6b897383
 
             {/* To Account */}
             <YStack flex={1} items="center" gap="$2" maxW={100}>
