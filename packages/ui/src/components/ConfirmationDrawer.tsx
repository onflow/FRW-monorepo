import { WalletCard, Close, FlowLogo, VerifiedToken } from '@onflow/frw-icons';
import { type TransactionType, type TokenModel, type AccountDisplayData } from '@onflow/frw-types';
import { isDarkMode } from '@onflow/frw-utils';
import React from 'react';
import { Image as RNImage } from 'react-native';
import { YStack, XStack, View, Sheet, useTheme, Spinner } from 'tamagui';

import { AddressText } from './AddressText';
import { MultipleNFTsPreview } from './MultipleNFTsPreview';
import { type NFTSendData } from './NFTSendPreview';
import { Avatar } from '../foundation/Avatar';
import { Text } from '../foundation/Text';

export interface TransactionFormData {
  tokenAmount: string;
  fiatAmount: string;
  isTokenMode: boolean;
  transactionFee?: string;
}

export interface ConfirmationDrawerProps {
  visible: boolean;
  transactionType: TransactionType;
  selectedToken?: TokenModel | null;
  selectedNFTs?: NFTSendData[];
  fromAccount?: AccountDisplayData | null;
  toAccount?: AccountDisplayData | null;
  formData: TransactionFormData;
  onConfirm?: () => Promise<void>;
  onClose: () => void;
  title?: string;
  isSending?: boolean;
  isExtension?: boolean;
  // Translation props
  summaryText?: string;
  sendTokensText?: string;
  sendNFTsText?: string;
  sendingText?: string;
  confirmSendText?: string;
  holdToSendText?: string;
  sendStaticImage?: any;
}

interface LoadingIndicatorProps {
  isAnimating?: boolean;
  width?: number;
  height?: number;
}

const LoadingIndicator: React.FC<LoadingIndicatorProps> = ({
  isAnimating = false,
  width = 117,
  height = 8,
}) => {
  const [activeIndex, setActiveIndex] = React.useState(0);

  React.useEffect(() => {
    if (!isAnimating) {
      setActiveIndex(0);
      return;
    }

    const interval = setInterval(() => {
      setActiveIndex((prev) => (prev + 1) % 6);
    }, 200);

    return () => clearInterval(interval);
  }, [isAnimating]);

  const getDotStyle = (index: number) => {
    if (!isAnimating) {
      const opacities = [0.1, 0.2, 0.3, 1, 1, 1];
      const colors = ['#00EF8B', '#00EF8B', '#00EF8B', '#009154', '#00EF8B', '#00EF8B'];
      return {
        bg: colors[index],
        opacity: opacities[index],
      };
    }

    if (index === activeIndex) {
      return {
        bg: '#00EF8B',
        opacity: 1,
      };
    } else if (index === (activeIndex - 1 + 6) % 6) {
      return {
        bg: '#00EF8B',
        opacity: 0.6,
      };
    } else {
      return {
        bg: '#00EF8B',
        opacity: 0.2,
      };
    }
  };

  return (
    <View flex={1} items="center" justify="center">
      <View
        width={width}
        height={height}
        flexDirection="row"
        items="center"
        justify="center"
        gap={17.8}
      >
        {Array.from({ length: 6 }, (_, index) => {
          const style = getDotStyle(index);
          return (
            <View
              key={index}
              width={8}
              height={8}
              borderRadius={4}
              backgroundColor={style.bg}
              opacity={style.opacity}
            />
          );
        })}
      </View>
    </View>
  );
};

export const ConfirmationDrawer: React.FC<ConfirmationDrawerProps> = ({
  visible,
  transactionType,
  selectedToken,
  selectedNFTs,
  fromAccount,
  toAccount,
  formData,
  onConfirm,
  onClose,
  title = 'Summary',
  isSending = false,
  isExtension = false,
  // Translation props with defaults
  summaryText = 'Summary',
  sendTokensText = 'Send Tokens',
  sendNFTsText = 'Send NFTs',
  sendingText = 'Sending...',
  confirmSendText = 'Confirm send',
  holdToSendText = 'Hold to send',
  sendStaticImage,
}) => {
  const theme = useTheme();
  const [internalIsSending, setInternalIsSending] = React.useState(false);

  // Theme-aware button colors using helper function
  const isCurrentlyDarkMode = isDarkMode(theme);

  const buttonBackgroundColor = isCurrentlyDarkMode ? (theme.white?.val || '#FFFFFF') : (theme.black?.val || '#000000');
  const buttonTextColor = isCurrentlyDarkMode ? (theme.black?.val || '#000000') : (theme.white?.val || '#FFFFFF');

  // Theme-aware close icon color - use theme's color value directly
  const closeIconColor = theme.color?.val || '#000000';

  // Theme-aware card background color - same as SendTokensScreen
  const cardBackgroundColor = isCurrentlyDarkMode ? '$light10' : '$bg2';

  // Theme-aware background colors for badges
  const badgeBackgroundColor = theme.white10?.val || (isCurrentlyDarkMode ? 'rgba(255, 255, 255, 0.10)' : 'rgba(0, 0, 0, 0.05)');

  const handleConfirm = async () => {
    try {
      setInternalIsSending(true);
      await onConfirm?.();
    } catch (error) {
      //
    } finally {
      setInternalIsSending(false);
    }
  };

  return (
    <Sheet
      modal
      open={visible}
      onOpenChange={onClose}
      snapPointsMode={!isExtension ? 'fit' : undefined}
      dismissOnSnapToBottom
      snapPoints={isExtension ? [91] : undefined}
      animation={isExtension ? 'quick' : 'lazy'}
    >
      <Sheet.Overlay
        animation={isExtension ? 'quick' : 'lazy'}
        enterStyle={{ opacity: 0 }}
        exitStyle={{ opacity: 0 }}
        bg="rgba(0,0,0,0.5)"
      />
      {!isExtension && <Sheet.Handle bg="$gray8" />}
      <Sheet.Frame
        bg="$bgDrawer"
        borderTopLeftRadius={isExtension ? 0 : '$6'}
        borderTopRightRadius={isExtension ? 0 : '$6'}
        animation={isExtension ? 'quick' : 'lazy'}
        enterStyle={{ y: 1000 }}
        exitStyle={{ y: 1000 }}
      >
        <YStack p="$4" gap="$4">
          {/* Header */}
          <XStack items="center" width="100%">
            {isExtension ? (
              <>
                <View flex={1} items="center">
                  <Text fontSize="$5" fontWeight="700" color="$text" text="center">
                    {title || summaryText}
                  </Text>
                </View>

                <XStack
                  width={32}
                  height={32}
                  items="center"
                  justify="center"
                  pressStyle={{ opacity: 0.8 }}
                  onPress={onClose}
                  cursor="pointer"
                >
                  <Close size={15} color={closeIconColor} />
                </XStack>
              </>
            ) : (
              <>
                <View width={32} height={32} />

                <View flex={1} items="center">
                  <Text fontSize="$5" fontWeight="700" color="$text" text="center">
                    {title || summaryText}
                  </Text>
                </View>

                <XStack
                  width={32}
                  height={32}
                  items="center"
                  justify="center"
                  rounded="$4"
                  pressStyle={{ opacity: 0.8 }}
                  onPress={onClose}
                  cursor="pointer"
                >
                  <Close size={15} color={closeIconColor} />
                </XStack>
              </>
            )}
          </XStack>

          {/* Transaction Visual - Simple Static Image */}
          <View
            height={120}
            width="100%"
            items="center"
            justify="center"
            my="$2"
          >
            {!isExtension && sendStaticImage ? (
              <RNImage
                source={sendStaticImage}
                style={{ width: 114.62, height: 129.195 }}
                resizeMode="contain"
              />
            ) : (
              <WalletCard size={120} />
            )}
<<<<<<< HEAD

            <View
              width={0}
              height={0}
              items="center"
              justify="center"
              position="relative"
              style={{
                zIndex: 10,
                display: 'flex',
                alignItems: 'center',
                justifyContent: 'center',
              }}
            >
              {/* Wallet Card Icon */}
              {!isExtension ? (
                <RNImage
                  source={sendStaticImage}
                  style={{ width: 114.62, height: 129.195 }}
                  resizeMode="contain"
                />
              ) : (
                <WalletCard width={114.62} height={129.195} />
              )}
            </View>
=======
>>>>>>> 7ba21b7b
          </View>

          {/* Accounts Row */}
          <XStack items="center" justify="space-between" width="100%" gap="$2" px="$2">
            <YStack flex={1} items="center" gap="$2" maxW={100}>
              <Avatar
                src={fromAccount?.avatarSrc}
                fallback={fromAccount?.avatarFallback || 'A'}
                bgColor={fromAccount?.avatarBgColor}
                size={36}
              />
              <YStack items="center" gap="$1">
                <Text fontSize="$3" fontWeight="600" color="$text">
                  {fromAccount?.name || 'Unknown'}
                </Text>
                {fromAccount?.address && (
                  <AddressText address={fromAccount.address} fontSize="$2" color="$textSecondary" />
                )}
              </YStack>
            </YStack>

            <LoadingIndicator isAnimating={internalIsSending} width={90} />

            <YStack flex={1} items="center" gap="$2" maxW={100}>
              <Avatar
                src={toAccount?.avatarSrc}
                fallback={toAccount?.avatarFallback || 'A'}
                bgColor={toAccount?.avatarBgColor}
                size={36}
              />
              <YStack items="center" gap="$1">
                <Text fontSize="$3" fontWeight="600" color="$text">
                  {toAccount?.name || 'Unknown'}
                </Text>
                {toAccount?.address && (
                  <AddressText address={toAccount.address} fontSize="$2" color="$textSecondary" />
                )}
              </YStack>
            </YStack>
          </XStack>

          {/* Transaction Details Card */}
          {transactionType !== 'tokens' && selectedNFTs ? (
            <YStack bg={cardBackgroundColor} rounded="$4" p="$4" gap="$3" width="100%" minH={132}>
              <Text fontSize="$2" color="$textSecondary" fontWeight="400">
                {sendNFTsText}
              </Text>
              <MultipleNFTsPreview
                nfts={selectedNFTs}
                maxVisibleThumbnails={3}
                expandable={false}
                thumbnailSize={60}
                backgroundColor="transparent"
                borderRadius={14.4}
                contentPadding="0"
              />

              {selectedNFTs.length === 1 &&
                selectedNFTs[0].contractType === 'ERC1155' &&
                selectedNFTs[0].selectedQuantity && (
                  <XStack
                    bg="$light10"
                    rounded="$10"
                    items="center"
                    justify="center"
                    px="$2.5"
                    py="$1"
                    width="100%"
                    mt="$2"
                  >
                    <Text
                      fontSize={18}
                      fontWeight="600"
                      color="$text"
                      letterSpacing={-0.072}
                      text="center"
                      flex={1}
                      numberOfLines={1}
                      lineHeight={22}
                    >
                      {selectedNFTs[0].selectedQuantity.toLocaleString()}
                    </Text>
                  </XStack>
                )}
            </YStack>
          ) : (
            <YStack bg={cardBackgroundColor} rounded="$4" p="$4" gap="$3" width="100%" minH={132}>
              <Text fontSize="$2" color="$textSecondary" fontWeight="400">
                {sendTokensText}
              </Text>

              <XStack items="center" justify="space-between" width="100%">
                <XStack items="center" gap="$3">
                  {selectedToken?.logoURI ? (
                    <Avatar
                      src={selectedToken.logoURI}
                      fallback={selectedToken.symbol?.charAt(0) || 'A'}
                      size={32}
                    />
                  ) : (
                    <FlowLogo size={32} />
                  )}
                  <Text fontSize="$6" fontWeight="500" color="$text">
                    {(() => {
                      const amount = parseFloat(formData.tokenAmount);
                      if (isNaN(amount)) return formData.tokenAmount;
                      return parseFloat(amount.toFixed(8)).toString();
                    })()}
                  </Text>
                </XStack>

                <View
                  bg={badgeBackgroundColor}
                  rounded="$10"
                  px="$2"
                  py="$1"
                  flexDirection="row"
                  items="center"
                  gap="$0.5"
                  height={32}
                  minW={60}
                >
                  <Text fontSize="$2" fontWeight="600" color="$text" letterSpacing={-0.072}>
                    {selectedToken?.symbol || 'FLOW'}
                  </Text>
                  <VerifiedToken size={10} color="#41CC5D" />
                </View>
              </XStack>

              <XStack justify="flex-start" width="100%">
                <Text fontSize="$3" color="$textSecondary" fontWeight="400">
                  ${formData.fiatAmount || '0.69'}
                </Text>
              </XStack>
            </YStack>
          )}

          {/* Confirm Button */}
          <YStack
            mb={'$10'}
            bg={buttonBackgroundColor}
            rounded="$4"
            height={56}
            items="center"
            justify="center"
            pressStyle={{ opacity: 0.9 }}
            onPress={internalIsSending ? undefined : handleConfirm}
            cursor={internalIsSending ? 'not-allowed' : 'pointer'}
          >
            {internalIsSending ? (
              <XStack items="center" gap="$2">
                <Spinner size="small" color={buttonTextColor} />
                <Text fontSize="$5" fontWeight="600" color={buttonTextColor}>
                  {sendingText}
                </Text>
              </XStack>
            ) : (
              <Text fontSize="$5" fontWeight="600" color={buttonTextColor}>
                {isExtension ? confirmSendText : holdToSendText}
              </Text>
            )}
          </YStack>
        </YStack>
      </Sheet.Frame>
    </Sheet>
  );
};

// Re-export types for consistency
export type { TokenModel, WalletAccount } from '@onflow/frw-types';<|MERGE_RESOLUTION|>--- conflicted
+++ resolved
@@ -151,8 +151,12 @@
   // Theme-aware button colors using helper function
   const isCurrentlyDarkMode = isDarkMode(theme);
 
-  const buttonBackgroundColor = isCurrentlyDarkMode ? (theme.white?.val || '#FFFFFF') : (theme.black?.val || '#000000');
-  const buttonTextColor = isCurrentlyDarkMode ? (theme.black?.val || '#000000') : (theme.white?.val || '#FFFFFF');
+  const buttonBackgroundColor = isCurrentlyDarkMode
+    ? theme.white?.val || '#FFFFFF'
+    : theme.black?.val || '#000000';
+  const buttonTextColor = isCurrentlyDarkMode
+    ? theme.black?.val || '#000000'
+    : theme.white?.val || '#FFFFFF';
 
   // Theme-aware close icon color - use theme's color value directly
   const closeIconColor = theme.color?.val || '#000000';
@@ -161,7 +165,9 @@
   const cardBackgroundColor = isCurrentlyDarkMode ? '$light10' : '$bg2';
 
   // Theme-aware background colors for badges
-  const badgeBackgroundColor = theme.white10?.val || (isCurrentlyDarkMode ? 'rgba(255, 255, 255, 0.10)' : 'rgba(0, 0, 0, 0.05)');
+  const badgeBackgroundColor =
+    theme.white10?.val ||
+    (isCurrentlyDarkMode ? 'rgba(255, 255, 255, 0.10)' : 'rgba(0, 0, 0, 0.05)');
 
   const handleConfirm = async () => {
     try {
@@ -249,13 +255,7 @@
           </XStack>
 
           {/* Transaction Visual - Simple Static Image */}
-          <View
-            height={120}
-            width="100%"
-            items="center"
-            justify="center"
-            my="$2"
-          >
+          <View height={120} width="100%" items="center" justify="center" my="$2">
             {!isExtension && sendStaticImage ? (
               <RNImage
                 source={sendStaticImage}
@@ -265,34 +265,6 @@
             ) : (
               <WalletCard size={120} />
             )}
-<<<<<<< HEAD
-
-            <View
-              width={0}
-              height={0}
-              items="center"
-              justify="center"
-              position="relative"
-              style={{
-                zIndex: 10,
-                display: 'flex',
-                alignItems: 'center',
-                justifyContent: 'center',
-              }}
-            >
-              {/* Wallet Card Icon */}
-              {!isExtension ? (
-                <RNImage
-                  source={sendStaticImage}
-                  style={{ width: 114.62, height: 129.195 }}
-                  resizeMode="contain"
-                />
-              ) : (
-                <WalletCard width={114.62} height={129.195} />
-              )}
-            </View>
-=======
->>>>>>> 7ba21b7b
           </View>
 
           {/* Accounts Row */}
