import { ChevronDown, WalletCard, Close, FlowLogo, VerifiedToken } from '@onflow/frw-icons';
import { type TransactionType, type TokenModel, type AccountDisplayData } from '@onflow/frw-types';
import React from 'react';
import { YStack, XStack, View, Sheet } from 'tamagui';

import { AddressText } from './AddressText';
import { MultipleNFTsPreview } from './MultipleNFTsPreview';
import { type NFTSendData } from './NFTSendPreview';
// import { LottieAnimation } from './LottieAnimation';
import { Avatar } from '../foundation/Avatar';
import { Text } from '../foundation/Text';

export interface TransactionFormData {
  tokenAmount: string;
  fiatAmount: string;
  isTokenMode: boolean;
  transactionFee?: string;
}

export interface ConfirmationDrawerProps {
  visible: boolean;
  transactionType: TransactionType;
  selectedToken?: TokenModel | null;
  selectedNFTs?: NFTSendData[];
  fromAccount?: AccountDisplayData | null;
  toAccount?: AccountDisplayData | null;
  formData: TransactionFormData;
  onConfirm?: () => Promise<void>;
  onClose: () => void;
  title?: string;
  isSending?: boolean;
  isExtension?: boolean;
}

interface LoadingIndicatorProps {
  isAnimating?: boolean;
  width?: number;
  height?: number;
}

const LoadingIndicator: React.FC<LoadingIndicatorProps> = ({
  isAnimating = false,
  width = 117,
  height = 8,
}) => {
  const [activeIndex, setActiveIndex] = React.useState(0);

  React.useEffect(() => {
    if (!isAnimating) {
      setActiveIndex(0);
      return;
    }

    const interval = setInterval(() => {
      setActiveIndex((prev) => (prev + 1) % 6);
    }, 200);

    return () => clearInterval(interval);
  }, [isAnimating]);

  const getDotStyle = (index: number) => {
    if (!isAnimating) {
      const opacities = [0.1, 0.2, 0.3, 1, 1, 1];
      const colors = ['#00EF8B', '#00EF8B', '#00EF8B', '#009154', '#00EF8B', '#00EF8B'];
      return {
        bg: colors[index],
        opacity: opacities[index],
      };
    }

    if (index === activeIndex) {
      return {
        bg: '#00EF8B',
        opacity: 1,
      };
    } else if (index === (activeIndex - 1 + 6) % 6) {
      return {
        bg: '#00EF8B',
        opacity: 0.6,
      };
    } else {
      return {
        bg: '#00EF8B',
        opacity: 0.2,
      };
    }
  };

  return (
    <View flex={1} items="center" justify="center">
      <View
        width={width}
        height={height}
        flexDirection="row"
        items="center"
        justify="center"
        gap={17.8}
      >
        {Array.from({ length: 6 }, (_, index) => {
          const style = getDotStyle(index);
          return (
            <View
              key={index}
              width={8}
              height={8}
              borderRadius={4}
              backgroundColor={style.bg}
              opacity={style.opacity}
            />
          );
        })}
      </View>
    </View>
  );
};

export const ConfirmationDrawer: React.FC<ConfirmationDrawerProps> = ({
  visible,
  transactionType,
  selectedToken,
  selectedNFTs,
  fromAccount,
  toAccount,
  formData,
  onConfirm,
  onClose,
  title = 'Summary',
  isSending = false,
  isExtension = false,
}) => {
  const [internalIsSending, setInternalIsSending] = React.useState(false);

  const handleConfirm = async () => {
    try {
      setInternalIsSending(true);
      await onConfirm?.();
    } catch (error) {
      console.error('Transaction failed:', error);
    } finally {
      setInternalIsSending(false);
    }
  };

  return (
    <Sheet
      modal
      open={visible}
      onOpenChange={onClose}
      snapPointsMode={!isExtension ? 'fit' : undefined}
      dismissOnSnapToBottom
      snapPoints={isExtension ? [91] : undefined}
    >
      <Sheet.Overlay
        animation={!isExtension ? 'lazy' : undefined}
        enterStyle={{ opacity: 0 }}
        exitStyle={{ opacity: 0 }}
        bg="rgba(0,0,0,0.5)"
      />
      {!isExtension && <Sheet.Handle bg="$gray8" />}
      <Sheet.Frame
        bg="$bgDrawer"
        borderTopLeftRadius={isExtension ? 0 : '$6'}
        borderTopRightRadius={isExtension ? 0 : '$6'}
      >
        <YStack p="$4" gap="$4">
          {/* Header */}
          <XStack items="center" width="100%">
            {isExtension ? (
              <>
                <View flex={1} items="center">
                  <Text fontSize="$5" fontWeight="700" color="$white" textAlign="center">
                    {title}
                  </Text>
                </View>

                <XStack
                  w={32}
                  h={32}
                  items="center"
                  justify="center"
                  pressStyle={{ opacity: 0.8 }}
                  onPress={onClose}
                  cursor="pointer"
                >
                  <Close size={20} color="white" />
                </XStack>
              </>
            ) : (
              <>
                <View w={32} h={32} />

                <View flex={1} items="center">
                  <Text fontSize="$5" fontWeight="700" color="$white" textAlign="center">
                    {title}
                  </Text>
                </View>

                <XStack
                  w={32}
                  h={32}
                  items="center"
                  justify="center"
                  borderRadius="$4"
                  pressStyle={{ opacity: 0.8 }}
                  onPress={onClose}
                  cursor="pointer"
                >
                  <Close size={20} color="$white" />
                </XStack>
              </>
            )}
          </XStack>

          {/* Transaction Visual */}
          <View
            height={120}
            width="100%"
            position="relative"
            items="center"
            justify="center"
            my="$2"
          >
            {/* Gradient Background Circle */}
            <View
              position="absolute"
              width={300}
              height={300}
              style={{
                top: '50%',
                left: '50%',
                transform: 'translate(-50%, -50%)',
                borderRadius: 150,
                opacity: 0.1,
                background:
                  'radial-gradient(27.35% 27.35% at 50% 50%, #00EF8B 25.48%, rgba(0, 239, 139, 0.00) 100%)',
              }}
            />

            <View items="center" justify="center" position="relative" style={{ zIndex: 10 }}>
              {/* <LottieAnimation
                source={sendConfirmationAnimation}
                width={120}
                height={120}
                autoPlay={true}
                loop={false}
                speed={1}
              /> */}
              <WalletCard width={114.62} height={129.195} />
            </View>
          </View>

          {/* Accounts Row */}
          <XStack items="center" justify="space-between" width="100%" gap="$2" px="$2">
            {/* From Account */}
            <YStack flex={1} items="center" gap="$2" maxW={100}>
              <Avatar
                src={fromAccount?.avatarSrc}
                fallback={fromAccount?.avatarFallback || 'A'}
                bgColor={fromAccount?.avatarBgColor}
                size={36}
              />
              <YStack items="center" gap="$1">
                <Text fontSize="$3" fontWeight="600" color="$white">
                  {fromAccount?.name || 'Unknown'}
                </Text>
                {fromAccount?.address && (
                  <AddressText address={fromAccount.address} fontSize="$2" color="$textSecondary" />
                )}
              </YStack>
            </YStack>

            {/* Loading Indicator */}
            {/* <LoadingIndicator isAnimating={internalIsSending} width={90} /> */}

            {/* To Account */}
            <YStack flex={1} items="center" gap="$2" maxW={100}>
              <Avatar
                src={toAccount?.avatarSrc}
                fallback={toAccount?.avatarFallback || 'A'}
                bgColor={toAccount?.avatarBgColor}
                size={36}
              />
              <YStack items="center" gap="$1">
                <Text fontSize="$3" fontWeight="600" color="$white">
                  {toAccount?.name || 'Unknown'}
                </Text>
                {toAccount?.address && (
                  <AddressText address={toAccount.address} fontSize="$2" color="$textSecondary" />
                )}
              </YStack>
            </YStack>
          </XStack>

          {/* Transaction Details Card */}
          {transactionType !== 'tokens' && selectedNFTs ? (
            <YStack bg="$light10" rounded="$4" p="$4" gap="$3" width="100%" minH={120}>
              <Text fontSize="$2" color="$light80" fontWeight="400">
                Send NFTs
              </Text>
              <MultipleNFTsPreview
                nfts={selectedNFTs}
                maxVisibleThumbnails={3}
                expandable={false}
                thumbnailSize={60}
                backgroundColor="transparent"
                borderRadius={14.4}
                contentPadding={0}
              />

              {/* ERC1155 Quantity Display - Read-only */}
              {selectedNFTs.length === 1 &&
                selectedNFTs[0].contractType === 'ERC1155' &&
                selectedNFTs[0].selectedQuantity && (
                  <XStack
                    bg="rgba(255, 255, 255, 0.1)"
                    rounded="$10"
                    items="center"
                    justify="center"
                    px="$2.5"
                    py="$1"
                    width="100%"
                    mt="$2"
                  >
                    <Text
                      fontSize={18}
                      fontWeight="600"
                      color="$white"
                      letterSpacing={-0.072}
                      text="center"
                      flex={1}
                      numberOfLines={1}
                      lineHeight={22}
                    >
                      {selectedNFTs[0].selectedQuantity.toLocaleString()}
                    </Text>
                  </XStack>
                )}
            </YStack>
          ) : (
            <YStack bg="$light10" rounded="$4" p="$4" gap="$3" width="100%" minH={120}>
              <Text fontSize="$2" color="$light80" fontWeight="400">
                Send Tokens
              </Text>

              {/* Token Amount */}
              <XStack items="center" justify="space-between" width="100%">
                <XStack items="center" gap="$3">
                  {selectedToken?.logoURI ? (
                    <Avatar
                      src={selectedToken.logoURI}
                      fallback={selectedToken.symbol?.charAt(0) || 'A'}
                      size={32}
                    />
                  ) : (
                    <FlowLogo size={32} />
                  )}
                  <Text fontSize="$6" fontWeight="500" color="$white">
                    {(() => {
                      const amount = parseFloat(formData.tokenAmount);
                      if (isNaN(amount)) return formData.tokenAmount;
                      // Round to at most 8 decimal places
                      return parseFloat(amount.toFixed(8)).toString();
                    })()}
                  </Text>
                </XStack>

                <View
                  bg="$light10"
                  rounded="$10"
                  px="$2"
                  py="$1"
                  flexDirection="row"
                  items="center"
                  gap="$0.5"
                  height={32}
                  minW={60}
                >
                  <Text fontSize="$2" fontWeight="600" color="$white" letterSpacing={-0.072}>
                    {selectedToken?.symbol || 'FLOW'}
                  </Text>
                  <VerifiedToken size={10} color="#41CC5D" />
                  <ChevronDown size={10} color="$white" />
                </View>
              </XStack>

              {/* Fiat Amount */}
              <XStack justify="flex-start" width="100%">
                <Text fontSize="$3" color="$light80" fontWeight="400">
                  ${formData.fiatAmount || '0.69'}
                </Text>
              </XStack>
            </YStack>
          )}

          {/* Confirm Button */}
          <YStack
            bg="#FFFFFF"
            rounded="$4"
            height={56}
            items="center"
            justify="center"
            pressStyle={{ opacity: 0.9 }}
            onPress={internalIsSending ? undefined : handleConfirm}
            cursor={internalIsSending ? 'not-allowed' : 'pointer'}
          >
<<<<<<< HEAD
            <Text data-testid="confirm" fontSize="$5" fontWeight="600" color="#000000">
              {internalIsSending ? 'Sending...' : isExtension ? 'Confirm' : 'Hold to send'}
=======
            <Text fontSize="$5" fontWeight="600" color="#000000">
              {internalIsSending ? 'Sending...' : isExtension ? 'Confirm send' : 'Hold to send'}
>>>>>>> 3249f13a
            </Text>
          </YStack>
        </YStack>
      </Sheet.Frame>
    </Sheet>
  );
};

// Re-export types for consistency
export type { TokenModel, WalletAccount } from '@onflow/frw-types';<|MERGE_RESOLUTION|>--- conflicted
+++ resolved
@@ -403,13 +403,8 @@
             onPress={internalIsSending ? undefined : handleConfirm}
             cursor={internalIsSending ? 'not-allowed' : 'pointer'}
           >
-<<<<<<< HEAD
-            <Text data-testid="confirm" fontSize="$5" fontWeight="600" color="#000000">
-              {internalIsSending ? 'Sending...' : isExtension ? 'Confirm' : 'Hold to send'}
-=======
             <Text fontSize="$5" fontWeight="600" color="#000000">
               {internalIsSending ? 'Sending...' : isExtension ? 'Confirm send' : 'Hold to send'}
->>>>>>> 3249f13a
             </Text>
           </YStack>
         </YStack>
