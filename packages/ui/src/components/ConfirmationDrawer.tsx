import { ChevronDown, Close, FlowLogo, VerifiedToken } from '@onflow/frw-icons';
import { type TransactionType, type TokenModel, type AccountDisplayData } from '@onflow/frw-types';
import React from 'react';
import { YStack, XStack, View, Sheet } from 'tamagui';

import { AddressText } from './AddressText';
import { MultipleNFTsPreview } from './MultipleNFTsPreview';
import { type NFTSendData } from './NFTSendPreview';
// import { LottieAnimation } from './LottieAnimation';
import { Avatar } from '../foundation/Avatar';
import { Text } from '../foundation/Text';

export interface TransactionFormData {
  tokenAmount: string;
  fiatAmount: string;
  isTokenMode: boolean;
  transactionFee?: string;
}

export interface ConfirmationDrawerProps {
  visible: boolean;
  transactionType: TransactionType;
  selectedToken?: TokenModel | null;
  selectedNFTs?: NFTSendData[];
  fromAccount?: AccountDisplayData | null;
  toAccount?: AccountDisplayData | null;
  formData: TransactionFormData;
  onConfirm?: () => Promise<void>;
  onClose: () => void;
  title?: string;
  isSending?: boolean;
  isExtension?: boolean;
}

interface LoadingIndicatorProps {
  isAnimating?: boolean;
  width?: number;
  height?: number;
}

const LoadingIndicator: React.FC<LoadingIndicatorProps> = ({
  isAnimating = false,
  width = 117,
  height = 8,
}) => {
  const [activeIndex, setActiveIndex] = React.useState(0);

  React.useEffect(() => {
    if (!isAnimating) {
      setActiveIndex(0);
      return;
    }

    const interval = setInterval(() => {
      setActiveIndex((prev) => (prev + 1) % 6);
    }, 200);

    return () => clearInterval(interval);
  }, [isAnimating]);

  const getDotStyle = (index: number) => {
    if (!isAnimating) {
      const opacities = [0.1, 0.2, 0.3, 1, 1, 1];
      const colors = ['#00EF8B', '#00EF8B', '#00EF8B', '#009154', '#00EF8B', '#00EF8B'];
      return {
        bg: colors[index],
        opacity: opacities[index],
      };
    }

    if (index === activeIndex) {
      return {
        bg: '#00EF8B',
        opacity: 1,
      };
    } else if (index === (activeIndex - 1 + 6) % 6) {
      return {
        bg: '#00EF8B',
        opacity: 0.6,
      };
    } else {
      return {
        bg: '#00EF8B',
        opacity: 0.2,
      };
    }
  };

  return (
    <View flex={1} items="center" justify="center">
      <View
        width={width}
        height={height}
        flexDirection="row"
        items="center"
        justify="center"
        gap={17.8}
      >
        {Array.from({ length: 6 }, (_, index) => {
          const style = getDotStyle(index);
          return (
            <View
              key={index}
              width={8}
              height={8}
              borderRadius={4}
              backgroundColor={style.bg}
              opacity={style.opacity}
            />
          );
        })}
      </View>
    </View>
  );
};

export const ConfirmationDrawer: React.FC<ConfirmationDrawerProps> = ({
  visible,
  transactionType,
  selectedToken,
  selectedNFTs,
  fromAccount,
  toAccount,
  formData,
  onConfirm,
  onClose,
  title = 'Summary',
  isSending = false,
  isExtension = false,
}) => {
  const [internalIsSending, setInternalIsSending] = React.useState(false);

  const handleConfirm = async () => {
    try {
      setInternalIsSending(true);
      await onConfirm?.();
    } catch (error) {
      console.error('Transaction failed:', error);
    } finally {
      setInternalIsSending(false);
    }
  };

  return (
    <Sheet modal open={visible} onOpenChange={onClose} snapPointsMode="fit" dismissOnSnapToBottom>
      <Sheet.Overlay
        animation="lazy"
        enterStyle={{ opacity: 0 }}
        exitStyle={{ opacity: 0 }}
        bg="rgba(0,0,0,0.5)"
      />

      <Sheet.Handle bg="$gray8" />

      <Sheet.Frame
        bg="$bgDrawer"
        borderTopLeftRadius={isExtension ? 0 : '$6'}
        borderTopRightRadius={isExtension ? 0 : '$6'}
      >
        <YStack p="$4" gap="$4">
          {/* Header */}
          <XStack items="center" width="100%">
            {isExtension ? (
              <>
                <View flex={1} items="center">
                  <Text fontSize="$5" fontWeight="700" color="$white" textAlign="center">
                    {title}
                  </Text>
                </View>

                <XStack
                  w={32}
                  h={32}
                  items="center"
                  justify="center"
                  pressStyle={{ opacity: 0.8 }}
                  onPress={onClose}
                  cursor="pointer"
                >
                  <Close size={20} color="white" />
                </XStack>
              </>
            ) : (
              <>
                <View w={32} h={32} />

<<<<<<< HEAD
                <View flex={1} items="center">
                  <Text fontSize="$5" fontWeight="700" color="$white" textAlign="center">
                    {title}
                  </Text>
                </View>

                <XStack
                  w={32}
                  h={32}
                  items="center"
                  justify="center"
                  borderRadius="$4"
                  pressStyle={{ opacity: 0.8 }}
                  onPress={onClose}
                  cursor="pointer"
                >
                  <Close size={20} color="$white" />
                </XStack>
              </>
            )}
=======
            <XStack
              w={32}
              h={32}
              items="center"
              justify="center"
              borderRadius="$4"
              pressStyle={{ opacity: 0.8 }}
              onPress={onClose}
              cursor="pointer"
            >
              <Close size={20} color="$white" />
            </XStack>
>>>>>>> 32ecabf1
          </XStack>

          {/* Transaction Visual */}
          <View
            height={120}
            width="100%"
            position="relative"
            items="center"
            justify="center"
            my="$2"
          >
            {/* Gradient Background Circle */}
            <View
              position="absolute"
              width={300}
              height={300}
              style={{
                top: '50%',
                left: '50%',
                transform: 'translate(-50%, -50%)',
                borderRadius: 150,
                opacity: 0.1,
                background:
                  'radial-gradient(27.35% 27.35% at 50% 50%, #00EF8B 25.48%, rgba(0, 239, 139, 0.00) 100%)',
              }}
            />

            <View items="center" justify="center" position="relative" style={{ zIndex: 10 }}>
              {/* <LottieAnimation
                source={sendConfirmationAnimation}
                width={120}
                height={120}
                autoPlay={true}
                loop={false}
                speed={1}
              /> */}
            </View>
          </View>

          {/* Accounts Row */}
          <XStack items="center" justify="space-between" width="100%" gap="$2" px="$2">
            {/* From Account */}
            <YStack flex={1} items="center" gap="$2" maxW={100}>
              <Avatar
                src={fromAccount?.avatarSrc}
                fallback={fromAccount?.avatarFallback || 'A'}
                bgColor={fromAccount?.avatarBgColor}
                size={36}
              />
              <YStack items="center" gap="$1">
                <Text fontSize="$3" fontWeight="600" color="$white">
                  {fromAccount?.name || 'Unknown'}
                </Text>
                {fromAccount?.address && (
                  <AddressText address={fromAccount.address} fontSize="$2" color="$textSecondary" />
                )}
              </YStack>
            </YStack>

            {/* Loading Indicator */}
            {/* <LoadingIndicator isAnimating={internalIsSending} width={90} /> */}

            {/* To Account */}
            <YStack flex={1} items="center" gap="$2" maxW={100}>
              <Avatar
                src={toAccount?.avatarSrc}
                fallback={toAccount?.avatarFallback || 'A'}
                bgColor={toAccount?.avatarBgColor}
                size={36}
              />
              <YStack items="center" gap="$1">
                <Text fontSize="$3" fontWeight="600" color="$white">
                  {toAccount?.name || 'Unknown'}
                </Text>
                {toAccount?.address && (
                  <AddressText address={toAccount.address} fontSize="$2" color="$textSecondary" />
                )}
              </YStack>
            </YStack>
          </XStack>

          {/* Transaction Details Card */}
          {transactionType !== 'tokens' && selectedNFTs ? (
            <YStack bg="$light10" rounded="$4" p="$4" gap="$3" width="100%" minH={120}>
              <Text fontSize="$2" color="$light80" fontWeight="400">
                Send Tokens
              </Text>
              <MultipleNFTsPreview
                nfts={selectedNFTs}
                maxVisibleThumbnails={3}
                expandable={false}
                thumbnailSize={60}
                backgroundColor="transparent"
                borderRadius={14.4}
                contentPadding={0}
              />
            </YStack>
          ) : (
            <YStack bg="$light10" rounded="$4" p="$4" gap="$3" width="100%" minH={120}>
              <Text fontSize="$2" color="$light80" fontWeight="400">
                Send Tokens
              </Text>

              {/* Token Amount */}
              <XStack items="center" justify="space-between" width="100%">
                <XStack items="center" gap="$3">
                  {selectedToken?.logoURI ? (
                    <Avatar
                      src={selectedToken.logoURI}
                      fallback={selectedToken.symbol?.charAt(0) || 'A'}
                      size={32}
                    />
                  ) : (
                    <FlowLogo size={32} />
                  )}
                  <Text fontSize="$6" fontWeight="500" color="$white">
<<<<<<< HEAD
                    {formData.tokenAmount}
=======
                    {(() => {
                      const amount = parseFloat(formData.tokenAmount);
                      if (isNaN(amount)) return formData.tokenAmount;
                      // Round to at most 8 decimal places
                      return parseFloat(amount.toFixed(8)).toString();
                    })()}
>>>>>>> 32ecabf1
                  </Text>
                </XStack>

                <View
                  bg="$light10"
                  rounded="$10"
                  px="$2"
                  py="$1"
                  flexDirection="row"
                  items="center"
                  gap="$0.5"
                  height={32}
                  minW={60}
                >
                  <Text fontSize="$2" fontWeight="600" color="$white" letterSpacing={-0.072}>
                    {selectedToken?.symbol || 'FLOW'}
                  </Text>
                  <VerifiedToken size={10} color="#41CC5D" />
                  <ChevronDown size={10} color="$white" />
                </View>
              </XStack>

              {/* Fiat Amount */}
              <XStack justify="flex-start" width="100%">
                <Text fontSize="$3" color="$light80" fontWeight="400">
                  ${formData.fiatAmount || '0.69'}
                </Text>
              </XStack>
            </YStack>
          )}

          {/* Confirm Button */}
          <YStack
            bg="#FFFFFF"
            rounded="$4"
            height={56}
            items="center"
            justify="center"
            pressStyle={{ opacity: 0.9 }}
            onPress={internalIsSending ? undefined : handleConfirm}
            cursor={internalIsSending ? 'not-allowed' : 'pointer'}
          >
            <Text fontSize="$5" fontWeight="600" color="#000000">
<<<<<<< HEAD
              {internalIsSending ? 'Sending...' : isExtension ? 'Confirm' : 'Hold to send'}
=======
              {internalIsSending ? 'Sending...' : 'Hold to send'}
>>>>>>> 32ecabf1
            </Text>
          </YStack>
        </YStack>
      </Sheet.Frame>
    </Sheet>
  );
};

// Re-export types for consistency
export type { TokenModel, WalletAccount } from '@onflow/frw-types';<|MERGE_RESOLUTION|>--- conflicted
+++ resolved
@@ -184,7 +184,6 @@
               <>
                 <View w={32} h={32} />
 
-<<<<<<< HEAD
                 <View flex={1} items="center">
                   <Text fontSize="$5" fontWeight="700" color="$white" textAlign="center">
                     {title}
@@ -205,20 +204,6 @@
                 </XStack>
               </>
             )}
-=======
-            <XStack
-              w={32}
-              h={32}
-              items="center"
-              justify="center"
-              borderRadius="$4"
-              pressStyle={{ opacity: 0.8 }}
-              onPress={onClose}
-              cursor="pointer"
-            >
-              <Close size={20} color="$white" />
-            </XStack>
->>>>>>> 32ecabf1
           </XStack>
 
           {/* Transaction Visual */}
@@ -335,16 +320,12 @@
                     <FlowLogo size={32} />
                   )}
                   <Text fontSize="$6" fontWeight="500" color="$white">
-<<<<<<< HEAD
-                    {formData.tokenAmount}
-=======
                     {(() => {
                       const amount = parseFloat(formData.tokenAmount);
                       if (isNaN(amount)) return formData.tokenAmount;
                       // Round to at most 8 decimal places
                       return parseFloat(amount.toFixed(8)).toString();
                     })()}
->>>>>>> 32ecabf1
                   </Text>
                 </XStack>
 
@@ -388,11 +369,7 @@
             cursor={internalIsSending ? 'not-allowed' : 'pointer'}
           >
             <Text fontSize="$5" fontWeight="600" color="#000000">
-<<<<<<< HEAD
               {internalIsSending ? 'Sending...' : isExtension ? 'Confirm' : 'Hold to send'}
-=======
-              {internalIsSending ? 'Sending...' : 'Hold to send'}
->>>>>>> 32ecabf1
             </Text>
           </YStack>
         </YStack>
