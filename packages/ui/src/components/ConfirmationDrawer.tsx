import { Close, ConfirmDialogBg, FlowLogo, VerifiedToken } from '@onflow/frw-icons';
import { type AccountDisplayData, type TokenModel, type TransactionType } from '@onflow/frw-types';
import React from 'react';
import { Sheet, Spinner, View, XStack, YStack } from 'tamagui';

import { AddressText } from './AddressText';
import { ConfirmationAnimation } from './ConfirmationAnimation';
import { HoldToSendButton } from './HoldToSendButton';
import { MultipleNFTsPreview } from './MultipleNFTsPreview';
import { type NFTSendData } from './NFTSendPreview';
import { Avatar } from '../foundation/Avatar';
import { Text } from '../foundation/Text';

export interface TransactionFormData {
  tokenAmount: string;
  fiatAmount: string;
  isTokenMode: boolean;
  transactionFee?: string;
}

export interface ConfirmationDrawerProps {
  visible: boolean;
  transactionType: TransactionType;
  selectedToken?: TokenModel | null;
  selectedNFTs?: NFTSendData[];
  fromAccount?: AccountDisplayData | null;
  toAccount?: AccountDisplayData | null;
  formData: TransactionFormData;
  onConfirm?: () => Promise<void>;
  onClose: () => void;
  title?: string;
  isSending?: boolean;
  isExtension?: boolean;
  // Translation props
  summaryText?: string;
  sendTokensText?: string;
  sendNFTsText?: string;
  sendSNFTsText?: string; // For semi-fungible NFTs (ERC1155)
  sendingText?: string;
  confirmSendText?: string;
  holdToSendText?: string;
  unknownAccountText?: string;
}

interface LoadingIndicatorProps {
  isAnimating?: boolean;
  width?: number;
  height?: number;
}

const LoadingIndicator: React.FC<LoadingIndicatorProps> = ({
  isAnimating = false,
  width = 117,
  height = 8,
}) => {
  const [activeIndex, setActiveIndex] = React.useState(0);

  React.useEffect(() => {
    if (!isAnimating) {
      setActiveIndex(0);
      return;
    }

    const interval = setInterval(() => {
      setActiveIndex((prev) => (prev + 1) % 6);
    }, 200);

    return () => clearInterval(interval);
  }, [isAnimating]);

  const getDotStyle = (index: number) => {
    if (!isAnimating) {
      const opacities = [0.1, 0.2, 0.3, 1, 1, 1];
      const colors = ['#00EF8B', '#00EF8B', '#00EF8B', '#009154', '#00EF8B', '#00EF8B'];
      return {
        bg: colors[index],
        opacity: opacities[index],
      };
    }

    if (index === activeIndex) {
      return {
        bg: '#00EF8B',
        opacity: 1,
      };
    } else if (index === (activeIndex - 1 + 6) % 6) {
      return {
        bg: '#00EF8B',
        opacity: 0.6,
      };
    } else {
      return {
        bg: '#00EF8B',
        opacity: 0.2,
      };
    }
  };

  return (
    <View flex={1} items="center" justify="center">
      <View
        width={width}
        height={height}
        flexDirection="row"
        items="center"
        justify="center"
        gap={17.8}
      >
        {Array.from({ length: 6 }, (_, index) => {
          const style = getDotStyle(index);
          return (
            <View
              key={index}
              width={8}
              height={8}
              borderRadius={4}
              backgroundColor={style.bg}
              opacity={style.opacity}
            />
          );
        })}
      </View>
    </View>
  );
};

export const ConfirmationDrawer: React.FC<ConfirmationDrawerProps> = ({
  visible,
  transactionType,
  selectedToken,
  selectedNFTs,
  fromAccount,
  toAccount,
  formData,
  onConfirm,
  onClose,
  title = 'Summary',
  isSending = false,
  isExtension = false,
  // Translation props with defaults
  summaryText = 'Summary',
  sendTokensText = 'Send Tokens',
  sendNFTsText = 'Send NFTs',
  sendSNFTsText = 'Send sNFTs', // Default for semi-fungible NFTs
  sendingText = 'Sending...',
  confirmSendText = 'Confirm send',
  holdToSendText = 'Hold to send',
  unknownAccountText = 'Unknown',
}) => {
  const [internalIsSending, setInternalIsSending] = React.useState(false);
  const [errorSignal, setErrorSignal] = React.useState(false);
  const [isLongPressing, setIsLongPressing] = React.useState(false);

  // Determine if we're sending ERC1155 NFTs (semi-fungible)
  const isERC1155 = React.useMemo(() => {
    return selectedNFTs?.length === 1 && selectedNFTs[0].contractType === 'ERC1155';
  }, [selectedNFTs]);

  // Determine if we're sending multiple NFTs
  const isMultipleNFTs = React.useMemo(() => {
    return selectedNFTs ? selectedNFTs.length > 1 : false;
  }, [selectedNFTs]);

  // Dynamic section title based on transfer type
  const nftSectionTitle = React.useMemo(() => {
    if (isMultipleNFTs) {
      return sendNFTsText;
    } else if (isERC1155) {
      return sendSNFTsText;
    } else {
      return sendNFTsText;
    }
  }, [isMultipleNFTs, isERC1155, sendNFTsText, sendSNFTsText]);

  // Theme-aware button colors using helper function
  const isCurrentlyDarkMode = isDarkMode(theme);

  const buttonBackgroundColor = isCurrentlyDarkMode
    ? theme.white?.val || '#FFFFFF'
    : theme.black?.val || '#000000';
  const buttonTextColor = isCurrentlyDarkMode
    ? theme.black?.val || '#000000'
    : theme.white?.val || '#FFFFFF';

  // Theme-aware close icon color - use theme's color value directly
  const closeIconColor = theme.color?.val || '#000000';

  // Theme-aware card background color - same as SendTokensScreen
  const cardBackgroundColor = isCurrentlyDarkMode ? '$light10' : '$bg2';

  // Theme-aware background colors for badges
  const badgeBackgroundColor =
    theme.white10?.val ||
    (isCurrentlyDarkMode ? 'rgba(255, 255, 255, 0.10)' : 'rgba(0, 0, 0, 0.05)');

  const handleConfirm = async () => {
    try {
      setInternalIsSending(true);
      await onConfirm?.();
    } catch (error) {
      // Trigger HoldToSendButton error state (rising edge)
      setErrorSignal(true);
      setTimeout(() => setErrorSignal(false), 50);
    } finally {
      setInternalIsSending(false);
    }
  };

  return (
    <Sheet
      modal
      open={visible}
      onOpenChange={onClose}
      snapPointsMode={!isExtension ? 'fit' : undefined}
      dismissOnSnapToBottom
      snapPoints={isExtension ? [91] : undefined}
      animation={isExtension ? 'quick' : 'lazy'}
    >
      <Sheet.Overlay
        animation={isExtension ? 'quick' : 'lazy'}
        enterStyle={{ opacity: 0 }}
        exitStyle={{ opacity: 0 }}
        bg="rgba(0,0,0,0.5)"
      />
      {!isExtension && <Sheet.Handle bg="$gray8" />}
      <Sheet.Frame
        bg="$bgDrawer"
        borderTopLeftRadius={isExtension ? 0 : '$6'}
        borderTopRightRadius={isExtension ? 0 : '$6'}
        animation={isExtension ? 'quick' : 'lazy'}
        enterStyle={{ y: 1000 }}
        exitStyle={{ y: 1000 }}
        overflow="scroll"
      >
        <YStack p="$4" gap="$4">
          {/* Header */}
          <XStack items="center" width="100%">
            {isExtension ? (
              <>
                <View flex={1} items="center">
                  <Text fontSize="$5" fontWeight="700" color="$text" text="center">
                    {title || summaryText}
                  </Text>
                </View>

                <XStack
                  width={32}
                  height={32}
                  items="center"
                  justify="center"
                  pressStyle={{ opacity: 0.8 }}
                  onPress={onClose}
                  cursor="pointer"
                >
                  <Close size={24} color="#767676" />
                </XStack>
              </>
            ) : (
              <>
                <View width={32} height={32} />

                <View flex={1} items="center">
                  <Text fontSize="$5" fontWeight="700" color="$text" text="center">
                    {title || summaryText}
                  </Text>
                </View>

                <XStack
                  width={32}
                  height={32}
                  items="center"
                  justify="center"
                  rounded="$4"
                  pressStyle={{ opacity: 0.8 }}
                  onPress={onClose}
                  cursor="pointer"
                >
                  <Close size={24} color="#767676" />
                </XStack>
              </>
            )}
          </XStack>

          {/* Transaction Visual - Enhanced Lottie Animation */}
          <View
            height={120}
            width="100%"
            items="center"
            justify="center"
            my="$2"
            position="relative"
          >
            {/* Background Gradient - Centered on Animation */}
            <View
              position="absolute"
              t={0}
              l={0}
              r={0}
              b={0}
              items="center"
              justify="center"
              opacity={0.15}
              style={{ zIndex: -1 }}
            >
              <ConfirmDialogBg width={600} height={600} color="url(#confirm-dialog-bg_svg__a)" />
            </View>

            <ConfirmationAnimation
              width={400}
              height={150}
              imageUri={
                transactionType !== 'tokens' && selectedNFTs && selectedNFTs.length > 0
                  ? selectedNFTs[0].thumbnail || selectedToken?.logoURI
                  : selectedToken?.logoURI
              }
              transactionType={transactionType}
              autoPlay
              loop
            />
          </View>

          {/* Accounts Row */}
          <XStack items="center" justify="space-between" width="100%" gap="$2" px="$2">
            <YStack flex={1} items="center" gap="$2" maxW={100}>
              <Avatar
                src={fromAccount?.avatarSrc}
                fallback={fromAccount?.avatarFallback || 'A'}
                bgColor={fromAccount?.avatarBgColor}
                size={36}
              />
              <YStack items="center" gap="$1">
                <Text fontSize="$3" fontWeight="600" color="$text">
                  {fromAccount?.name || unknownAccountText}
                </Text>
                {fromAccount?.address && (
                  <AddressText address={fromAccount.address} fontSize="$2" color="$textSecondary" />
                )}
              </YStack>
            </YStack>

            <LoadingIndicator isAnimating={internalIsSending} width={90} />

            <YStack flex={1} items="center" gap="$2" maxW={100}>
              <Avatar
                src={toAccount?.avatarSrc}
                fallback={toAccount?.avatarFallback || 'A'}
                bgColor={toAccount?.avatarBgColor}
                size={36}
              />
              <YStack items="center" gap="$1">
                <Text fontSize="$3" fontWeight="600" color="$text">
                  {toAccount?.name || unknownAccountText}
                </Text>
                {toAccount?.address && (
                  <AddressText address={toAccount.address} fontSize="$2" color="$textSecondary" />
                )}
              </YStack>
            </YStack>
          </XStack>

          {/* Transaction Details Card */}
          {transactionType !== 'tokens' && selectedNFTs ? (
            <YStack bg="$bg1" rounded="$4" p="$4" gap="$3" width="100%" minH={132}>
              <Text fontSize="$2" color="$textSecondary" fontWeight="400">
                {nftSectionTitle}
              </Text>
              <MultipleNFTsPreview
                nfts={selectedNFTs}
                maxVisibleThumbnails={3}
                expandable={false}
                thumbnailSize={60}
                backgroundColor="transparent"
                borderRadius={14.4}
                contentPadding="0"
              />

              {selectedNFTs.length === 1 &&
                selectedNFTs[0].contractType === 'ERC1155' &&
                selectedNFTs[0].selectedQuantity && (
                  <XStack
                    bg="$subtleBg10"
                    rounded="$10"
                    items="center"
                    justify="center"
                    px="$2.5"
                    py="$1"
                    width="100%"
                    mt="$2"
                  >
                    <Text
                      fontSize={18}
                      fontWeight="600"
                      color="$text"
                      letterSpacing={-0.072}
                      text="center"
                      flex={1}
                      numberOfLines={1}
                      lineHeight={22}
                    >
                      {selectedNFTs[0].selectedQuantity.toLocaleString()}
                    </Text>
                  </XStack>
                )}
            </YStack>
          ) : (
            <YStack bg="$bg1" rounded="$4" p="$4" gap="$3" width="100%" minH={132}>
              <Text fontSize="$2" color="$textSecondary" fontWeight="400">
                {sendTokensText}
              </Text>

              <XStack items="center" justify="space-between" width="100%">
                <XStack items="center" gap="$3">
                  {selectedToken?.logoURI ? (
                    <Avatar
                      src={selectedToken.logoURI}
                      fallback={selectedToken.symbol?.charAt(0) || 'A'}
                      size={32}
                    />
                  ) : (
                    <FlowLogo size={32} />
                  )}
                  <Text fontSize="$6" fontWeight="500" color="$text">
                    {(() => {
                      const amount = parseFloat(formData.tokenAmount);
                      if (isNaN(amount)) return formData.tokenAmount;
                      return parseFloat(amount.toFixed(8)).toString();
                    })()}
                  </Text>
                </XStack>

                <View
                  bg="$subtleBg10"
                  rounded="$10"
                  px="$2"
                  py="$1"
                  flexDirection="row"
                  items="center"
                  gap="$0.5"
                  height={32}
                  minW={60}
                >
                  <Text fontSize="$2" fontWeight="600" color="$text" letterSpacing={-0.072}>
                    {selectedToken?.symbol || 'FLOW'}
                  </Text>
                  <VerifiedToken size={10} color="#41CC5D" />
                </View>
              </XStack>

              <XStack justify="flex-start" width="100%">
                <Text fontSize="$3" color="$textSecondary" fontWeight="400">
                  ${formData.fiatAmount || '0.69'}
                </Text>
              </XStack>
            </YStack>
          )}

          {/* Confirm Button */}
<<<<<<< HEAD
          <YStack
            mb={'$10'}
            bg={buttonBackgroundColor}
            rounded="$4"
            height={56}
            items="center"
            justify="center"
            pressStyle={{ opacity: 0.9 }}
            onLongPress={internalIsSending ? undefined : handleConfirm}
            onPressIn={internalIsSending ? undefined : () => setIsLongPressing(true)}
            onPressOut={() => setIsLongPressing(false)}
            cursor={internalIsSending ? 'not-allowed' : 'pointer'}
            data-testid="confirm"
          >
            {internalIsSending ? (
              <XStack items="center" gap="$2">
                <Spinner size="small" color={buttonTextColor} />
                <Text fontSize="$5" fontWeight="600" color={buttonTextColor}>
                  {sendingText}
                </Text>
              </XStack>
            ) : isLongPressing && !isExtension ? (
              <XStack items="center" gap="$2">
                <Spinner size="small" color={buttonTextColor} />
                <Text fontSize="$5" fontWeight="600" color={buttonTextColor}>
                  {holdToSendText}
=======
          {isExtension ? (
            <YStack
              mb={'$10'}
              bg="$text"
              rounded="$4"
              height={56}
              items="center"
              justify="center"
              pressStyle={{ opacity: 0.9 }}
              onPress={internalIsSending ? undefined : handleConfirm}
              cursor={internalIsSending ? 'not-allowed' : 'pointer'}
            >
              {internalIsSending ? (
                <XStack items="center" gap="$2">
                  <Spinner size="small" color="$bg" />
                  <Text fontSize="$5" fontWeight="600" color="$bg">
                    {sendingText}
                  </Text>
                </XStack>
              ) : (
                <Text fontSize="$5" fontWeight="600" color="$bg">
                  {confirmSendText}
>>>>>>> 10446e03
                </Text>
              )}
            </YStack>
          ) : (
            <View mb={'$10'}>
              <HoldToSendButton
                onPress={handleConfirm}
                stopSignal={internalIsSending}
                errorSignal={errorSignal}
                holdToSendText={holdToSendText}
              />
            </View>
          )}
        </YStack>
      </Sheet.Frame>
    </Sheet>
  );
};

// Re-export types for consistency
export type { TokenModel, WalletAccount } from '@onflow/frw-types';<|MERGE_RESOLUTION|>--- conflicted
+++ resolved
@@ -1,7 +1,8 @@
 import { Close, ConfirmDialogBg, FlowLogo, VerifiedToken } from '@onflow/frw-icons';
 import { type AccountDisplayData, type TokenModel, type TransactionType } from '@onflow/frw-types';
+import { isDarkMode } from '@onflow/frw-utils';
 import React from 'react';
-import { Sheet, Spinner, View, XStack, YStack } from 'tamagui';
+import { Sheet, Spinner, View, XStack, YStack, useTheme } from 'tamagui';
 
 import { AddressText } from './AddressText';
 import { ConfirmationAnimation } from './ConfirmationAnimation';
@@ -147,6 +148,7 @@
   holdToSendText = 'Hold to send',
   unknownAccountText = 'Unknown',
 }) => {
+  const theme = useTheme();
   const [internalIsSending, setInternalIsSending] = React.useState(false);
   const [errorSignal, setErrorSignal] = React.useState(false);
   const [isLongPressing, setIsLongPressing] = React.useState(false);
@@ -455,34 +457,6 @@
           )}
 
           {/* Confirm Button */}
-<<<<<<< HEAD
-          <YStack
-            mb={'$10'}
-            bg={buttonBackgroundColor}
-            rounded="$4"
-            height={56}
-            items="center"
-            justify="center"
-            pressStyle={{ opacity: 0.9 }}
-            onLongPress={internalIsSending ? undefined : handleConfirm}
-            onPressIn={internalIsSending ? undefined : () => setIsLongPressing(true)}
-            onPressOut={() => setIsLongPressing(false)}
-            cursor={internalIsSending ? 'not-allowed' : 'pointer'}
-            data-testid="confirm"
-          >
-            {internalIsSending ? (
-              <XStack items="center" gap="$2">
-                <Spinner size="small" color={buttonTextColor} />
-                <Text fontSize="$5" fontWeight="600" color={buttonTextColor}>
-                  {sendingText}
-                </Text>
-              </XStack>
-            ) : isLongPressing && !isExtension ? (
-              <XStack items="center" gap="$2">
-                <Spinner size="small" color={buttonTextColor} />
-                <Text fontSize="$5" fontWeight="600" color={buttonTextColor}>
-                  {holdToSendText}
-=======
           {isExtension ? (
             <YStack
               mb={'$10'}
@@ -494,6 +468,7 @@
               pressStyle={{ opacity: 0.9 }}
               onPress={internalIsSending ? undefined : handleConfirm}
               cursor={internalIsSending ? 'not-allowed' : 'pointer'}
+              data-testid="confirm"
             >
               {internalIsSending ? (
                 <XStack items="center" gap="$2">
@@ -505,7 +480,6 @@
               ) : (
                 <Text fontSize="$5" fontWeight="600" color="$bg">
                   {confirmSendText}
->>>>>>> 10446e03
                 </Text>
               )}
             </YStack>
