--- conflicted
+++ resolved
@@ -75,13 +75,9 @@
                 fontWeight="400"
                 color={feeColor}
                 lineHeight={20}
-<<<<<<< HEAD
-                letterSpacing="-0.6%"
-=======
                 letterSpacing={-0.084}
                 textDecorationLine="line-through"
                 opacity={0.6}
->>>>>>> 07572dc6
               >
                 {'0.00'}
               </Text>
