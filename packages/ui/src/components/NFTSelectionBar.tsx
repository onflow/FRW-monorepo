import { ChevronUp, ChevronDown, Trash } from '@onflow/frw-icons';
import React, { useState } from 'react';
import { YStack, XStack, ScrollView, Text, Image } from 'tamagui';

import type { NFTData } from './NFTGrid';

export interface NFTSelectionBarProps {
  selectedNFTs: NFTData[];
  onRemoveNFT?: (id: string) => void;
  onNFTPress?: (id: string) => void;
  onContinue?: () => void;
  continueText?: string;
  isEditing?: boolean;
  maxHeight?: string;
}

export function NFTSelectionBar({
  selectedNFTs,
  onRemoveNFT,
  onContinue,
  onNFTPress = (id: string) => {},
  continueText = 'Continue',
  isEditing = false,
  maxHeight = '$20',
}: NFTSelectionBarProps) {
  const [isExpanded, setIsExpanded] = useState(true); // Start expanded so trash icons are visible

  if (selectedNFTs.length === 0) {
    console.log('🔍 NFTSelectionBar: No selected NFTs, returning null');
    return null;
  }

  const handleToggleExpanded = () => {
    console.log('🔄 Toggling selection bar expanded:', !isExpanded);
    setIsExpanded(!isExpanded);
  };

  const renderNFTItem = (nft: NFTData) => {
    return (
      <XStack key={nft.id} items="center" justify="space-between" gap="$2" width="100%">
        <XStack
          items="center"
          gap="$2"
          onPress={() => onNFTPress(nft.id)}
          cursor="pointer"
          flex={1}
        >
          {/* NFT Image */}
          <YStack
            rounded="$4"
            overflow="hidden"
            minW="$13"
            minH="$13"
            w="$13"
            h="$13"
            bg="$background4"
            flexShrink={0}
          >
            <Image src={nft.thumbnail || nft.image} width="$13" height="$13" objectFit="cover" />
          </YStack>

          {/* NFT Info */}
          <YStack gap="$1.5" flex={1} justify="center">
            <Text fontSize="$4" fontWeight="600" color="$text2" numberOfLines={1}>
              {nft.name}
            </Text>

            {nft.collection && (
              <Text fontSize="$4" fontWeight="400" color="$text2" numberOfLines={1}>
                {nft.collection}
              </Text>
            )}
          </YStack>
        </XStack>

        {/* Remove Button */}
        {onRemoveNFT && (
          <XStack
            minWidth={32}
            minHeight={32}
            items="center"
            justify="center"
            bg="$red"
            borderRadius="$2"
            pressStyle={{ opacity: 0.7 }}
            onPress={() => {
              console.log('🗑️ Trash icon clicked for NFT:', nft.id);
              onRemoveNFT(nft.id);
            }}
            cursor="pointer"
          >
            <Trash size={24} color="rgba(255, 255, 255, 0.5)" theme="outline" />
          </XStack>
        )}
      </XStack>
    );
  };

  return (
    <YStack
      pos="absolute"
      b="$0"
      l="$0"
      r="$0"
      width="100%"
      bg="$bg2"
      borderTopLeftRadius="$4"
      borderTopRightRadius="$4"
      shadowColor="$shadowColor"
      shadowOffset={{ width: 0, height: -2 }}
      shadowOpacity={0.1}
      shadowRadius="$2"
      elevation={8}
      pt="$3"
      px="$4"
      pb="$5"
      maxH="75vh"
    >
      <YStack gap="$4" flex={1}>
        {/* Header */}
        <XStack items="center" justify="space-between" pt="$2.5" position="relative">
          <Text fontSize="$4" fontWeight="400" color="$text">
            {selectedNFTs.length} Selected NFT{selectedNFTs.length === 1 ? '' : 's'}
          </Text>

          <XStack
            pos="absolute"
            r="$0"
            t="$2.5"
            width="$6"
            height="$6"
            items="center"
            justify="center"
            onPress={handleToggleExpanded}
            cursor="pointer"
            pressStyle={{ opacity: 0.7 }}
          >
            {isExpanded ? (
              <ChevronDown size={20} color="#FFFFFF" theme="outline" />
            ) : (
              <ChevronUp size={20} color="#FFFFFF" theme="outline" />
            )}
          </XStack>
        </XStack>

        {/* Expandable Content */}
        {isExpanded && (
          <YStack maxH="65vh" bg="$backgroundStrong" rounded="$4" gap="$0.5" flex={1}>
            <ScrollView showsVerticalScrollIndicator={true} style={{ maxHeight: '65vh' }} p="$2">
              <YStack gap="$2">
                {selectedNFTs.map((nft, index) => (
                  <React.Fragment key={nft.id}>
                    {renderNFTItem(nft)}
                    {index < selectedNFTs.length - 1 && (
                      <YStack py="$1" items="center" width="100%">
                        <YStack height="$0.25" bg="$background4" width="100%" />
                      </YStack>
                    )}
                  </React.Fragment>
                ))}
              </YStack>
            </ScrollView>
          </YStack>
        )}

        {/* Action Button - Always visible at bottom */}
        {onContinue && (
<<<<<<< HEAD
          <YStack shrink={0} pt="$2">
            <Button
              variant="secondary"
              size="large"
              fullWidth
              disabled={selectedNFTs.length === 0}
              onPress={onContinue}
              backgroundColor="$white"
              borderWidth={0}
              borderRadius="$4"
              pressStyle={{ opacity: 0.8, scale: 0.98 }}
              data-testid={'confirm'}
            >
              <Text fontSize="$5" fontWeight="600" color="$black">
                Confirm {selectedNFTs.length} NFT{selectedNFTs.length === 1 ? '' : 's'}
              </Text>
            </Button>
=======
          <YStack
            shrink={0}
            bg="#FFFFFF"
            rounded="$4"
            height={56}
            items="center"
            justify="center"
            disabled={selectedNFTs.length === 0}
            onPress={onContinue}
          >
            <Text fontSize="$5" fontWeight="600" color="#000000">
              Confirm {selectedNFTs.length} NFT{selectedNFTs.length === 1 ? '' : 's'}
            </Text>
>>>>>>> 12d1c95a
          </YStack>
        )}
      </YStack>
    </YStack>
  );
}<|MERGE_RESOLUTION|>--- conflicted
+++ resolved
@@ -165,26 +165,8 @@
 
         {/* Action Button - Always visible at bottom */}
         {onContinue && (
-<<<<<<< HEAD
-          <YStack shrink={0} pt="$2">
-            <Button
-              variant="secondary"
-              size="large"
-              fullWidth
-              disabled={selectedNFTs.length === 0}
-              onPress={onContinue}
-              backgroundColor="$white"
-              borderWidth={0}
-              borderRadius="$4"
-              pressStyle={{ opacity: 0.8, scale: 0.98 }}
-              data-testid={'confirm'}
-            >
-              <Text fontSize="$5" fontWeight="600" color="$black">
-                Confirm {selectedNFTs.length} NFT{selectedNFTs.length === 1 ? '' : 's'}
-              </Text>
-            </Button>
-=======
           <YStack
+            data-testid={'confirm'}
             shrink={0}
             bg="#FFFFFF"
             rounded="$4"
@@ -197,7 +179,6 @@
             <Text fontSize="$5" fontWeight="600" color="#000000">
               Confirm {selectedNFTs.length} NFT{selectedNFTs.length === 1 ? '' : 's'}
             </Text>
->>>>>>> 12d1c95a
           </YStack>
         )}
       </YStack>
