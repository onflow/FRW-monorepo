import { SwitchVertical, ChevronDown, VerifiedToken } from '@onflow/frw-icons';
<<<<<<< HEAD
=======
import { isDarkMode, extractNumericBalance } from '@onflow/frw-utils';
>>>>>>> 96d272bd
import BN from 'bignumber.js';
import React, { useRef } from 'react';
import { Input, XStack, YStack } from 'tamagui';

import { Avatar } from '../foundation/Avatar';
import { Text } from '../foundation/Text';
import type { TokenAmountInputProps } from '../types';

// Helper function to format balance with max 8 decimal places using BigNumber
function formatBalance(balance?: string | number): string {
  if (!balance) return '0';

  try {
    // Extract numeric value from balance string (handle cases like "123.45 FUSD")
    const numericBalance = extractNumericBalance(balance);

    if (!numericBalance || numericBalance === '0') return '0';

    const balanceBN = new BN(numericBalance);

    // If the number is invalid, return '0'
    if (balanceBN.isNaN()) {
      return '0';
    }

    // Round to 8 decimal places and remove trailing zeros
    return balanceBN.toFixed(8).replace(/\.?0+$/, '');
  } catch (error) {
    // Fallback to '0' if parsing fails
    return '0';
  }
}

export function TokenAmountInput({
  selectedToken,
  amount,
  onAmountChange,
  isTokenMode = true,
  onToggleInputMode,
  onTokenSelectorPress,
  onMaxPress,
  placeholder = '0.00',
  showBalance = true,
  showConverter = true,
  disabled = false,
  inputRef: externalInputRef,
  currency = {
    name: 'USD',
    symbol: '$',
    rate: '1',
  },
  amountError,
  headerText = 'Send Tokens',
  ...props
}: TokenAmountInputProps): React.ReactElement {
  const internalInputRef = useRef<any>(null);
  const inputRef = externalInputRef || internalInputRef;

  const displayAmount = amount || '';
  const tokenSymbol = selectedToken?.symbol || 'Token';
  const tokenBalance = selectedToken?.balance || '0';

  return (
    <YStack gap={12} p={3} pb={16} rounded={16} width="100%" {...props}>
      {/* Send Tokens Header - aligned with From Account */}
      <Text fontSize="$3" mb="$3" fontWeight="400" lineHeight={16} text="left">
        {headerText}
      </Text>

      {/* Main Input Row - space-between with 11px gap */}
      <XStack items="center" justify="space-between" gap={11}>
        {/* Token Logo and Amount Input - flexible width */}
        <XStack items="center" gap={11} flex={1}>
          {/* Token Logo - exactly 35.2x35.2px */}
          <Avatar
            src={selectedToken?.logo || selectedToken?.logoURI}
            fallback={selectedToken?.symbol?.charAt(0) || 'F'}
            size={35.2}
          />

          {/* Amount Input - fixed width 169px, height 35px to match input */}
          <XStack items="center" width={169} height={35}>
            {!isTokenMode && (
              <Text fontSize={28} fontWeight="500" lineHeight={35} mr={4}>
                {currency.symbol}
              </Text>
            )}
            <Input
              ref={inputRef}
              value={displayAmount}
              onChangeText={onAmountChange}
              placeholder={placeholder}
              keyboardType="numeric"
              fontSize={28}
              fontWeight="500"
              lineHeight={35}
              height={35}
              width={!isTokenMode ? 145 : 169}
              borderWidth={0}
              bg="transparent"
              p={0}
              m={0}
              focusStyle={{
                borderColor: 'transparent',
                borderWidth: 0,
                outlineWidth: 0,
                boxShadow: 'none',
              }}
              style={{
                borderRadius: 0,
              }}
              disabled={disabled}
              selectTextOnFocus
              textAlign="left"
              as
              any
            />
          </XStack>
        </XStack>

        {/* Token Selector - exactly 85px width, 35.2px height */}
        <XStack
          items="center"
          justify="space-between"
          bg="$subtleBg10"
          rounded={39}
          minW={85}
          height={35.2}
          pt={3}
          pr={9}
          pb={3}
          pl={10}
          gap={8}
          pressStyle={{ opacity: 0.8 }}
          onPress={onTokenSelectorPress}
          disabled={disabled}
          cursor="pointer"
        >
          <XStack items="center" gap={3}>
            <Text fontSize={12} fontWeight="600" lineHeight={18} numberOfLines={1}>
              {tokenSymbol}
            </Text>
            {selectedToken?.isVerified && <VerifiedToken size={10} color="#41CC5D" />}
          </XStack>
          <ChevronDown size={14} color="#767676" />
        </XStack>
      </XStack>

      {/* Bottom Row - space-between layout */}
      <XStack items="center" justify="space-between">
        {/* Left Side - Converter Toggle and USD Value */}
        {showConverter ? (
          <XStack items="center" gap={4} flex={1} minW={0}>
            {/* Swap Button - exactly 25x25px with 4.545px padding */}
            <XStack
              items="center"
              justify="center"
              width={25}
              height={25}
              bg="$subtleBg10"
              rounded={56.818}
              p={4.545}
              mr="$1"
              pressStyle={{ opacity: 0.8 }}
              onPress={onToggleInputMode}
              disabled={disabled}
              cursor="pointer"
            >
              <SwitchVertical size={11.36} color="#767676" />
            </XStack>

            <Text fontSize={14} fontWeight="400" lineHeight={16} flex={1} minW={0} opacity={0.8}>
              {isTokenMode
                ? `${currency.symbol}${(parseFloat(displayAmount || '0') * (selectedToken?.price || 0)).toFixed(2)}`
                : `${(parseFloat(displayAmount || '0') / (selectedToken?.price || 1)).toFixed(5)}`}
            </Text>
          </XStack>
        ) : null}

        {/* Right Side - Balance */}
        <XStack justify="space-between" items="center" gap="$2.5">
          {showBalance ? (
            <Text
              fontSize={14}
              fontWeight="400"
              opacity={0.8}
              lineHeight={16}
              text="right"
              flexShrink={0}
              as
              any
            >
              {formatBalance(tokenBalance)} {tokenSymbol}
            </Text>
          ) : null}
          <YStack
            bg="$subtleBg10"
            rounded={40}
            height="$6"
            items="center"
            justify="center"
            pressStyle={{ opacity: 0.8 }}
            onPress={onMaxPress}
            px="$2.5"
            cursor="pointer"
          >
            <Text fontSize="$3" fontWeight="600">
              MAX
            </Text>
          </YStack>
        </XStack>
      </XStack>

      {/* Error Message */}
      {amountError ? (
        <Text fontSize="$2" color="$error" mt="$2" ml="$1" lineHeight={16}>
          {amountError}
        </Text>
      ) : null}
    </YStack>
  );
}<|MERGE_RESOLUTION|>--- conflicted
+++ resolved
@@ -1,8 +1,5 @@
 import { SwitchVertical, ChevronDown, VerifiedToken } from '@onflow/frw-icons';
-<<<<<<< HEAD
-=======
-import { isDarkMode, extractNumericBalance } from '@onflow/frw-utils';
->>>>>>> 96d272bd
+import { extractNumericBalance } from '@onflow/frw-utils';
 import BN from 'bignumber.js';
 import React, { useRef } from 'react';
 import { Input, XStack, YStack } from 'tamagui';
