--- conflicted
+++ resolved
@@ -27,7 +27,6 @@
   const tokenBalance = selectedToken?.balance || '0';
 
   return (
-<<<<<<< HEAD
     <YStack pt="$2" px="$2" pb="$2" gap={4} width="100%" {...props}>
       {/* Header */}
       <Text fontSize={12} fontWeight="400" color="rgba(255, 255, 255, 0.8)">
@@ -50,31 +49,43 @@
               $
             </Text>
           )}
-=======
-    <YStack gap={12} p={16} pb={24} rounded={16} width="100%" {...props}>
-      {/* Send Tokens Header - exactly 75px width */}
-      <XStack items="center" gap={15}>
-        <Text
-          fontSize={12}
-          fontWeight="400"
-          color="rgba(255, 255, 255, 0.8)"
-          width="100%"
-          lineHeight={16}
-        >
-          Send Tokens
-        </Text>
-      </XStack>
->>>>>>> 5daf8225
-
-      {/* Main Input Row - space-between with 11px gap */}
-      <XStack items="center" justify="space-between" gap={11}>
-        {/* Token Logo and Amount Input - flexible width */}
-        <XStack items="center" gap={11} flex={1}>
-          {/* Token Logo - exactly 35.2x35.2px */}
-          <Avatar
-            src={selectedToken?.logo || selectedToken?.logoURI}
-            fallback={selectedToken?.symbol?.charAt(0) || 'F'}
-            size={35.2}
+
+          <Input
+            value={displayAmount}
+            onChangeText={onAmountChange}
+            placeholder={placeholder}
+            keyboardType="numeric"
+            fontSize={32}
+            fontWeight="500"
+            color="$white"
+            textAlign="left"
+            borderWidth={0}
+            bg="transparent"
+            outlineWidth={0}
+            focusStyle={{
+              borderWidth: 0,
+              borderColor: 'transparent',
+              backgroundColor: 'transparent',
+              outlineWidth: 0,
+              outlineColor: 'transparent',
+            }}
+            hoverStyle={{
+              borderWidth: 0,
+              borderColor: 'transparent',
+              backgroundColor: 'transparent',
+            }}
+            pressStyle={{
+              borderWidth: 0,
+              borderColor: 'transparent',
+              backgroundColor: 'transparent',
+            }}
+            style={{
+              textAlign: 'left',
+            }}
+            onFocus={() => setFocused(true)}
+            onBlur={() => setFocused(false)}
+            disabled={disabled}
+            selectTextOnFocus
           />
 
           {/* Amount Input - fixed width 169px, height 26px */}
@@ -116,13 +127,6 @@
 
         {/* Token Selector - exactly 85px width, 35.2px height */}
         <XStack
-<<<<<<< HEAD
-          bg="rgba(255, 255, 255, 0.1)"
-          rounded={20}
-          alignItems="center"
-          gap={3}
-          px={6}
-=======
           items="center"
           justify="space-between"
           bg="$light10"
@@ -134,18 +138,10 @@
           pb={3}
           pl={10}
           gap={8}
->>>>>>> 5daf8225
           pressStyle={{ opacity: 0.8 }}
           onPress={onTokenSelectorPress}
           disabled={disabled}
         >
-<<<<<<< HEAD
-          <Text fontSize={12} fontWeight="600" color="$white" numberOfLines={1}>
-            {tokenSymbol}
-          </Text>
-          {selectedToken?.isVeriffied && <VerifiedToken size={12} color="#41CC5D" />}
-          <ChevronDown size={12} color="#FFFFFF" />
-=======
           <XStack items="center" gap={3}>
             <Text fontSize={12} fontWeight="600" color="$white" lineHeight={18} numberOfLines={1}>
               {tokenSymbol}
@@ -153,7 +149,6 @@
             {selectedToken?.isVerified && <CheckCircle size={10} color="#41CC5D" />}
           </XStack>
           <ChevronDown size={14} color="$white" />
->>>>>>> 5daf8225
         </XStack>
       </XStack>
 
@@ -196,30 +191,6 @@
 
         {/* Right Side - Balance */}
         {showBalance && (
-<<<<<<< HEAD
-          <XStack alignItems="center" gap={8}>
-            <Text fontSize={14} fontWeight="400" color="rgba(255, 255, 255, 0.8)" textAlign="right">
-              {tokenBalance} {tokenSymbol}
-            </Text>
-
-            {onMaxPress && (
-              <XStack
-                bg="rgba(255, 255, 255, 0.1)"
-                rounded={20}
-                alignItems="center"
-                px={12}
-                pressStyle={{ opacity: 0.8 }}
-                onPress={onMaxPress}
-                disabled={disabled}
-                cursor="pointer"
-              >
-                <Text fontSize={12} fontWeight="600" color="$white" textAlign="center">
-                  MAX
-                </Text>
-              </XStack>
-            )}
-          </XStack>
-=======
           <Text
             fontSize={14}
             fontWeight="400"
@@ -230,7 +201,6 @@
           >
             {tokenBalance} {tokenSymbol}
           </Text>
->>>>>>> 5daf8225
         )}
       </XStack>
     </YStack>
