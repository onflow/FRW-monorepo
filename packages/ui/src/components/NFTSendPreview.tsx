import { Edit } from '@onflow/frw-icons';
import React, { useState } from 'react';
import { YStack, XStack, Image, View } from 'tamagui';

import { Text } from '../foundation/Text';

export interface NFTSendData {
  id: string;
  name: string;
  image?: string;
  thumbnail?: string;
  collection: string;
  collectionContractName?: string;
  description?: string;
  type?: 'evm' | 'flow'; // determines if EVM badge should show
}

export interface NFTSendPreviewProps {
  nft: NFTSendData;
  onEditPress?: () => void;
  showEditButton?: boolean;
  sectionTitle?: string;
  imageSize?: string;
  backgroundColor?: string;
  borderRadius?: any;
  contentPadding?: string;
}

export const NFTSendPreview: React.FC<NFTSendPreviewProps> = ({
  nft,
  onEditPress,
  showEditButton = true,
  sectionTitle = 'Send NFTs',
  imageSize = '$19',
  backgroundColor = 'rgba(255, 255, 255, 0.1)',
  borderRadius = '$4',
  contentPadding = '$4',
}) => {
  const [imageError, setImageError] = useState(false);

  // Get the best available image URL
  const imageUrl = nft.image || nft.thumbnail;
  const displayImage = imageUrl && !imageError;

  return (
    <YStack
      bg={backgroundColor}
      rounded={borderRadius}
      pt={contentPadding}
      px={contentPadding}
      pb="$7"
      gap="$3"
      width="100%"
    >
      {/* Section Header */}
      <XStack items="center" justify="space-between" gap="$3.5" width="100%">
        <Text fontSize="$3" fontWeight="400" opacity={0.8} flex={1}>
          {sectionTitle}
        </Text>
        {showEditButton && onEditPress && (
          <XStack items="center" justify="flex-end" gap="$4">
            <XStack
              width="$6"
              height="$6"
              items="center"
              justify="center"
              pressStyle={{ opacity: 0.7 }}
              onPress={onEditPress}
              cursor="pointer"
            >
              <Edit size={24} color="#767676" theme="outline" />
            </XStack>
          </XStack>
        )}
      </XStack>

      {/* NFT Preview */}
      <XStack gap="$4" items="center" width="100%">
        {/* NFT Image */}
        <View width={imageSize} height={imageSize} rounded="$4" overflow="hidden" bg="$bg1">
          {displayImage ? (
            <Image
              src={imageUrl}
              width={imageSize}
              height={imageSize}
              onError={() => setImageError(true)}
              objectFit="cover"
            />
          ) : (
            <YStack
              flex={1}
              items="center"
              justify="center"
              bg="$light5"
              rounded="$4"
              borderWidth="$0.25"
              borderColor="$text3"
            >
              <View
                width="$8"
                height="$8"
                bg="$light10"
                rounded="$2"
                items="center"
                justify="center"
              >
                <View width="$4" height="$4" opacity={0.2} rounded="$1" />
              </View>
              <Text fontSize="$2.5" opacity={0.4} mt="$2" fontWeight="500">
                NFT
              </Text>
            </YStack>
          )}
        </View>

        {/* NFT Details */}
        <YStack flex={1} gap="$1">
          {/* Collection Name with EVM Badge */}
          <XStack items="center" gap="$2">
<<<<<<< HEAD
            <Text fontSize={14} fontWeight="600" color="$white" numberOfLines={1} ellipsizeMode="tail">
=======
            <Text
              fontSize={14}
              fontWeight="600"
              color="$white"
              numberOfLines={1}
              ellipsizeMode="tail"
            >
>>>>>>> 32ecabf1
              {nft.collection}
            </Text>

            {/* EVM Badge - Only show for EVM NFTs */}
            {nft.type === 'evm' && (
<<<<<<< HEAD
              <XStack bg="$primary" rounded="$4" px={4} items="center" justify="center" height={16}>
=======
              <XStack
                bg="$accentEVM"
                rounded="$4"
                px={4}
                items="center"
                justify="center"
                height={16}
              >
>>>>>>> 32ecabf1
                <Text
                  fontSize={8}
                  fontWeight="400"
                  color="$white"
                  lineHeight={9.7}
                  letterSpacing={0.128}
                >
                  EVM
                </Text>
              </XStack>
            )}
          </XStack>

          {/* NFT Name */}
<<<<<<< HEAD
          <Text fontSize={14} fontWeight="400" color="rgba(255, 255, 255, 0.8)" numberOfLines={2} ellipsizeMode="tail">
=======
          <Text
            fontSize={14}
            fontWeight="400"
            color="rgba(255, 255, 255, 0.8)"
            numberOfLines={2}
            ellipsizeMode="tail"
          >
>>>>>>> 32ecabf1
            {nft.name}
          </Text>
        </YStack>
      </XStack>
    </YStack>
  );
};<|MERGE_RESOLUTION|>--- conflicted
+++ resolved
@@ -117,9 +117,6 @@
         <YStack flex={1} gap="$1">
           {/* Collection Name with EVM Badge */}
           <XStack items="center" gap="$2">
-<<<<<<< HEAD
-            <Text fontSize={14} fontWeight="600" color="$white" numberOfLines={1} ellipsizeMode="tail">
-=======
             <Text
               fontSize={14}
               fontWeight="600"
@@ -127,15 +124,11 @@
               numberOfLines={1}
               ellipsizeMode="tail"
             >
->>>>>>> 32ecabf1
               {nft.collection}
             </Text>
 
             {/* EVM Badge - Only show for EVM NFTs */}
             {nft.type === 'evm' && (
-<<<<<<< HEAD
-              <XStack bg="$primary" rounded="$4" px={4} items="center" justify="center" height={16}>
-=======
               <XStack
                 bg="$accentEVM"
                 rounded="$4"
@@ -144,7 +137,6 @@
                 justify="center"
                 height={16}
               >
->>>>>>> 32ecabf1
                 <Text
                   fontSize={8}
                   fontWeight="400"
@@ -159,9 +151,6 @@
           </XStack>
 
           {/* NFT Name */}
-<<<<<<< HEAD
-          <Text fontSize={14} fontWeight="400" color="rgba(255, 255, 255, 0.8)" numberOfLines={2} ellipsizeMode="tail">
-=======
           <Text
             fontSize={14}
             fontWeight="400"
@@ -169,7 +158,6 @@
             numberOfLines={2}
             ellipsizeMode="tail"
           >
->>>>>>> 32ecabf1
             {nft.name}
           </Text>
         </YStack>
