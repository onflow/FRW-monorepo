import { Close } from '@onflow/frw-icons';
import React, { useEffect } from 'react';
import { createPortal } from 'react-dom';
<<<<<<< HEAD
import { YStack, Stack } from 'tamagui';
import { Platform, Modal } from 'react-native';
=======
import { Platform, Modal } from 'react-native';
import { YStack, Stack } from 'tamagui';
>>>>>>> 32ecabf1

import { Text } from '../foundation/Text';

export interface InfoDialogProps {
  visible: boolean;
  title?: string;
  children: React.ReactNode;
  onClose: () => void;
  /**
   * Optional button text to show at bottom of dialog
   */
  buttonText?: string;
  /**
   * Callback when bottom button is clicked
   */
  onButtonClick?: () => void;
}

export const InfoDialog: React.FC<InfoDialogProps> = ({
  visible,
  title,
  children,
  onClose,
  buttonText,
  onButtonClick,
}) => {
  // Handle escape key press and body scroll prevention
  useEffect(() => {
    // Only run in browser environment
    if (typeof document === 'undefined') return;

    const handleKeyDown = (event: KeyboardEvent) => {
      if (event.key === 'Escape' && visible) {
        onClose();
      }
    };

    if (visible) {
      document.addEventListener('keydown', handleKeyDown);
      // Prevent body scroll when dialog is open
      if (document.body) {
        document.body.style.overflow = 'hidden';
      }
    }

    return () => {
      document.removeEventListener('keydown', handleKeyDown);
      if (document.body) {
        document.body.style.overflow = 'unset';
      }
    };
  }, [visible, onClose]);

  if (!visible) return null;

  const isWeb = Platform.OS === 'web';

  const dialogContent = (
    <Stack
<<<<<<< HEAD
      pos={isWeb ? "fixed" : "absolute"}
=======
      pos={isWeb ? 'fixed' : 'absolute'}
>>>>>>> 32ecabf1
      top={0}
      left={0}
      right={0}
      bottom={0}
      bg="rgba(0, 0, 0, 0.5)"
      z={1000}
      items="center"
      justify="center"
      pressStyle={{ opacity: 1 }}
      onPress={onClose}
      aria-modal="true"
      role="dialog"
      aria-labelledby={title ? 'info-dialog-title' : undefined}
    >
      <YStack
        w={339}
        minW={300}
        maxW="90%"
        h={326}
        minH={300}
        maxH="90%"
        bg="#28282A"
        rounded={16}
        shadowColor="rgba(0, 0, 0, 0.25)"
        shadowOffset={{ width: 0, height: 5 }}
        shadowOpacity={0.25}
        shadowRadius={12}
        elevation={8}
        pressStyle={{ opacity: 1 }}
        onPress={(e) => e.stopPropagation()}
      >
        {/* Close button */}
        <YStack
          pos="absolute"
          top={19.56}
          right={18}
          w={24}
          h={24}
          items="center"
          justify="center"
          bg="rgba(0, 0, 0, 0.03)"
          rounded={12}
          pressStyle={{ opacity: 0.7 }}
          onPress={onClose}
          cursor="pointer"
          aria-label="Close dialog"
        >
          <Close size={10} color="#FFFFFF" />
        </YStack>

        {/* Content area */}
        <YStack p={20} pt={60} flex={1} gap={16}>
          {title && (
            <YStack w="100%" items="center">
              <Text
                id="info-dialog-title"
                fontSize={16}
                fontWeight="600"
                color="$white"
                ta="center"
              >
                {title}
              </Text>
            </YStack>
          )}

          {/* Content */}
          <YStack flex={1} justify="center" items="center" w="100%" px={10}>
            {children}
          </YStack>

          {/* Bottom button */}
          {buttonText && (
            <YStack
              self="stretch"
              h={44}
              bg="$white"
              rounded={12}
              items="center"
              justify="center"
              px={16}
              py={12}
              pressStyle={{ opacity: 0.8 }}
              onPress={onButtonClick}
              cursor="pointer"
            >
              <Text
                fontSize={14}
                fontWeight="700"
                lineHeight={20}
                letterSpacing={0}
                ta="center"
                color="rgba(0, 0, 0, 0.9)"
              >
                {buttonText}
              </Text>
            </YStack>
          )}
        </YStack>
      </YStack>
    </Stack>
  );

  // Use portal to render at document body level (only in browser)
  if (typeof document !== 'undefined' && Platform.OS === 'web') {
    return createPortal(dialogContent, document.body);
  }

  // For React Native, use Modal component for proper overlay
  return (
    <Modal
      visible={visible}
      transparent={true}
      animationType="fade"
      onRequestClose={onClose}
      statusBarTranslucent={true}
    >
      {dialogContent}
    </Modal>
  );
};<|MERGE_RESOLUTION|>--- conflicted
+++ resolved
@@ -1,13 +1,8 @@
 import { Close } from '@onflow/frw-icons';
 import React, { useEffect } from 'react';
 import { createPortal } from 'react-dom';
-<<<<<<< HEAD
-import { YStack, Stack } from 'tamagui';
-import { Platform, Modal } from 'react-native';
-=======
 import { Platform, Modal } from 'react-native';
 import { YStack, Stack } from 'tamagui';
->>>>>>> 32ecabf1
 
 import { Text } from '../foundation/Text';
 
@@ -67,11 +62,7 @@
 
   const dialogContent = (
     <Stack
-<<<<<<< HEAD
-      pos={isWeb ? "fixed" : "absolute"}
-=======
       pos={isWeb ? 'fixed' : 'absolute'}
->>>>>>> 32ecabf1
       top={0}
       left={0}
       right={0}
