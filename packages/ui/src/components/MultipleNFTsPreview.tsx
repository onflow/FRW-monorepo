--- conflicted
+++ resolved
@@ -1,16 +1,13 @@
 import { ChevronDown, ChevronUp, Trash, Edit } from '@onflow/frw-icons';
-<<<<<<< HEAD
-=======
 import type { NFTTransactionData } from '@onflow/frw-types';
-import { isDarkMode } from '@onflow/frw-utils';
->>>>>>> 96d272bd
 import React, { useState } from 'react';
 import { YStack, XStack, ScrollView, Image, View } from 'tamagui';
 
+import { type NFTSendData } from './NFTSendPreview';
 import { Text } from '../foundation/Text';
 
 export interface MultipleNFTsPreviewProps {
-  nfts: NFTTransactionData[];
+  nfts: NFTSendData[];
   onRemoveNFT?: (nftId: string) => void;
   onEditPress?: () => void;
   showEditButton?: boolean;
