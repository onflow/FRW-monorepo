--- conflicted
+++ resolved
@@ -1,8 +1,4 @@
-<<<<<<< HEAD
-import { ChevronDown, ChevronUp, Close } from '@onflow/frw-icons';
-=======
-import { ChevronDown, ChevronUp, Edit, Trash } from '@onflow/frw-icons';
->>>>>>> d2b3f711
+import { ChevronDown, ChevronUp, Close, Edit, Trash } from '@onflow/frw-icons';
 import React, { useState } from 'react';
 import { YStack, XStack, ScrollView, Image, View } from 'tamagui';
 
@@ -141,16 +137,8 @@
           justifyContent="center"
           pressStyle={{ opacity: 0.8 }}
           onPress={() => onRemove(nft.id)}
-<<<<<<< HEAD
           icon={<Close size={16} color="$gray11" />}
         />
-=======
-          cursor="pointer"
-          flexShrink={0}
-        >
-          <Trash size={20} color="rgba(255, 255, 255, 0.6)" />
-        </XStack>
->>>>>>> d2b3f711
       )}
     </XStack>
   );
