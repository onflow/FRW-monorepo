--- conflicted
+++ resolved
@@ -1,8 +1,7 @@
-import React, { useState } from 'react';
+import React from 'react';
 import { Text, YStack } from 'tamagui';
 
 import { RecipientItem, type RecipientItemProps } from './RecipientItem';
-import { copyToClipboard } from '../utils/clipboard';
 
 export interface AddressBookSectionProps {
   letter: string;
@@ -15,20 +14,9 @@
   contacts,
   copiedAddress,
 }: AddressBookSectionProps): React.JSX.Element | null {
-  const [copiedAddress, setCopiedAddress] = useState<string | null>(null);
-
   if (contacts.length === 0) {
     return null;
   }
-
-  const handleCopy = async (address: string) => {
-    const success = await copyToClipboard(address);
-    if (success) {
-      // Show feedback
-      setCopiedAddress(address);
-      setTimeout(() => setCopiedAddress(null), 2000);
-    }
-  };
 
   return (
     <YStack gap={4} w="$100">
@@ -51,10 +39,6 @@
               {...contact}
               type="contact"
               showCopyButton={true}
-<<<<<<< HEAD
-              onCopy={() => handleCopy(contact.address)}
-=======
->>>>>>> 32ecabf1
               copiedFeedback={copiedAddress === contact.address ? 'Copied!' : undefined}
             />
             {index < contacts.length - 1 && (
@@ -78,17 +62,6 @@
   groupByLetter = true,
   copiedAddress,
 }: AddressBookListProps): React.JSX.Element {
-  const [copiedAddress, setCopiedAddress] = useState<string | null>(null);
-
-  const handleCopy = async (address: string) => {
-    const success = await copyToClipboard(address);
-    if (success) {
-      // Show feedback
-      setCopiedAddress(address);
-      setTimeout(() => setCopiedAddress(null), 2000);
-    }
-  };
-
   if (!groupByLetter) {
     return (
       <YStack gap={0}>
@@ -98,10 +71,6 @@
               {...contact}
               type="contact"
               showCopyButton={true}
-<<<<<<< HEAD
-              onCopy={() => handleCopy(contact.address)}
-=======
->>>>>>> 32ecabf1
               copiedFeedback={copiedAddress === contact.address ? 'Copied!' : undefined}
             />
             {index < contacts.length - 1 && (
