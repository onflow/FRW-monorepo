import { CheckCircle, Close, Edit, Link } from '@onflow/frw-icons';
import React, { useState } from 'react';
import { ScrollView, XStack, YStack } from 'tamagui';

import { Avatar } from '../foundation/Avatar';
import { Skeleton } from '../foundation/Skeleton';
import { Text } from '../foundation/Text';
import type { Account, AccountCardProps } from '../types';
import { AddressText } from './AddressText';

// Helper function to format balance with max 5 decimal places
function formatBalance(balance?: string): string {
  if (!balance) return '0';

  const num = parseFloat(balance);
  if (isNaN(num)) return balance;

  // If the number has more than 5 decimal places, round to 5
  // Otherwise, show the number as is (without trailing zeros)
  const rounded = Math.round(num * 100000) / 100000;
  return rounded.toString();
}

export function AccountCard({
  account,
  title,
  isLoading = false,
  // Modal-style selection props
  accounts,
  onAccountSelect,
  modalTitle = 'Select Account',
  enableModalSelection = false,
  showEditButton = false,
  ...props
}: AccountCardProps): React.ReactElement {
  const [modalOpen, setModalOpen] = useState(false);

  // Early return if no account data
  if (!account) {
    return (
      <YStack width="100%" pt="$2" px="$1" pb="$6" gap="$1" {...props}>
        <Text fontSize="$2" mb="$1" fontWeight="400" color="$light80" lineHeight={16}>
          {title}
        </Text>
        <Text color="$error">No account data available</Text>
      </YStack>
    );
  }

  const content = (
    <YStack
      width="100%"
      pt="$2"
      px="$1"
      pb="$6"
      gap="$1"
      onPress={enableModalSelection ? () => setModalOpen(true) : undefined}
      cursor={enableModalSelection ? 'pointer' : 'default'}
      {...props}
    >
      {/* Title */}
      <Text fontSize="$2" mb="$1" fontWeight="400" color="$light80" lineHeight={16}>
        {title}
      </Text>

      {/* Account Container */}
      <XStack py="$2.5" pl="$1.25" pr={0} justify="space-between" items="center" flex={1}>
        {/* Left side: Avatar and Account Details */}
        <XStack items="center" gap="$4" flex={1}>
          {/* Account Avatar with parent emoji overlay */}
          <XStack position="relative" width={36} height={36}>
            <Avatar
              src={account.avatar}
              fallback={account.emojiInfo?.emoji || account.name?.charAt(0) || '?'}
              bgColor={account.emojiInfo?.color}
              size={36}
              borderColor="$primary"
              borderWidth={1}
            />
            {/* Parent emoji overlay bubble for linked accounts */}
            {account.parentEmoji && (
              <YStack
                position="absolute"
                l={-6}
                t={-6}
                width={18}
                height={18}
                rounded={9}
                bg="$light80"
                borderWidth={2}
                borderColor="rgba(10, 10, 11, 0.8)"
                items="center"
                justify="center"
                overflow="hidden"
              >
                <Text fontSize={8} fontWeight="600" lineHeight={12}>
                  {account.parentEmoji.emoji}
                </Text>
              </YStack>
            )}
          </XStack>

          {/* Account Details */}
          <YStack flex={1} gap="$0.5">
            {/* Account Name with link icon and EVM badge */}
            <XStack items="center" gap={4} minH={20}>
              {/* Link icon for linked accounts */}
              {(account.type === 'child' || account.parentEmoji) && (
                <Link size={12.8} color="rgba(255, 255, 255, 0.5)" />
              )}
              <Text color="$white" fontSize={14} fontWeight="600" lineHeight={17} numberOfLines={1}>
                {account.name || 'Unnamed Account'}
              </Text>
              {/* EVM Badge - inline with name */}
              {account.type === 'evm' && (
                <XStack
                  bg="$accentEVM"
                  rounded="$4"
                  px={4}
                  items="center"
                  justify="center"
                  height={16}
                >
                  <Text
                    fontSize={8}
                    fontWeight="400"
                    color="$white"
                    lineHeight={9.7}
                    letterSpacing={0.128}
                  >
                    EVM
                  </Text>
                </XStack>
              )}
            </XStack>

            {/* Account Address */}
            <AddressText
              address={account.address}
              truncate={true}
              startLength={6}
              endLength={4}
              color="$textSecondary"
              minH={18}
              w="100%"
            />

            {/* Balance Row */}
            <XStack items="center" gap="$2" minH={17}>
              {/* Balance */}
              {isLoading ? (
                <Skeleton width="$12" height="$3" borderRadius="$2" />
              ) : account.balance ? (
                <Text
                  color="$textMuted"
                  fontWeight="400"
                  fontSize="$2"
                  lineHeight={17}
                  numberOfLines={1}
                  flex={1}
                >
<<<<<<< HEAD
                  {formatBalance(account.balance)} FLOW
=======
                  {formatBalance(account.balance)} FLOW | {account.nfts}
>>>>>>> 6b897383
                </Text>
              ) : null}
            </XStack>
          </YStack>
        </XStack>

        {/* Edit Icon */}
        {showEditButton && (
          <XStack width={24} height={24} items="center" justify="center">
            <Edit size={24} color="$textSecondary" theme="outline" />
          </XStack>
        )}
      </XStack>
    </YStack>
  );

  const handleAccountSelect = (selectedAccount: Account) => {
    if (onAccountSelect) {
      onAccountSelect(selectedAccount);
    }
    setModalOpen(false);
  };

  return (
    <>
      {content}

      {/* Account Selector Modal */}
      {enableModalSelection && accounts && modalOpen && (
        <>
          {/* Overlay */}
          <YStack
            position="absolute"
            top={0}
            left={0}
            right={0}
            bottom={0}
            bg="rgba(0, 0, 0, 0.5)"
            onPress={() => setModalOpen(false)}
            zIndex={1000}
          />

          {/* Bottom Drawer */}
          <YStack
            position="absolute"
            bottom={0}
            left={0}
            right={0}
            alignSelf="center"
            maxWidth={375}
            bg="$bg2"
            borderTopLeftRadius={16}
            borderTopRightRadius={16}
            shadowColor="$shadowColor"
            shadowOffset={{ width: 0, height: -2 }}
            shadowOpacity={0.1}
            shadowRadius={8}
            elevation={8}
            pt={12}
            px={16}
            pb={20}
            zIndex={1001}
          >
            <YStack gap={16}>
              {/* Header */}
              <XStack items="center" justify="space-between" pt={10} position="relative">
                <Text fontSize={14} fontWeight="400" color="$white">
                  {modalTitle}
                </Text>

                <XStack
                  position="absolute"
                  right={0}
                  top={10}
                  onPress={() => setModalOpen(false)}
                  cursor="pointer"
                >
                  <Close size={15} color="rgba(255, 255, 255, 0.8)" theme="outline" />
                </XStack>
              </XStack>

              {/* Account List */}
              <YStack maxH={400} bg="$bg2" rounded={16} gap={2} pb={8}>
                <ScrollView showsVerticalScrollIndicator={false}>
                  <YStack>
                    {accounts.map((acc, index) => {
                      const isSelected = account?.address === acc.address;

                      return (
                        <React.Fragment key={acc.address || index}>
                          <XStack
                            items="center"
                            justify="space-between"
                            gap={8}
                            onPress={() => handleAccountSelect(acc)}
                            cursor="pointer"
                          >
                            <XStack items="center" gap={8}>
                              {/* Account Avatar with parent emoji overlay */}
                              <XStack position="relative" width={53.44} height={53.44}>
                                <Avatar
                                  src={acc.avatar}
                                  fallback={acc.emojiInfo?.emoji || acc.name?.charAt(0) || '?'}
                                  bgColor={acc.emojiInfo?.color}
                                  size={53.44}
                                  borderColor={isSelected ? '$primary' : undefined}
                                  borderWidth={isSelected ? 1 : undefined}
                                />
                                {/* Parent emoji overlay bubble for linked accounts */}
                                {acc.parentEmoji && (
                                  <YStack
                                    position="absolute"
                                    l={-6}
                                    t={-6}
                                    width={18}
                                    height={18}
                                    rounded={9}
                                    bg="$light80"
                                    borderWidth={2}
                                    borderColor="rgba(10, 10, 11, 0.8)"
                                    items="center"
                                    justify="center"
                                    overflow="hidden"
                                  >
                                    <Text fontSize={8} fontWeight="600" lineHeight={12}>
                                      {acc.parentEmoji.emoji}
                                    </Text>
                                  </YStack>
                                )}
                              </XStack>

                              {/* Account Details */}
                              <YStack gap={2} flex={1} justify="center">
                                {/* Account Name with link icon and EVM badge */}
                                <XStack items="center" gap={4}>
                                  {/* Link icon for linked accounts */}
                                  {(acc.type === 'child' || acc.parentEmoji) && (
                                    <Link size={12.8} color="rgba(255, 255, 255, 0.5)" />
                                  )}
                                  <Text
                                    fontSize={14}
                                    fontWeight="600"
                                    color="rgba(255, 255, 255, 0.8)"
                                    numberOfLines={1}
                                    ellipsizeMode="tail"
                                  >
                                    {acc.name || 'Unnamed Account'}
                                  </Text>
                                  {/* EVM Badge - inline with name */}
                                  {acc.type === 'evm' && (
                                    <XStack
                                      bg="$accentEVM"
                                      rounded="$4"
                                      px={4}
                                      items="center"
                                      justify="center"
                                      height={16}
                                    >
                                      <Text
                                        fontSize={8}
                                        fontWeight="400"
                                        color="$white"
                                        lineHeight={9.7}
                                        letterSpacing={0.128}
                                      >
                                        EVM
                                      </Text>
                                    </XStack>
                                  )}
                                </XStack>

                                <AddressText
                                  address={acc.address}
                                  truncate={true}
                                  startLength={6}
                                  endLength={4}
                                  fontSize={14}
                                  fontWeight="400"
                                  color="rgba(255, 255, 255, 0.8)"
                                />
                              </YStack>
                            </XStack>

                            {/* Selection Indicator */}
                            {isSelected && (
                              <YStack width={24} height={24} items="center" justify="center">
                                <CheckCircle size={24} color="$success" theme="filled" />
                              </YStack>
                            )}
                          </XStack>

                          {index < accounts.length - 1 && (
                            <YStack py={8} items="center">
                              <YStack height={1} bg="rgba(255, 255, 255, 0.15)" width={343} />
                            </YStack>
                          )}
                        </React.Fragment>
                      );
                    })}
                  </YStack>
                </ScrollView>
              </YStack>
            </YStack>
          </YStack>
        </>
      )}
    </>
  );
}<|MERGE_RESOLUTION|>--- conflicted
+++ resolved
@@ -159,11 +159,7 @@
                   numberOfLines={1}
                   flex={1}
                 >
-<<<<<<< HEAD
-                  {formatBalance(account.balance)} FLOW
-=======
                   {formatBalance(account.balance)} FLOW | {account.nfts}
->>>>>>> 6b897383
                 </Text>
               ) : null}
             </XStack>
