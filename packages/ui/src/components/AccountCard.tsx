import { Edit, CheckCircle, Close } from '@onflow/frw-icons';
import React, { useState } from 'react';
import { XStack, YStack, ScrollView } from 'tamagui';

import { Avatar } from '../foundation/Avatar';
import { Skeleton } from '../foundation/Skeleton';
import { Text } from '../foundation/Text';
import type { AccountCardProps, Account } from '../types';
import { AddressText } from './AddressText';

export function AccountCard({
  account,
  title,
  isLoading = false,
  // Modal-style selection props
  accounts,
  onAccountSelect,
  modalTitle = 'Select Account',
  enableModalSelection = false,
  ...props
}: AccountCardProps): React.ReactElement {
  const [modalOpen, setModalOpen] = useState(false);

  const content = (
    <YStack
      width="100%"
<<<<<<< HEAD
      pt="$2"
      px="$2"
      pb="$2"
=======
      bg="$light10"
      pt="$4"
      px="$4"
      pb="$8"
      gap="$3"
      height={135}
      pressStyle={{
        bg: '$light25',
      }}
>>>>>>> 5daf8225
      onPress={enableModalSelection ? () => setModalOpen(true) : undefined}
      {...props}
    >
      {/* Title */}
      <Text fontSize="$2" fontWeight="400" color="$light80" lineHeight={16}>
        {title}
      </Text>
<<<<<<< HEAD
      {/* Account Row */}
      <XStack items="center" mt="$1">
        <XStack items="center" gap="$2" flex={1}>
=======

      {/* Account Container */}
      <XStack py={10} pl={5} pr={0} justify="space-between" items="start" flex={1}>
        {/* Left side: Avatar and Account Details */}
        <XStack items="start" gap={16} flex={1}>
>>>>>>> 5daf8225
          {/* Account Avatar */}
          <Avatar
            src={account.avatar}
            fallback={account.name?.charAt(0) || '?'}
            size={36}
            borderColor="$primary"
            borderWidth={1}
          />

          {/* Account Details */}
          <YStack width={151.34} gap={2}>
            {/* Account Name */}
            <Text color="$white" fontSize="$3" fontWeight="600" lineHeight={17} numberOfLines={1}>
              {account.name || 'Unnamed Account'}
            </Text>

            {/* Account Address */}
            <AddressText address={account.address} truncate={true} startLength={6} endLength={4} />

            {/* Balance */}
            {isLoading ? (
              <Skeleton width="$12" height="$3" borderRadius="$2" mb="$3" />
            ) : account.balance ? (
              <Text
                color="$textMuted"
                fontWeight="400"
                fontSize="$2"
                lineHeight={17}
                mb="$3"
                numberOfLines={1}
              >
                {account.balance} | {account.nfts}
              </Text>
            ) : null}
          </YStack>
        </XStack>

        {/* Edit Icon */}
<<<<<<< HEAD
        <XStack width="$6" height="$6" items="center" justify="center">
=======
        <XStack width={24} height={24} items="center" justify="center" mt={6}>
>>>>>>> 5daf8225
          <Edit size={24} color="#767676" theme="outline" />
        </XStack>
      </XStack>
    </YStack>
  );

  const handleAccountSelect = (selectedAccount: Account) => {
    if (onAccountSelect) {
      onAccountSelect(selectedAccount);
    }
    setModalOpen(false);
  };

  return (
    <>
      {content}

      {/* Account Selector Modal */}
      {enableModalSelection && accounts && modalOpen && (
        <>
          {/* Overlay */}
          <YStack
            position="absolute"
            top={0}
            left={0}
            right={0}
            bottom={0}
            bg="rgba(0, 0, 0, 0.5)"
            onPress={() => setModalOpen(false)}
            zIndex={1000}
          />

          {/* Bottom Drawer */}
          <YStack
            position="absolute"
            bottom={0}
            left={0}
            right={0}
            alignSelf="center"
            maxWidth={375}
            bg="$bg2"
            borderTopLeftRadius={16}
            borderTopRightRadius={16}
            shadowColor="$shadowColor"
            shadowOffset={{ width: 0, height: -2 }}
            shadowOpacity={0.1}
            shadowRadius={8}
            elevation={8}
            pt={12}
            px={16}
            pb={20}
            zIndex={1001}
          >
            <YStack gap={16}>
              {/* Header */}
              <XStack items="center" justify="space-between" pt={10} position="relative">
                <Text fontSize={14} fontWeight="400" color="$white">
                  {modalTitle}
                </Text>

                <XStack
                  position="absolute"
                  right={0}
                  top={10}
                  onPress={() => setModalOpen(false)}
                  cursor="pointer"
                >
                  <Close size={15} color="rgba(255, 255, 255, 0.8)" theme="outline" />
                </XStack>
              </XStack>

              {/* Account List */}
              <YStack maxH={400} bg="$bg2" rounded={16} gap={2} pb={8}>
                <ScrollView showsVerticalScrollIndicator={false}>
                  <YStack>
                    {accounts.map((acc, index) => {
                      const isSelected = account?.address === acc.address;

                      return (
                        <React.Fragment key={acc.address || index}>
                          <XStack
                            items="center"
                            justify="space-between"
                            gap={8}
                            onPress={() => handleAccountSelect(acc)}
                            cursor="pointer"
                          >
                            <XStack items="center" gap={8}>
                              {/* Account Avatar */}
                              <Avatar
                                src={acc.avatar}
                                fallback={acc.name?.charAt(0) || '?'}
                                size={53.44}
                                borderColor={isSelected ? '$primary' : undefined}
                                borderWidth={isSelected ? 1 : undefined}
                              />

                              {/* Account Details */}
                              <YStack gap={2} flex={1} justify="center">
                                <Text
                                  fontSize={14}
                                  fontWeight="600"
                                  color="rgba(255, 255, 255, 0.8)"
                                  numberOfLines={1}
                                  ellipsizeMode="tail"
                                >
                                  {acc.name || 'Unnamed Account'}
                                </Text>
                                <AddressText
                                  address={acc.address}
                                  truncate={true}
                                  startLength={6}
                                  endLength={4}
                                  fontSize={14}
                                  fontWeight="400"
                                  color="rgba(255, 255, 255, 0.8)"
                                />
                              </YStack>
                            </XStack>

                            {/* Selection Indicator */}
                            {isSelected && (
                              <YStack width={24} height={24} items="center" justify="center">
                                <CheckCircle size={24} color="#41CC5D" theme="filled" />
                              </YStack>
                            )}
                          </XStack>

                          {index < accounts.length - 1 && (
                            <YStack py={8} items="center">
                              <YStack height={1} bg="rgba(255, 255, 255, 0.15)" width={343} />
                            </YStack>
                          )}
                        </React.Fragment>
                      );
                    })}
                  </YStack>
                </ScrollView>
              </YStack>
            </YStack>
          </YStack>
        </>
      )}
    </>
  );
}<|MERGE_RESOLUTION|>--- conflicted
+++ resolved
@@ -24,11 +24,6 @@
   const content = (
     <YStack
       width="100%"
-<<<<<<< HEAD
-      pt="$2"
-      px="$2"
-      pb="$2"
-=======
       bg="$light10"
       pt="$4"
       px="$4"
@@ -38,7 +33,6 @@
       pressStyle={{
         bg: '$light25',
       }}
->>>>>>> 5daf8225
       onPress={enableModalSelection ? () => setModalOpen(true) : undefined}
       {...props}
     >
@@ -46,17 +40,11 @@
       <Text fontSize="$2" fontWeight="400" color="$light80" lineHeight={16}>
         {title}
       </Text>
-<<<<<<< HEAD
-      {/* Account Row */}
-      <XStack items="center" mt="$1">
-        <XStack items="center" gap="$2" flex={1}>
-=======
 
       {/* Account Container */}
       <XStack py={10} pl={5} pr={0} justify="space-between" items="start" flex={1}>
         {/* Left side: Avatar and Account Details */}
         <XStack items="start" gap={16} flex={1}>
->>>>>>> 5daf8225
           {/* Account Avatar */}
           <Avatar
             src={account.avatar}
@@ -95,11 +83,7 @@
         </XStack>
 
         {/* Edit Icon */}
-<<<<<<< HEAD
-        <XStack width="$6" height="$6" items="center" justify="center">
-=======
         <XStack width={24} height={24} items="center" justify="center" mt={6}>
->>>>>>> 5daf8225
           <Edit size={24} color="#767676" theme="outline" />
         </XStack>
       </XStack>
