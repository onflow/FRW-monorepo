--- conflicted
+++ resolved
@@ -159,11 +159,7 @@
                   numberOfLines={1}
                   flex={1}
                 >
-<<<<<<< HEAD
-                  {formatBalance(account.balance)} FLOW | {account.nfts}
-=======
                   {formatBalance(account.balance)} FLOW
->>>>>>> 07572dc6
                 </Text>
               ) : null}
             </XStack>
