--- conflicted
+++ resolved
@@ -7,8 +7,6 @@
 import { Text } from '../foundation/Text';
 import type { Account, AccountCardProps } from '../types';
 import { AddressText } from './AddressText';
-<<<<<<< HEAD
-=======
 
 // Helper function to format balance with max 5 decimal places
 function formatBalance(balance?: string): string {
@@ -22,7 +20,6 @@
   const rounded = Math.round(num * 100000) / 100000;
   return rounded.toString();
 }
->>>>>>> 32ecabf1
 
 export function AccountCard({
   account,
@@ -120,11 +117,7 @@
               {/* EVM Badge - inline with name */}
               {account.type === 'evm' && (
                 <XStack
-<<<<<<< HEAD
-                  bg="$primary"
-=======
                   bg="$accentEVM"
->>>>>>> 32ecabf1
                   rounded="$4"
                   px={4}
                   items="center"
@@ -321,11 +314,7 @@
                                   {/* EVM Badge - inline with name */}
                                   {acc.type === 'evm' && (
                                     <XStack
-<<<<<<< HEAD
-                                      bg="$primary"
-=======
                                       bg="$accentEVM"
->>>>>>> 32ecabf1
                                       rounded="$4"
                                       px={4}
                                       items="center"
