import type { WalletProfile } from '@onflow/frw-types';
import React from 'react';
import { YStack, XStack, Text, View } from 'tamagui';

import { RecipientItem } from './RecipientItem';
import { type RecipientData } from './RecipientList';
import { Avatar } from '../foundation/Avatar';

export interface ProfileListProps {
  profiles: WalletProfile[];
  onAccountPress?: (recipient: any) => void;
  isLoading?: boolean;
  emptyTitle?: string;
  emptyMessage?: string;
}

export function ProfileList({
  profiles,
  onAccountPress,
  isLoading = false,
  emptyTitle = 'No Profiles',
  emptyMessage = 'No profiles found',
}: ProfileListProps): React.ReactElement {
  if (isLoading) {
    return (
      <YStack items="center" justifyContent="center" py="$4">
        <Text color="$color" fontSize="$3">
          Loading profiles...
        </Text>
      </YStack>
    );
  }

  if (!profiles || profiles.length === 0) {
    return (
      <YStack items="center" justifyContent="center" py="$4">
        <Text color="$color" fontSize="$3" fontWeight="600" mb="$2">
          {emptyTitle}
        </Text>
        <Text color="$color" fontSize="$2" textAlign="center">
          {emptyMessage}
        </Text>
      </YStack>
    );
  }

  return (
    <YStack gap="$2">
      {profiles.map((profile, index) => {
        return (
          <React.Fragment key={profile.uid}>
            <View height={0} width="100%" borderBottomWidth={1} borderBottomColor="$borderColor" />
            <ProfileItem
              profile={profile}
              onAccountPress={onAccountPress}
              isLast={index === profiles.length - 1}
            />
            {index < profiles.length - 1 && (
              <View
                height={0}
                width="100%"
                borderBottomWidth={1}
                borderBottomColor="$borderColor"
              />
            )}
          </React.Fragment>
        );
      })}
    </YStack>
  );
}

interface ProfileItemProps {
  profile: WalletProfile;
  onAccountPress?: (recipient: any) => void;
  isLast?: boolean;
}

function ProfileItem({
  profile,
  onAccountPress,
  isLast = false,
}: ProfileItemProps): React.ReactElement {
  const handleAccountPress = (account: any) => {
    onAccountPress?.(account);
  };

  // Convert profile accounts to RecipientData format
  const accountsData: RecipientData[] = profile.accounts.map((account) => {
    const data = {
      id: account.address,
      name: account.name,
      address: account.address,
      avatar: account.avatar,
      emojiInfo: account.emojiInfo,
      parentEmojiInfo: account.parentEmoji || null,
      type: 'account' as const,
      isSelected: false,
      isLinked: !!(account.parentAddress || account.type === 'child'),
      isEVM: account.type === 'evm',
      balance: (account as any).balance || '0 FLOW', // Balance is added in SendToScreen
      showBalance: true,
    };
    return data;
  });

  return (
    <YStack gap="$3" items="flex-start" justifyContent="flex-start" width="100%" p="$3">
      {/* Profile Header */}
      <XStack items="center" justifyContent="space-between" width="100%">
        <XStack gap="$3" items="center" justifyContent="flex-start">
          {/* Profile Icon */}
<<<<<<< HEAD
          <View borderRadius="$2" width={26} height={26} items="center" justifyContent="center">
            {profile.avatar && profile.avatar.startsWith('http') ? (
              <View
                width="100%"
                height="100%"
                borderRadius="$1"
                bg="$background"
                style={{
                  backgroundImage: `url(${profile.avatar})`,
                  backgroundSize: 'cover',
                  backgroundPosition: 'center',
                }}
              />
            ) : profile.avatar && profile.avatar.length <= 4 ? (
              <View
                width="100%"
                height="100%"
                borderRadius="$1"
                bg="$gray8"
                items="center"
                justifyContent="center"
              >
                <Text fontSize="$4">{profile.avatar}</Text>
              </View>
            ) : (
              <View
                width="100%"
                height="100%"
                borderRadius="$1"
                bg="$gray8"
                items="center"
                justifyContent="center"
              >
                <Text color="$color" fontSize="$1" fontWeight="600">
                  {profile.name.charAt(0).toUpperCase()}
                </Text>
              </View>
            )}
          </View>

=======
          <Avatar
            src={profile.avatar?.startsWith('http') ? profile.avatar : undefined}
            fallback={
              profile.avatar && profile.avatar.length <= 4
                ? profile.avatar
                : profile.name.charAt(0).toUpperCase()
            }
            size={26}
            bgColor="$gray8"
          />
>>>>>>> 3249f13a
          {/* Profile Name */}
          <Text
            color="$color"
            fontSize="$3"
            fontWeight="600"
            whiteSpace="nowrap"
            letterSpacing={-0.084}
          >
            {profile.name}
          </Text>
        </XStack>
      </XStack>

      {/* Separator Line */}
      <View height={0} width="100%" borderBottomWidth={1} borderBottomColor="$borderColor" />

      {/* Accounts List - render items directly to avoid nested ScrollView */}
      <YStack width="100%" gap="$2">
        {accountsData.map((account, index) => (
          <View key={account.id}>
            <RecipientItem {...account} onPress={() => handleAccountPress(account)} />
            {index < accountsData.length - 1 && (
              <View
                height={0}
                width="100%"
                borderBottomWidth={1}
                borderBottomColor="$borderColor"
              />
            )}
          </View>
        ))}
      </YStack>
    </YStack>
  );
}<|MERGE_RESOLUTION|>--- conflicted
+++ resolved
@@ -110,48 +110,6 @@
       <XStack items="center" justifyContent="space-between" width="100%">
         <XStack gap="$3" items="center" justifyContent="flex-start">
           {/* Profile Icon */}
-<<<<<<< HEAD
-          <View borderRadius="$2" width={26} height={26} items="center" justifyContent="center">
-            {profile.avatar && profile.avatar.startsWith('http') ? (
-              <View
-                width="100%"
-                height="100%"
-                borderRadius="$1"
-                bg="$background"
-                style={{
-                  backgroundImage: `url(${profile.avatar})`,
-                  backgroundSize: 'cover',
-                  backgroundPosition: 'center',
-                }}
-              />
-            ) : profile.avatar && profile.avatar.length <= 4 ? (
-              <View
-                width="100%"
-                height="100%"
-                borderRadius="$1"
-                bg="$gray8"
-                items="center"
-                justifyContent="center"
-              >
-                <Text fontSize="$4">{profile.avatar}</Text>
-              </View>
-            ) : (
-              <View
-                width="100%"
-                height="100%"
-                borderRadius="$1"
-                bg="$gray8"
-                items="center"
-                justifyContent="center"
-              >
-                <Text color="$color" fontSize="$1" fontWeight="600">
-                  {profile.name.charAt(0).toUpperCase()}
-                </Text>
-              </View>
-            )}
-          </View>
-
-=======
           <Avatar
             src={profile.avatar?.startsWith('http') ? profile.avatar : undefined}
             fallback={
@@ -162,7 +120,6 @@
             size={26}
             bgColor="$gray8"
           />
->>>>>>> 3249f13a
           {/* Profile Name */}
           <Text
             color="$color"
