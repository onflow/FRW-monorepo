export { AccountCreationLoadingState } from './AccountCreationLoadingState';
export { OnboardingBackground } from './OnboardingBackground';
export { OnboardingHeader } from './OnboardingHeader';
export { BackupOptionCard } from './BackupOptionCard';
<<<<<<< HEAD
export { RecoveryPhraseQuestion } from './RecoveryPhraseQuestion';
=======
export { WarningCard } from './WarningCard';
>>>>>>> c346a5ba
<|MERGE_RESOLUTION|>--- conflicted
+++ resolved
@@ -2,8 +2,5 @@
 export { OnboardingBackground } from './OnboardingBackground';
 export { OnboardingHeader } from './OnboardingHeader';
 export { BackupOptionCard } from './BackupOptionCard';
-<<<<<<< HEAD
 export { RecoveryPhraseQuestion } from './RecoveryPhraseQuestion';
-=======
-export { WarningCard } from './WarningCard';
->>>>>>> c346a5ba
+export { WarningCard } from './WarningCard';