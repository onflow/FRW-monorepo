--- conflicted
+++ resolved
@@ -101,13 +101,9 @@
           <Text fontSize="$5" fontWeight="600" color="$color">
             {title}
           </Text>
-<<<<<<< HEAD
-          <Button size="$2" variant="ghost" circular onPress={onClose} icon={<Close size={20} />} />
-=======
           <Button size="small" variant="ghost" onPress={onClose}>
             <Close size={20} />
           </Button>
->>>>>>> fc26e1b5
         </XStack>
 
         {/* Search Input */}
