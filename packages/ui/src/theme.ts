import { createThemeBuilder } from '@tamagui/theme-builder';

// Flow Wallet Brand Colors (from Figma design system)
const flowColors = {
  // Primary brand colors (different for light and dark modes)
  primaryLight: '#00B877', // Flow brand green for light mode
  primaryDark: '#00EF8B', // Flow brand green for dark mode
  primary: '#00B877', // Default fallback (light mode)

  // Light mode primary with opacity
  primaryLight20: 'rgba(0, 184, 119, 0.2)', // 20% opacity
  primaryLight10: 'rgba(0, 184, 119, 0.1)', // 10% opacity

  // Dark mode primary with opacity
  primaryDark20: 'rgba(0, 239, 139, 0.2)', // 20% opacity
  primaryDark10: 'rgba(0, 239, 139, 0.1)', // 10% opacity

  // Light Mode surfaces (from Figma)
  surfaceLight1: '#FFFFFF', // 100% - primary background
  surfaceLight2: '#F2F2F7', // light mode cards/surfaces
  surfaceLight3: 'rgba(118, 118, 118, 0.5)', // 50% - secondary surfaces
  surfaceLight4: 'rgba(0, 13, 7, 0.25)', // 25% - tertiary surfaces

  // Dark Mode surfaces (from Figma)
  surfaceDark1: '#000000', // 100% - primary background
  surfaceDarkDrawer: '#121212',
  surfaceDark2: '#1A1A1A', // 100% - cards/surfaces
  surfaceDark3: 'rgba(255, 255, 255, 0.5)', // 50% - secondary (inverted)
  surfaceDark4: 'rgba(170, 170, 176, 0.25)', // 25% - tertiary surfaces
  surfaceDark5: '#2a2a2a', // 100% - tertiary surfaces

  // Text colors Light Mode (from Figma)
  textLight1: '#000000', // 100% - primary text
  textLight2: '#767676', // 100% - secondary text
  textLight3: 'rgba(0, 13, 7, 0.1)', // 10% - tertiary text
  textLight4: '#FFFFFF',

  // Text colors Dark Mode (from Figma)
  textDark1: '#FFFFFF', // 100% - primary text
  textDark2: '#B3B3B3', // 100% - secondary text
  textDark3: 'rgba(255, 255, 255, 0.1)', // 10% - tertiary text
  textDark4: '#000D07',

  // System colors (consistent across modes from Figma)
  success: '#12B76A', // Success green
  warning: '#FDB022', // Warning orange
  error: '#F04438', // Error red

  // System colors with transparency (10%)
  success10: 'rgba(18, 183, 106, 0.1)', // Success green 10%
  warning10: 'rgba(253, 176, 34, 0.1)', // Warning orange 10%
  error10: 'rgba(240, 68, 56, 0.1)', // Error red 10%

  // Accent colors
  accentEVM: '#627EEA', // EVM chip background color

  // Essential grayscale (minimal set)
  white: '#ffffff',
  black: '#000000',

  // Light accent colors (for use with opacity in dark mode)
  light80: 'rgba(255, 255, 255, 0.8)', // 80% white
  light40: 'rgba(255, 255, 255, 0.4)', // 40% white
  light25: 'rgba(255, 255, 255, 0.25)', // 25% white
  light10: 'rgba(255, 255, 255, 0.1)', // 10% white
  light5: 'rgba(255, 255, 255, 0.05)', // 5% white

  lightBg1: 'rgba(242, 242, 247, 1)',

  lightBorder1: 'rgba(0, 0, 0, 0.1)',
  // Dark accent colors (for use with opacity in light mode)
  dark80: 'rgba(0, 0, 0, 0.8)', // 80% black
  dark40: 'rgba(0, 0, 0, 0.4)', // 40% black
  dark25: 'rgba(0, 0, 0, 0.25)', // 25% black
  dark10: 'rgba(0, 0, 0, 0.1)', // 10% black
  dark5: 'rgba(0, 0, 0, 0.05)', // 10% black

  darkBg1: 'rgba(255, 255, 255, 0.1)',
  grayBg1: '#373737',

  darkBorder1: 'rgba(41, 41, 41, 1)',
  // Shadow colors for light mode
  shadowLight: 'rgba(0, 0, 0, 0.1)',
  shadowLightHover: 'rgba(0, 0, 0, 0.15)',
  shadowLightPress: 'rgba(0, 0, 0, 0.2)',
  shadowLightFocus: 'rgba(0, 184, 119, 0.3)',

  // Shadow colors for dark mode
  shadowDark: 'rgba(0, 0, 0, 0.3)',
  shadowDarkHover: 'rgba(0, 0, 0, 0.4)',
  shadowDarkPress: 'rgba(0, 0, 0, 0.5)',
  shadowDarkFocus: 'rgba(0, 184, 119, 0.3)',
};

// Size system
export const size = {
  $0: 0,
  '$0.25': 1,
  '$0.5': 2,
  '$0.75': 3,
  $1: 4,
  '$1.5': 6,
  $2: 8,
  '$2.5': 10,
  $3: 12,
  '$3.5': 14,
  $4: 16,
  $true: 16,
  '$4.5': 18,
  $5: 20,
  $6: 24,
  $7: 28,
  $8: 32,
  $9: 36,
  $10: 40,
  $11: 44,
  $12: 48,
  $13: 52,
  $14: 56,
  $15: 60,
  $16: 64,
  $17: 68,
  $18: 72,
  $19: 76,
  $20: 80,
  $31: 124,
  $32: 128,
  $33: 132,
  $34: 136,
  $35: 140,
  $36: 144,
  $37: 148,
  $38: 152,
  $39: 156,
  $40: 160,
  $41: 164,
  $42: 168,
  $43: 172,
  $44: 176,
  $45: 180,
  $46: 184,
  $47: 188,
  $48: 192,
  $49: 196,
};

// Space system (includes negative values)
export const space = {
  ...size,
  '$-0.25': -1,
  '$-0.5': -2,
  '$-0.75': -3,
  '$-1': -4,
  '$-1.5': -6,
  '$-2': -8,
  '$-2.5': -10,
  '$-3': -12,
  '$-3.5': -14,
  '$-4': -16,
  '$-4.5': -18,
  '$-5': -20,
  '$-6': -24,
  '$-7': -28,
  '$-8': -32,
  '$-9': -36,
  '$-10': -40,
  '$-11': -44,
  '$-12': -48,
  '$-13': -52,
  '$-14': -56,
  '$-15': -60,
  '$-16': -64,
  '$-17': -68,
  '$-18': -72,
  '$-19': -76,
  '$-20': -80,
};

// Z-index system
export const zIndex = {
  0: 0,
  1: 100,
  2: 200,
  3: 300,
  4: 400,
  5: 500,
};

// Radius system
export const radius = {
  0: 0,
  1: 4,
  2: 8,
  3: 12,
  4: 14,
  true: 16,
  5: 20,
  6: 24,
  7: 28,
  8: 32,
  9: 36,
  10: 40,
  11: 44,
  12: 48,
};

// Create themes using createThemeBuilder
const themesBuilder = createThemeBuilder()
  // Add palettes - these define the color gradients from background to foreground
  .addPalettes({
    // Light palette: light background to dark foreground
    light: [
      flowColors.surfaceLight1, // 0 - lightest background
      flowColors.surfaceLight2, // 1 - light background
      flowColors.surfaceLight3, // 2 - medium background
      flowColors.surfaceLight4, // 3 - dark background
      flowColors.textLight3, // 4 - light text
      flowColors.textLight2, // 5 - medium text
      flowColors.textLight1, // 6 - darkest text
      flowColors.lightBg1, // 7 - light background
      flowColors.lightBorder1, // 8 - light border
      flowColors.textLight4, // 9 - light text
      flowColors.surfaceLight1, // 10 - drawer background in light mode (same as main bg)
      flowColors.black, // 11 - inverse background
      flowColors.white, // 12 - inverse text
    ],
    // Dark palette: dark background to light foreground
    dark: [
      flowColors.surfaceDark1, // 0 - darkest background
      flowColors.surfaceDark2, // 1 - dark background
      flowColors.surfaceDark4, // 2 - medium background
      flowColors.surfaceDark3, // 3 - light background (inverted)
      flowColors.textDark3, // 4 - dim text
      flowColors.textDark2, // 5 - medium text
      flowColors.textDark1, // 6 - brightest text
      flowColors.darkBg1, // 7 - light background
      flowColors.darkBorder1, // 8 - dark border
      flowColors.textDark4, // 9 - dark text
      flowColors.surfaceDarkDrawer, // 10 - drawer background (#121212)
<<<<<<< HEAD
      flowColors.surfaceDark5, // 11 - light background (inverted)
=======
      flowColors.white, // 11 - inverse background
      flowColors.black, // 12 - inverse text
>>>>>>> 150f8948
    ],
  })
  // Add templates - these map palette indices to theme property names
  .addTemplates({
    base: {
      // Background colors
      background: 0, // Use palette[0] for main background
      backgroundHover: 1, // Use palette[1] for hover states
      backgroundPress: 2, // Use palette[2] for press states
      backgroundFocus: flowColors.primaryLight10, // Custom focus color
      backgroundStrong: 1, // Use palette[1] for strong backgrounds
      background4: 4,
      backgroundTransparent: 'transparent',

      // Surface colors - long names
      surface1: 0,
      surface2: 1,
      surface3: 2,
      surface4: 3,

      // Surface colors - shortcuts like Tailwind
      bg: 0, // $bg - primary background
      bg1: 7,
      bg2: 1, // $bg2 - secondary background
      bg3: 2, // $bg3 - tertiary background
      bg4: 3, // $bg4 - quaternary background
      bg5: 11, // $bg5 - quintary background
      bgDrawer: 10, // $bgDrawer - drawer background (maps to surfaceDarkDrawer #121212 in dark mode)

      // Border colors - long names
      border1: 8,
      borderColor: 2,
      borderColorHover: 3,
      borderColorPress: flowColors.primary,
      borderColorFocus: flowColors.primary,

      // Border colors - shortcuts
      border: 2, // $border
      borderHover: 3, // $borderHover
      borderFocus: flowColors.primary, // $borderFocus

      // Text colors - long names
      color: 6, // Use palette[6] for primary text
      colorHover: 6,
      colorPress: 6,
      colorFocus: 6,
      colorTransparent: 'transparent',

      // Text variations - numbered
      text1: 6, // primary text
      text2: 5, // secondary text
      text3: 4, // tertiary text
      text4: 9, // quaternary text

      // Text shortcuts - semantic names like Tailwind
      text: 6, // $text - primary text
      textSecondary: 5, // $textSecondary
      textTertiary: 4, // $textTertiary
      textMuted: 5, // $textMuted

      // Interactive states
      placeholderColor: 5,
      placeholder: 5, // $placeholder shortcut
      outlineColor: flowColors.primary,
      outline: flowColors.primary, // $outline shortcut

      // Shadows - using theme-specific values
      shadowColor: flowColors.shadowLight,
      shadowColorHover: flowColors.shadowLightHover,
      shadowColorPress: flowColors.shadowLightPress,
      shadowColorFocus: flowColors.shadowLightFocus,
      // Shadow shortcuts
      shadow: flowColors.shadowLight, // $shadow
      shadowHover: flowColors.shadowLightHover, // $shadowHover
      shadowPress: flowColors.shadowLightPress, // $shadowPress
      shadowFocus: flowColors.shadowLightFocus, // $shadowFocus

      // System colors - long names
      successColor: flowColors.success,
      warningColor: flowColors.warning,
      errorColor: flowColors.error,

      // System colors - shortcuts
      success: flowColors.success, // $success
      warning: flowColors.warning, // $warning
      error: flowColors.error, // $error
      success10: flowColors.success10, // $success10 (10% transparency)
      warning10: flowColors.warning10, // $warning10 (10% transparency)
      error10: flowColors.error10, // $error10 (10% transparency)

      // Primary colors - long names
      primaryColor: flowColors.primaryLight, // Will be overridden per theme
      primary20: flowColors.primaryLight20, // Will be overridden per theme
      primary10: flowColors.primaryLight10, // Will be overridden per theme

      // Primary colors - shortcuts
      primary: flowColors.primaryLight, // $primary - will be overridden per theme
      primaryLight: flowColors.primaryLight10, // $primaryLight (10%) - will be overridden per theme
      primaryStrong: flowColors.primaryLight, // $primaryStrong - will be overridden per theme

      // Essential grayscale colors
      white: flowColors.white,
      black: flowColors.black,

      // Accent colors
      accentEVM: flowColors.accentEVM, // $accentEVM

      // Light accent shortcuts (for dark mode usage)
      light80: flowColors.light80, // $light80
      light40: flowColors.light40, // $light40
      light25: flowColors.light25, // $light25
      light10: flowColors.light10, // $light10
      light5: flowColors.light5, // $light5

      // Dark accent shortcuts (for light mode usage)
      dark80: flowColors.dark80, // $dark80
      dark40: flowColors.dark40, // $dark40
      dark25: flowColors.dark25, // $dark25
      dark10: flowColors.dark10, // $dark10

      // Inverse button tokens (theme-aware via palette indexes)
      // Use text1 as bg (index 6): black in light, white in dark
      // Use background (index 0) as text: white in light, black in dark
      inverseBg: 11, // $inverseBg -> palette[11]
      inverseText: 12, // $inverseText -> palette[12]
    },
  })
  // Add specific themes that use the templates and palettes
  .addThemes({
    light: {
      template: 'base',
      palette: 'light',
      // Light mode uses light primary colors
      primaryColor: flowColors.primaryLight,
      primary: flowColors.primaryLight,
      primaryStrong: flowColors.primaryLight,
      primary20: flowColors.primaryLight20,
      primary10: flowColors.primaryLight10,
      primaryLight: flowColors.primaryLight10,
      backgroundFocus: flowColors.primaryLight10,
    },
    dark: {
      template: 'base',
      palette: 'dark',
      // Dark mode uses dark primary colors
      primaryColor: flowColors.primaryDark,
      primary: flowColors.primaryDark,
      primaryStrong: flowColors.primaryDark,
      primary20: flowColors.primaryDark20,
      primary10: flowColors.primaryDark10,
      primaryLight: flowColors.primaryDark10,
      backgroundFocus: flowColors.primaryDark10,
      // Override dark-specific shadow colors
      shadowColor: flowColors.shadowDark,
      shadowColorHover: flowColors.shadowDarkHover,
      shadowColorPress: flowColors.shadowDarkPress,
      shadowColorFocus: flowColors.shadowDarkFocus,
      shadow: flowColors.shadowDark, // $shadow
      shadowHover: flowColors.shadowDarkHover, // $shadowHover
      shadowPress: flowColors.shadowDarkPress, // $shadowPress
      shadowFocus: flowColors.shadowDarkFocus, // $shadowFocus
    },
  });

// Build and export the themes
export const themes = themesBuilder.build();

// For backward compatibility - export individual themes
export const lightTheme = themes.light;
export const darkTheme = themes.dark;

// Export color tokens for use in tamagui config
export const colorTokens = {
  color: flowColors,
};

// Also export individual colors as tokens for direct use
export const flowColorTokens = flowColors;<|MERGE_RESOLUTION|>--- conflicted
+++ resolved
@@ -237,12 +237,8 @@
       flowColors.darkBorder1, // 8 - dark border
       flowColors.textDark4, // 9 - dark text
       flowColors.surfaceDarkDrawer, // 10 - drawer background (#121212)
-<<<<<<< HEAD
-      flowColors.surfaceDark5, // 11 - light background (inverted)
-=======
       flowColors.white, // 11 - inverse background
       flowColors.black, // 12 - inverse text
->>>>>>> 150f8948
     ],
   })
   // Add templates - these map palette indices to theme property names
