import { createThemeBuilder } from '@tamagui/theme-builder';

// Flow Wallet Brand Colors (from Figma design system)
const flowColors = {
  // Primary brand colors (different for light and dark modes)
  primaryLight: '#00B877', // Flow brand green for light mode
  primaryDark: '#00EF8B', // Flow brand green for dark mode
  primary: '#00B877', // Default fallback (light mode)

  // Light mode primary with opacity
  primaryLight20: 'rgba(0, 184, 119, 0.2)', // 20% opacity
  primaryLight10: 'rgba(0, 184, 119, 0.1)', // 10% opacity

  // Dark mode primary with opacity
  primaryDark20: 'rgba(0, 239, 139, 0.2)', // 20% opacity
  primaryDark10: 'rgba(0, 239, 139, 0.1)', // 10% opacity

  // Light Mode surfaces (from Figma)
  surfaceLight1: '#FFFFFF', // 100% - primary background
  surfaceLight2: '#F2F2F7', // light mode cards/surfaces
  surfaceLight3: 'rgba(118, 118, 118, 0.5)', // 50% - secondary surfaces
  surfaceLight4: 'rgba(0, 13, 7, 0.25)', // 25% - tertiary surfaces

  // Dark Mode surfaces (from Figma)
  surfaceDark1: '#000000', // 100% - primary background
  surfaceDarkDrawer: '#121212',
  surfaceDark2: '#1A1A1A', // 100% - cards/surfaces
  surfaceDark3: 'rgba(255, 255, 255, 0.5)', // 50% - secondary (inverted)
  surfaceDark4: 'rgba(170, 170, 176, 0.25)', // 25% - tertiary surfaces

  // Text colors Light Mode (from Figma)
  textLight1: '#000000', // 100% - primary text
  textLight2: '#767676', // 100% - secondary text
  textLight3: 'rgba(0, 13, 7, 0.1)', // 10% - tertiary text
  textLight4: '#FFFFFF',

  // Text colors Dark Mode (from Figma)
  textDark1: '#FFFFFF', // 100% - primary text
  textDark2: '#B3B3B3', // 100% - secondary text
  textDark3: 'rgba(255, 255, 255, 0.1)', // 10% - tertiary text
  textDark4: '#000D07',

  // System colors (consistent across modes from Figma)
  success: '#12B76A', // Success green
  warning: '#FDB022', // Warning orange
  error: '#F04438', // Error red

  // System colors with transparency (10%)
  success10: 'rgba(18, 183, 106, 0.1)', // Success green 10%
  warning10: 'rgba(253, 176, 34, 0.1)', // Warning orange 10%
  error10: 'rgba(240, 68, 56, 0.1)', // Error red 10%

  // Accent colors
  accentEVM: '#627EEA', // EVM chip background color

  // Essential grayscale (minimal set)
  white: '#ffffff',
  black: '#000000',

  // Light accent colors (for use with opacity in dark mode)
  light80: 'rgba(255, 255, 255, 0.8)', // 80% white
  light40: 'rgba(255, 255, 255, 0.4)', // 40% white
  light25: 'rgba(255, 255, 255, 0.25)', // 25% white
  light10: 'rgba(255, 255, 255, 0.1)', // 10% white
  light5: 'rgba(255, 255, 255, 0.05)', // 5% white

  lightBg1: 'rgba(242, 242, 247, 1)',

  lightBorder1: 'rgba(0, 0, 0, 0.1)',
  // Dark accent colors (for use with opacity in light mode)
  dark80: 'rgba(0, 0, 0, 0.8)', // 80% black
  dark40: 'rgba(0, 0, 0, 0.4)', // 40% black
  dark25: 'rgba(0, 0, 0, 0.25)', // 25% black
  dark10: 'rgba(0, 0, 0, 0.1)', // 10% black
  dark5: 'rgba(0, 0, 0, 0.05)', // 5% black

  darkBg1: 'rgba(255, 255, 255, 0.1)',
  grayBg1: '#373737',

  darkBorder1: 'rgba(255, 255, 255, 0.1)',

  // Shadow colors for light mode
  shadowLight: 'rgba(0, 0, 0, 0.1)',
  shadowLightHover: 'rgba(0, 0, 0, 0.15)',
  shadowLightPress: 'rgba(0, 0, 0, 0.2)',
  shadowLightFocus: 'rgba(0, 184, 119, 0.3)',

  // Shadow colors for dark mode
  shadowDark: 'rgba(0, 0, 0, 0.3)',
  shadowDarkHover: 'rgba(0, 0, 0, 0.4)',
  shadowDarkPress: 'rgba(0, 0, 0, 0.5)',
  shadowDarkFocus: 'rgba(0, 184, 119, 0.3)',
};

// Size system
export const size = {
  $0: 0,
  '$0.25': 1,
  '$0.5': 2,
  '$0.75': 3,
  $1: 4,
  '$1.5': 6,
  $2: 8,
  '$2.5': 10,
  $3: 12,
  '$3.5': 14,
  $4: 16,
  $true: 16,
  '$4.5': 18,
  $5: 20,
  $6: 24,
  $7: 28,
  $8: 32,
  $9: 36,
  $10: 40,
  $11: 44,
  $12: 48,
  $13: 52,
  $14: 56,
  $15: 60,
  $16: 64,
  $17: 68,
  $18: 72,
  $19: 76,
  $20: 80,
  $31: 124,
  $32: 128,
  $33: 132,
  $34: 136,
  $35: 140,
  $36: 144,
  $37: 148,
  $38: 152,
  $39: 156,
  $40: 160,
  $41: 164,
  $42: 168,
  $43: 172,
  $44: 176,
  $45: 180,
  $46: 184,
  $47: 188,
  $48: 192,
  $49: 196,
};

// Space system (includes negative values)
export const space = {
  ...size,
  '$-0.25': -1,
  '$-0.5': -2,
  '$-0.75': -3,
  '$-1': -4,
  '$-1.5': -6,
  '$-2': -8,
  '$-2.5': -10,
  '$-3': -12,
  '$-3.5': -14,
  '$-4': -16,
  '$-4.5': -18,
  '$-5': -20,
  '$-6': -24,
  '$-7': -28,
  '$-8': -32,
  '$-9': -36,
  '$-10': -40,
  '$-11': -44,
  '$-12': -48,
  '$-13': -52,
  '$-14': -56,
  '$-15': -60,
  '$-16': -64,
  '$-17': -68,
  '$-18': -72,
  '$-19': -76,
  '$-20': -80,
};

// Z-index system
export const zIndex = {
  0: 0,
  1: 100,
  2: 200,
  3: 300,
  4: 400,
  5: 500,
};

// Radius system
export const radius = {
  0: 0,
  1: 4,
  2: 8,
  3: 12,
  4: 14,
  true: 16,
  5: 20,
  6: 24,
  7: 28,
  8: 32,
  9: 36,
  10: 40,
  11: 44,
  12: 48,
};

// Create themes using createThemeBuilder
const themesBuilder = createThemeBuilder()
  // Add palettes - these define the color gradients from background to foreground
  .addPalettes({
    // Light palette: light background to dark foreground
    light: [
      flowColors.surfaceLight1, // 0 - lightest background
      flowColors.surfaceLight2, // 1 - light background
      flowColors.surfaceLight3, // 2 - medium background
      flowColors.surfaceLight4, // 3 - dark background
      flowColors.textLight3, // 4 - light text
      flowColors.textLight2, // 5 - medium text
      flowColors.textLight1, // 6 - darkest text
      flowColors.lightBg1, // 7 - light background
      flowColors.lightBorder1, // 8 - light border
      flowColors.textLight4, // 9 - light text
      flowColors.surfaceLight1, // 10 - drawer background in light mode (same as main bg)
      flowColors.black, // 11 - inverse background
      flowColors.white, // 12 - inverse text
    ],
    // Dark palette: dark background to light foreground
    dark: [
      flowColors.surfaceDark1, // 0 - darkest background
      flowColors.surfaceDark2, // 1 - dark background
      flowColors.surfaceDark4, // 2 - medium background
      flowColors.surfaceDark3, // 3 - light background (inverted)
      flowColors.textDark3, // 4 - dim text
      flowColors.textDark2, // 5 - medium text
      flowColors.textDark1, // 6 - brightest text
      flowColors.darkBg1, // 7 - light background
      flowColors.darkBorder1, // 8 - dark border
      flowColors.textDark4, // 9 - dark text
      flowColors.surfaceDarkDrawer, // 10 - drawer background (#121212)
      flowColors.white, // 11 - inverse background
      flowColors.black, // 12 - inverse text
    ],
  })
  // Add templates - these map palette indices to theme property names
  .addTemplates({
    base: {
      // Background colors
      background: 0, // Use palette[0] for main background
      backgroundHover: 1, // Use palette[1] for hover states
      backgroundPress: 2, // Use palette[2] for press states
      backgroundFocus: flowColors.primaryLight10, // Custom focus color
      backgroundStrong: 1, // Use palette[1] for strong backgrounds
      background4: 4,
      backgroundTransparent: 'transparent',

      // Surface colors - long names
      surface1: 0,
      surface2: 1,
      surface3: 2,
      surface4: 3,

      // Surface colors - shortcuts like Tailwind
      bg: 0, // $bg - primary background
      bg1: 7,
      bg2: 1, // $bg2 - secondary background
      bg3: 2, // $bg3 - tertiary background
      bg4: 3, // $bg4 - quaternary background
      bgDrawer: 10, // $bgDrawer - drawer background (maps to surfaceDarkDrawer #121212 in dark mode)

      // Border colors - long names
      border1: 8,
      borderColor: 2,
      borderColorHover: 3,
      borderColorPress: flowColors.primary,
      borderColorFocus: flowColors.primary,

      // Border colors - shortcuts
      border: 2, // $border
      borderHover: 3, // $borderHover
      borderFocus: flowColors.primary, // $borderFocus

      // Text colors - long names
      color: 6, // Use palette[6] for primary text
      colorHover: 6,
      colorPress: 6,
      colorFocus: 6,
      colorTransparent: 'transparent',

      // Text variations - numbered
      text1: 6, // primary text
      text2: 5, // secondary text
      text3: 4, // tertiary text
      text4: 9, // quaternary text

      // Text shortcuts - semantic names like Tailwind
      text: 6, // $text - primary text
      textSecondary: 5, // $textSecondary
      textTertiary: 4, // $textTertiary
      textMuted: 5, // $textMuted

      // Interactive states
      placeholderColor: 5,
      placeholder: 5, // $placeholder shortcut
      outlineColor: flowColors.primary,
      outline: flowColors.primary, // $outline shortcut

      // Shadows - using theme-specific values
      shadowColor: flowColors.shadowLight,
      shadowColorHover: flowColors.shadowLightHover,
      shadowColorPress: flowColors.shadowLightPress,
      shadowColorFocus: flowColors.shadowLightFocus,
      // Shadow shortcuts
      shadow: flowColors.shadowLight, // $shadow
      shadowHover: flowColors.shadowLightHover, // $shadowHover
      shadowPress: flowColors.shadowLightPress, // $shadowPress
      shadowFocus: flowColors.shadowLightFocus, // $shadowFocus

      // System colors - long names
      successColor: flowColors.success,
      warningColor: flowColors.warning,
      errorColor: flowColors.error,

      // System colors - shortcuts
      success: flowColors.success, // $success
      warning: flowColors.warning, // $warning
      error: flowColors.error, // $error
      success10: flowColors.success10, // $success10 (10% transparency)
      warning10: flowColors.warning10, // $warning10 (10% transparency)
      error10: flowColors.error10, // $error10 (10% transparency)

      // Primary colors - long names
      primaryColor: flowColors.primaryLight, // Will be overridden per theme
      primary20: flowColors.primaryLight20, // Will be overridden per theme
      primary10: flowColors.primaryLight10, // Will be overridden per theme

      // Primary colors - shortcuts
      primary: flowColors.primaryLight, // $primary - will be overridden per theme
      primaryLight: flowColors.primaryLight10, // $primaryLight (10%) - will be overridden per theme
      primaryStrong: flowColors.primaryLight, // $primaryStrong - will be overridden per theme

      // Essential grayscale colors
      white: flowColors.white,
      black: flowColors.black,

      // Accent colors
      accentEVM: flowColors.accentEVM, // $accentEVM

      // Light accent shortcuts (for dark mode usage)
      light80: flowColors.light80, // $light80
      light40: flowColors.light40, // $light40
      light25: flowColors.light25, // $light25
      light10: flowColors.light10, // $light10
      light5: flowColors.light5, // $light5

      // Dark accent shortcuts (for light mode usage)
      dark80: flowColors.dark80, // $dark80
      dark40: flowColors.dark40, // $dark40
      dark25: flowColors.dark25, // $dark25
      dark10: flowColors.dark10, // $dark10
      dark5: flowColors.dark5, // $dark5

      // Theme-aware subtle backgrounds
      subtleBg: flowColors.dark5, // Will be overridden per theme - 5% opacity background
      subtleBg10: flowColors.dark10, // Will be overridden per theme - 10% opacity background

      // Inverse button tokens (theme-aware via palette indexes)
      // Use text1 as bg (index 6): black in light, white in dark
      // Use background (index 0) as text: white in light, black in dark
      inverseBg: 11, // $inverseBg -> palette[11]
      inverseText: 12, // $inverseText -> palette[12]
    },
  })
  // Add specific themes that use the templates and palettes
  .addThemes({
    light: {
      template: 'base',
      palette: 'light',
      // Light mode uses light primary colors
      primaryColor: flowColors.primaryLight,
      primary: flowColors.primaryLight,
      primaryStrong: flowColors.primaryLight,
      primary20: flowColors.primaryLight20,
      primary10: flowColors.primaryLight10,
      primaryLight: flowColors.primaryLight10,
      backgroundFocus: flowColors.primaryLight10,
      // Light mode subtle backgrounds (uses dark/black with low opacity)
      subtleBg: flowColors.dark5, // rgba(0, 0, 0, 0.05) - 5% black
      subtleBg10: flowColors.dark10, // rgba(0, 0, 0, 0.1) - 10% black
    },
    dark: {
      template: 'base',
      palette: 'dark',
      // Dark mode uses dark primary colors
      primaryColor: flowColors.primaryDark,
      primary: flowColors.primaryDark,
      primaryStrong: flowColors.primaryDark,
      primary20: flowColors.primaryDark20,
      primary10: flowColors.primaryDark10,
      primaryLight: flowColors.primaryDark10,
      backgroundFocus: flowColors.primaryDark10,
      // Override dark-specific shadow colors
      shadowColor: flowColors.shadowDark,
      shadowColorHover: flowColors.shadowDarkHover,
      shadowColorPress: flowColors.shadowDarkPress,
      shadowColorFocus: flowColors.shadowDarkFocus,
      shadow: flowColors.shadowDark, // $shadow
      shadowHover: flowColors.shadowDarkHover, // $shadowHover
      shadowPress: flowColors.shadowDarkPress, // $shadowPress
      shadowFocus: flowColors.shadowDarkFocus, // $shadowFocus
<<<<<<< HEAD
      // Dark mode subtle backgrounds (uses light/white with low opacity)
      subtleBg: flowColors.light5, // rgba(255, 255, 255, 0.05) - 5% white
      subtleBg10: flowColors.light10, // rgba(255, 255, 255, 0.1) - 10% white

      // Override inverse tokens for dark mode
      inverseBg: flowColors.white,
      inverseText: flowColors.black,
=======
>>>>>>> a1bbee09
    },
  });

// Build and export the themes
export const themes = themesBuilder.build();

// For backward compatibility - export individual themes
export const lightTheme = themes.light;
export const darkTheme = themes.dark;

// Export color tokens for use in tamagui config
export const colorTokens = {
  color: flowColors,
};

// Also export individual colors as tokens for direct use
export const flowColorTokens = flowColors;<|MERGE_RESOLUTION|>--- conflicted
+++ resolved
@@ -407,7 +407,6 @@
       shadowHover: flowColors.shadowDarkHover, // $shadowHover
       shadowPress: flowColors.shadowDarkPress, // $shadowPress
       shadowFocus: flowColors.shadowDarkFocus, // $shadowFocus
-<<<<<<< HEAD
       // Dark mode subtle backgrounds (uses light/white with low opacity)
       subtleBg: flowColors.light5, // rgba(255, 255, 255, 0.05) - 5% white
       subtleBg10: flowColors.light10, // rgba(255, 255, 255, 0.1) - 10% white
@@ -415,8 +414,6 @@
       // Override inverse tokens for dark mode
       inverseBg: flowColors.white,
       inverseText: flowColors.black,
-=======
->>>>>>> a1bbee09
     },
   });
 
