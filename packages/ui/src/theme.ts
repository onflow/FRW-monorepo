--- conflicted
+++ resolved
@@ -353,19 +353,16 @@
       dark40: flowColors.dark40, // $dark40
       dark25: flowColors.dark25, // $dark25
       dark10: flowColors.dark10, // $dark10
-<<<<<<< HEAD
       dark5: flowColors.dark5, // $dark5
 
       // Theme-aware subtle backgrounds
       subtleBg: flowColors.dark5, // Will be overridden per theme - 5% opacity background
       subtleBg10: flowColors.dark10, // Will be overridden per theme - 10% opacity background
-=======
 
       // Inverse button tokens (theme-aware)
       // Defaults align to light theme; overridden in dark theme below
       inverseBg: flowColors.black, // $inverseBg
       inverseText: flowColors.white, // $inverseText
->>>>>>> 96d272bd
     },
   })
   // Add specific themes that use the templates and palettes
@@ -405,16 +402,13 @@
       shadowHover: flowColors.shadowDarkHover, // $shadowHover
       shadowPress: flowColors.shadowDarkPress, // $shadowPress
       shadowFocus: flowColors.shadowDarkFocus, // $shadowFocus
-<<<<<<< HEAD
       // Dark mode subtle backgrounds (uses light/white with low opacity)
       subtleBg: flowColors.light5, // rgba(255, 255, 255, 0.05) - 5% white
       subtleBg10: flowColors.light10, // rgba(255, 255, 255, 0.1) - 10% white
-=======
 
       // Override inverse tokens for dark mode
       inverseBg: flowColors.white,
       inverseText: flowColors.black,
->>>>>>> 96d272bd
     },
   });
 
