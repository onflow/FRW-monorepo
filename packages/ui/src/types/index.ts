import type { TokenModel, WalletAccount, Currency } from '@onflow/frw-types';
import type { ComponentProps } from 'react';
import type { Button as TamaguiButton, Input as TamaguiInput, Text as TamaguiText } from 'tamagui';

// Base component props
export type ButtonProps = ComponentProps<typeof TamaguiButton>;
export type InputProps = ComponentProps<typeof TamaguiInput>;
export type TextProps = ComponentProps<typeof TamaguiText>;

// Custom component props
export interface AvatarProps {
  src?: string;
  alt?: string;
  size?: number;
  fallback?: string;
  bgColor?: string;
  borderColor?: string;
  borderWidth?: number;
  style?: React.CSSProperties;
}

export interface TokenCardProps {
  token: TokenModel;
  currency: Currency;
  isVerified?: boolean;
  onPress?: () => void;
  isAccessible?: boolean;
  inaccessibleText?: string;
}

export interface SegmentedControlProps {
  segments: string[];
  value: string;
  onChange: (value: string) => void;
  size?: 'small' | 'medium' | 'large';
  fullWidth?: boolean;
  constrainWidth?: boolean;
}

export interface SkeletonProps {
  width?: number | string;
  height?: number | string;
  borderRadius?: number | string;
  animated?: boolean;
  [key: string]: any; // Allow additional props like mb, mt, etc.
}

export interface BackgroundWrapperProps {
  children: React.ReactNode;
  backgroundColor?: string | `$${string}`;
}

export interface RefreshViewProps {
  type?: 'empty' | 'error';
  message: string;
  onRefresh?: () => void;
  refreshText?: string;
}

export interface CollectionModel {
  id?: string;
  name?: string;
  logoURI?: string;
  logo?: string;
  count?: number;
  contractName?: string;
}

export interface NFTCollectionRowProps {
  collection?: CollectionModel;
  onPress?: () => void;
<<<<<<< HEAD
}

export interface Account {
  name?: string;
  address: string;
  avatar?: string;
  balance?: string;
  emoji?: string;
  nfts?: string;
  emojiInfo?: {
    emoji: string;
    name: string;
    color: string;
  };
  parentEmoji?: {
    emoji: string;
    name: string;
    color: string;
  };
  type?: 'main' | 'child' | 'evm';
=======
  isAccessible?: boolean; // For child account accessibility
  inaccessibleText?: string;
>>>>>>> 90d9cd84
}

export interface AccountCardProps {
  account: WalletAccount;
  title: string;
  isLoading?: boolean;
  // Modal-style selection props
  accounts?: WalletAccount[];
  onAccountSelect?: (account: WalletAccount) => void;
  modalTitle?: string;
  enableModalSelection?: boolean;
  showEditButton?: boolean;
}

export interface NFTCoverProps {
  src?: string;
  size?: number | string;
  borderRadius?: string | number;
  fallbackIcon?: string;
}

export interface NFTModel {
  id?: string;
  name?: string;
  image?: string;
  thumbnail?: string;
  amount?: string | number;
}

export interface Token {
  symbol?: string;
  name?: string;
  logo?: string;
  logoURI?: string;
  balance?: string;
  price?: number;
  isVerified?: boolean;
}

export interface TokenAmountInputProps {
  selectedToken?: Token;
  amount?: string;
  onAmountChange?: (amount: string) => void;
  isTokenMode?: boolean;
  onToggleInputMode?: () => void;
  onTokenSelectorPress?: () => void;
  onMaxPress?: () => void;
  placeholder?: string;
  showBalance?: boolean;
  showConverter?: boolean;
  disabled?: boolean;
}

export interface AddressTextProps extends Omit<TextProps, 'children'> {
  address: string;
  truncate?: boolean;
  startLength?: number;
  endLength?: number;
  separator?: string;
  copyable?: boolean;
  onPress?: () => void;
}

export interface BadgeProps {
  variant?:
    | 'default'
    | 'primary'
    | 'secondary'
    | 'success'
    | 'warning'
    | 'error'
    | 'outline'
    | 'evm';
  size?: 'small' | 'medium' | 'large';
  children: React.ReactNode;
}

export interface ChipProps {
  variant?: 'default' | 'primary' | 'outline';
  size?: 'small' | 'medium' | 'large';
  selected?: boolean;
  disabled?: boolean;
  onPress?: () => void;
  onRemove?: () => void;
  startIcon?: React.ReactNode;
  endIcon?: React.ReactNode;
  children: React.ReactNode;
}

export interface EnhancedSegmentedControlProps {
  segments: string[];
  value: string;
  onChange: (value: string) => void;
  size?: 'small' | 'medium' | 'large';
  fullWidth?: boolean;
}<|MERGE_RESOLUTION|>--- conflicted
+++ resolved
@@ -69,31 +69,8 @@
 export interface NFTCollectionRowProps {
   collection?: CollectionModel;
   onPress?: () => void;
-<<<<<<< HEAD
-}
-
-export interface Account {
-  name?: string;
-  address: string;
-  avatar?: string;
-  balance?: string;
-  emoji?: string;
-  nfts?: string;
-  emojiInfo?: {
-    emoji: string;
-    name: string;
-    color: string;
-  };
-  parentEmoji?: {
-    emoji: string;
-    name: string;
-    color: string;
-  };
-  type?: 'main' | 'child' | 'evm';
-=======
   isAccessible?: boolean; // For child account accessibility
   inaccessibleText?: string;
->>>>>>> 90d9cd84
 }
 
 export interface AccountCardProps {
