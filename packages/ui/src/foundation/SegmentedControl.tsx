import React from 'react';
import { XStack, Stack, Text } from 'tamagui';

import type { SegmentedControlProps } from '../types';

export function SegmentedControl({
  segments,
  value,
  onChange,
  size = 'medium',
  fullWidth = false,
  ...props
}: SegmentedControlProps): React.ReactElement {
  const selectedIndex = segments.indexOf(value);

  // Size configurations
  const sizeConfig = {
    small: { height: 32, px: 12, fontSize: 14 },
    medium: { height: 40, px: 16, fontSize: 16 },
    large: { height: 48, px: 20, fontSize: 18 },
  };

  const { height, px, fontSize } = sizeConfig[size];

  return (
    <XStack
      bg="transparent"
      borderWidth={2}
      borderColor="#292929"
      rounded={200}
      p={5}
      items="center"
      w={fullWidth ? '100%' : 'auto'}
      {...props}
    >
      {segments.map((segment, index) => {
        const isSelected = selectedIndex === index;

        return (
          <Stack
            key={segment}
            flex={fullWidth ? 1 : undefined}
            h={height}
            bg={isSelected ? '#242424' : 'transparent'}
            rounded={24}
            items="center"
            justify="center"
            px={px}
            pressStyle={{ opacity: 0.8, bg: isSelected ? '#242424' : 'rgba(255, 255, 255, 0.1)' }}
            onPress={() => onChange(segment)}
            cursor="pointer"
          >
            <Text
              fontSize={fontSize}
              fontWeight={600}
<<<<<<< HEAD
              opacity={isSelected ? 0.8 : 1}
=======
              color={isSelected ? 'rgba(255, 255, 255, 0.8)' : '#FFFFFF'}
>>>>>>> 0d3ed17a
              numberOfLines={1}
              my="$0.5"
            >
              {segment}
            </Text>
          </Stack>
        );
      })}
    </XStack>
  );
}

export { SegmentedControl as UISegmentedControl };<|MERGE_RESOLUTION|>--- conflicted
+++ resolved
@@ -53,11 +53,7 @@
             <Text
               fontSize={fontSize}
               fontWeight={600}
-<<<<<<< HEAD
               opacity={isSelected ? 0.8 : 1}
-=======
-              color={isSelected ? 'rgba(255, 255, 255, 0.8)' : '#FFFFFF'}
->>>>>>> 0d3ed17a
               numberOfLines={1}
               my="$0.5"
             >
