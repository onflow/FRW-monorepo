--- conflicted
+++ resolved
@@ -140,33 +140,20 @@
     >
       {loading ? (
         <XStack items="center" gap="$2">
-<<<<<<< HEAD
-          <Spinner size="small" color={(finalStyles as any)?.color || 'currentColor'} />
-          {loadingText && (
-            <Text color={(finalStyles as any)?.color || 'currentColor'}>{loadingText}</Text>
-=======
           <Spinner size="small" color={textColor ?? 'currentColor'} />
           {loadingText && (
             <Text color={textColor ?? 'currentColor'} fontWeight="600">
               {loadingText}
             </Text>
->>>>>>> 96d272bd
           )}
         </XStack>
       ) : (
         <XStack items="center" gap="$2">
-<<<<<<< HEAD
-          {icon &&
-            React.cloneElement(icon, { color: (finalStyles as any)?.color || 'currentColor' })}
-          {typeof children === 'string' ? (
-            <Text color={(finalStyles as any)?.color || 'currentColor'}>{children}</Text>
-=======
           {icon && React.cloneElement(icon, { color: textColor ?? 'currentColor' })}
           {typeof children === 'string' ? (
             <Text color={textColor ?? 'currentColor'} fontWeight="600">
               {children}
             </Text>
->>>>>>> 96d272bd
           ) : (
             children
           )}
