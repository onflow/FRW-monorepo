import React, { useEffect, useRef } from 'react';
import { Animated, Easing } from 'react-native';
import { View, useThemeName } from 'tamagui';

import type { SkeletonProps } from '../types';

export function Skeleton({
  width = '100%',
  height = 20,
  borderRadius = 4,
  animated = true,
  baseBgLight,
  baseBgDark,
  animationType = 'pulse',
  pulseDuration = 1000,
  pulseMinOpacity = 0.6,
  pulseMaxOpacity = 1,
  ...rest
}: SkeletonProps): React.ReactElement {
  const themeName = useThemeName();
  const isDark = !!themeName?.includes('dark');
  const pulseAnim = useRef(new Animated.Value(pulseMinOpacity)).current;

  useEffect(() => {
    if (!animated || animationType !== 'pulse') return;
    pulseAnim.stopAnimation();
    pulseAnim.setValue(pulseMinOpacity);
    const loop = Animated.loop(
      Animated.sequence([
        Animated.timing(pulseAnim, {
          toValue: pulseMaxOpacity,
          duration: pulseDuration,
          easing: Easing.inOut(Easing.quad),
          useNativeDriver: false,
        }),
        Animated.timing(pulseAnim, {
          toValue: pulseMinOpacity,
          duration: pulseDuration,
          easing: Easing.inOut(Easing.quad),
          useNativeDriver: false,
        }),
      ])
    );
    loop.start();
    return () => loop.stop();
  }, [animated, animationType, pulseAnim, pulseDuration, pulseMinOpacity, pulseMaxOpacity]);
  const baseBg = isDark ? baseBgDark || ('$light10' as any) : baseBgLight || ('$dark10' as any);

  if (animated && animationType === 'pulse') {
    return (
      <Animated.View style={{ opacity: pulseAnim }}>
        <View
          width={width as any}
          height={height as any}
          rounded={borderRadius as any}
          bg={baseBg}
          overflow="hidden"
          {...rest}
        />
      </Animated.View>
    );
  }

  return (
    <View
      width={width as any}
      height={height as any}
      rounded={borderRadius as any}
<<<<<<< HEAD
      bg="$subtleBg10"
      animation={animated ? 'lazy' : undefined}
      animateOnly={['opacity']}
      opacity={animated ? 0.8 : 1}
      // Simple pulse animation using Tamagui's built-in animations
      {...(animated && {
        '$theme-light': {
          bg: '$subtleBg10',
        },
        '$theme-dark': {
          bg: '$subtleBg10',
        },
      })}
=======
      bg={baseBg}
      overflow="hidden"
>>>>>>> a1bbee09
      {...rest}
    />
  );
}

export { Skeleton as UISkeleton };<|MERGE_RESOLUTION|>--- conflicted
+++ resolved
@@ -66,7 +66,6 @@
       width={width as any}
       height={height as any}
       rounded={borderRadius as any}
-<<<<<<< HEAD
       bg="$subtleBg10"
       animation={animated ? 'lazy' : undefined}
       animateOnly={['opacity']}
@@ -80,10 +79,7 @@
           bg: '$subtleBg10',
         },
       })}
-=======
-      bg={baseBg}
       overflow="hidden"
->>>>>>> a1bbee09
       {...rest}
     />
   );
