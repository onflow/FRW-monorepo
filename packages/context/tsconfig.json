{
  "extends": "../../tsconfig.base.json",
  "compilerOptions": {
    "outDir": "./dist",
<<<<<<< HEAD
    "lib": ["ES2022", "DOM"]
=======
    "types": ["node"]
>>>>>>> 676fed15
  },
  "include": [
    "src/**/*.ts",
    "src/**/*.json",
    "src/codgen/**/*.ts",
    "tests/**/*.ts",
    "__tests__/**/*.ts",
    "tsup.config.ts",
    "vitest.config.ts"
  ],
  "exclude": ["dist", "node_modules"]
}<|MERGE_RESOLUTION|>--- conflicted
+++ resolved
@@ -2,11 +2,7 @@
   "extends": "../../tsconfig.base.json",
   "compilerOptions": {
     "outDir": "./dist",
-<<<<<<< HEAD
-    "lib": ["ES2022", "DOM"]
-=======
     "types": ["node"]
->>>>>>> 676fed15
   },
   "include": [
     "src/**/*.ts",
