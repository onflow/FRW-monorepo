import type {
<<<<<<< HEAD
  Currency,
=======
  Platform,
>>>>>>> 2905e78f
  RecentContactsResponse,
  WalletAccount,
  WalletAccountsResponse,
} from '@onflow/frw-types';

import type { Storage } from './Storage';

// Re-export CadenceService interceptor types
export type CadenceRequestInterceptor = (config: any) => any | Promise<any>;
export type CadenceResponseInterceptor = (response: any) => any | Promise<any>;

/**
 * Platform specification interface for platform abstraction
 * This interface defines all methods that platform-specific implementations must implement
 */
export interface PlatformSpec {
  // Basic platform methods
  getSelectedAddress(): string | null;
  getNetwork(): string;
  getJWT(): Promise<string>;
  getVersion(): string;
  getBuildNumber(): string;
<<<<<<< HEAD
  getCurrency(): Currency;
=======
  getPlatform(): Platform;
>>>>>>> 2905e78f

  // API endpoint methods
  getApiEndpoint(): string;
  getGoApiEndpoint(): string;
  getInstabugToken(): string;

  // Storage access
  getStorage(): Storage;

  // Cryptographic operations
  // Turbo Modules do not support Uint8Array or ArrayBuffer, so we need to convert to hex string instead
  sign(hexData: string): Promise<string>;
  getSignKeyIndex(): number;

  // Data access methods
  getRecentContacts(): Promise<RecentContactsResponse>;
  getWalletAccounts(): Promise<WalletAccountsResponse>;
  getSelectedAccount(): Promise<WalletAccount>;

  // CadenceService configuration using interceptor pattern
  // This method allows the bridge to configure all FCL-related functionality
  configureCadenceService(cadenceService: any): void;

  // Logging methods - platform-specific logging implementation
  log(level: 'debug' | 'info' | 'warn' | 'error', message: string, ...args: unknown[]): void;
  isDebug(): boolean;

  // UI interaction methods
  scanQRCode(): Promise<string>;
  closeRN(id?: string | null): void;
}<|MERGE_RESOLUTION|>--- conflicted
+++ resolved
@@ -1,9 +1,6 @@
 import type {
-<<<<<<< HEAD
   Currency,
-=======
   Platform,
->>>>>>> 2905e78f
   RecentContactsResponse,
   WalletAccount,
   WalletAccountsResponse,
@@ -26,11 +23,9 @@
   getJWT(): Promise<string>;
   getVersion(): string;
   getBuildNumber(): string;
-<<<<<<< HEAD
+
   getCurrency(): Currency;
-=======
   getPlatform(): Platform;
->>>>>>> 2905e78f
 
   // API endpoint methods
   getApiEndpoint(): string;
