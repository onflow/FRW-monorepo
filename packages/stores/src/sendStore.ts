import { bridge, cadence } from '@onflow/frw-context';
import { flowService } from '@onflow/frw-services';
import {
  type CollectionModel,
  type NFTModel,
  type TokenModel,
  addressType,
  FRWError,
  ErrorCode,
} from '@onflow/frw-types';
import {
  getNFTResourceIdentifier,
  getTokenResourceIdentifier,
  logger,
} from '@onflow/frw-utils';
import {
  type SendPayload,
  SendTransaction,
  isValidSendTransactionPayload,
} from '@onflow/frw-workflow';
import { create } from 'zustand';

import { useTokenStore } from './tokenStore';
import {
  type AccessibleAssetStore,
  type BalanceData,
  type SendFormData,
  type SendState,
  type TransactionType,
  type WalletAccount,
} from './types';

// Helper function to format amount
function formatAmount(val: string | number | undefined | null): string {
  if (val === null || val === undefined || val === '') return '0';
  const num = typeof val === 'string' ? parseFloat(val) : val;
  return isNaN(num) ? '0' : num.toString();
}

// Default form data
const defaultFormData: SendFormData = {
  tokenAmount: '0',
  fiatAmount: '0.00',
  transactionFee: '0.001',
  isTokenMode: true,
};

export const useSendStore = create<SendState>((set, get) => ({
  // Initial state
  selectedToken: null,
  fromAccount: null,
  toAccount: null,
  transactionType: 'tokens',
  formData: defaultFormData,
  selectedNFTs: [],
  currentNFT: null,
  selectedNFTQuantities: {},
  selectedCollection: null,
  currentStep: 'select-tokens',
  isLoading: false,
  error: null,

  // Balance state
  balances: {
    coa: {},
    evm: {},
  },

  // Accessible asset stores state - keyed by address
  accessibleAssetStores: {},

  // Actions
  setSelectedToken: (token: TokenModel | null) => set({ selectedToken: token, error: null }),

  setFromAccount: (account: WalletAccount | null) => set({ fromAccount: account, error: null }),

  setToAccount: (account: WalletAccount | null) => set({ toAccount: account, error: null }),

  setCurrentNFT: (nft: NFTModel | null) => set({ currentNFT: nft, error: null }),

  setTransactionType: (type: TransactionType) =>
    set((state) => {
      // Clear transaction-specific data when switching types
      const updates: Partial<SendState> = {
        transactionType: type,
        error: null,
      };

      // If switching from tokens to NFT, clear token-specific data
      if (state.transactionType === 'tokens' && ['single-nft', 'multiple-nfts'].includes(type)) {
        updates.selectedToken = null;
        updates.formData = { ...defaultFormData };
      }

      // If switching from NFT to tokens, clear NFT-specific data
      if (['single-nft', 'multiple-nfts'].includes(state.transactionType) && type === 'tokens') {
        updates.selectedNFTs = [];
      }

      return { ...state, ...updates };
    }),

  updateFormData: (updates: Partial<SendFormData>) =>
    set((state) => ({
      formData: { ...state.formData, ...updates },
      error: null,
    })),

  setSelectedNFTs: (nfts: NFTModel[]) =>
    set((state) => {
      // Initialize quantities for ERC1155 NFTs
      const newQuantities = { ...state.selectedNFTQuantities };
      nfts.forEach((nft) => {
        if (nft.contractType === 'ERC1155' && nft.id && !newQuantities[nft.id]) {
          // Initialize with 1 if not already set
          newQuantities[nft.id] = 1;
          logger.debug('[sendStore] Initializing ERC1155 quantity:', {
            nftId: nft.id,
            contractType: nft.contractType,
            nftAmount: nft.amount,
          });
        }
      });
      return {
        selectedNFTs: nfts,
        selectedNFTQuantities: newQuantities,
        error: null,
      };
    }),
  setSelectedCollection: (collection: CollectionModel | null) =>
    set({ selectedCollection: collection, error: null }),

  addSelectedNFT: (nft: NFTModel) =>
    set((state) => {
      const exists = state.selectedNFTs.find((n) => n.id === nft.id);
      if (exists) return state;

      // Initialize quantity for ERC1155 NFT
      const newQuantities = { ...state.selectedNFTQuantities };
      if (nft.contractType === 'ERC1155' && nft.id && !newQuantities[nft.id]) {
        newQuantities[nft.id] = 1;
        logger.debug('[sendStore] Initializing ERC1155 quantity on add:', {
          nftId: nft.id,
          contractType: nft.contractType,
          nftAmount: nft.amount,
        });
      }

      return {
        selectedNFTs: [...state.selectedNFTs, nft],
        selectedNFTQuantities: newQuantities,
        error: null,
      };
    }),

  removeSelectedNFT: (nftId: string) =>
    set((state) => {
      const newQuantities = { ...state.selectedNFTQuantities };
      delete newQuantities[nftId];
      return {
        selectedNFTs: state.selectedNFTs.filter((n) => n.id !== nftId),
        selectedNFTQuantities: newQuantities,
        error: null,
      };
    }),

  setNFTQuantity: (nftId: string, quantity: number) =>
    set((state) => ({
      selectedNFTQuantities: {
        ...state.selectedNFTQuantities,
        [nftId]: quantity,
      },
    })),

  getNFTQuantity: (nftId: string) => {
    const state = get();
    return state.selectedNFTQuantities[nftId] || 1;
  },

  setCurrentStep: (step: SendState['currentStep']) => set({ currentStep: step, error: null }),

  setLoading: (loading: boolean) => set({ isLoading: loading }),

  setError: (error: string | null) => set({ error, isLoading: false }),

  // Balance actions
  fetchCoaBalance: async (flowAddress: string) => {
    const currentBalances = get().balances;

    // Set loading state for this address
    set({
      balances: {
        ...currentBalances,
        coa: {
          ...currentBalances.coa,
          [flowAddress]: {
            ...currentBalances.coa[flowAddress],
            loading: true,
            error: null,
          },
        },
      },
    });

    try {
      const flow = flowService();
      const balance = await flow.getCoaBalance(flowAddress);

      const updatedBalances = get().balances;
      set({
        balances: {
          ...updatedBalances,
          coa: {
            ...updatedBalances.coa,
            [flowAddress]: {
              balance,
              loading: false,
              error: null,
              lastFetched: Date.now(),
            },
          },
        },
      });
    } catch (err) {
      const errorMessage = err instanceof Error ? err.message : 'Failed to fetch COA balance';
      const updatedBalances = get().balances;
      set({
        balances: {
          ...updatedBalances,
          coa: {
            ...updatedBalances.coa,
            [flowAddress]: {
              balance: null,
              loading: false,
              error: errorMessage,
              lastFetched: null,
            },
          },
        },
      });
    }
  },

  fetchEvmBalance: async (evmAddress: string) => {
    const currentBalances = get().balances;

    // Set loading state for this address
    set({
      balances: {
        ...currentBalances,
        evm: {
          ...currentBalances.evm,
          [evmAddress]: {
            ...currentBalances.evm[evmAddress],
            loading: true,
            error: null,
          },
        },
      },
    });

    try {
      const flow = flowService();
      const balance = await flow.getEvmBalance(evmAddress);

      const updatedBalances = get().balances;
      set({
        balances: {
          ...updatedBalances,
          evm: {
            ...updatedBalances.evm,
            [evmAddress]: {
              balance,
              loading: false,
              error: null,
              lastFetched: Date.now(),
            },
          },
        },
      });
    } catch (err) {
      const errorMessage = err instanceof Error ? err.message : 'Failed to fetch EVM balance';
      const updatedBalances = get().balances;
      set({
        balances: {
          ...updatedBalances,
          evm: {
            ...updatedBalances.evm,
            [evmAddress]: {
              balance: null,
              loading: false,
              error: errorMessage,
              lastFetched: null,
            },
          },
        },
      });
    }
  },

  getCoaBalance: (flowAddress: string) => {
    return get().balances.coa[flowAddress] || null;
  },

  getEvmBalance: (evmAddress: string) => {
    return get().balances.evm[evmAddress] || null;
  },

  // Accessible asset store management
  getAccessibleAssetStore: (address: string) => {
    return get().accessibleAssetStores[address] || null;
  },

  setAccessibleAssetStore: (address: string, store: AccessibleAssetStore) => {
    set((state) => ({
      accessibleAssetStores: {
        ...state.accessibleAssetStores,
        [address]: store,
      },
    }));
  },

  clearAccessibleAssetStore: (address: string) => {
    set((state) => {
      const newStores = { ...state.accessibleAssetStores };
      delete newStores[address];
      return { accessibleAssetStores: newStores };
    });
  },

  clearAllAccessibleAssetStores: () => {
    set({ accessibleAssetStores: {} });
  },

  clearBalances: () => {
    set(() => ({
      balances: {
        coa: {},
        evm: {},
      },
    }));
  },

  clearBalanceForAddress: (type: 'coa' | 'evm', address: string) => {
    set((state) => {
      const newBalances = { ...state.balances };
      delete newBalances[type][address];
      return { balances: newBalances };
    });
  },

  resetSendFlow: () =>
    set({
      selectedToken: null,
      fromAccount: null,
      toAccount: null,
      transactionType: 'tokens',
      formData: defaultFormData,
      selectedNFTs: [],
      selectedNFTQuantities: {},
      currentStep: 'select-tokens',
      isLoading: false,
      error: null,
      balances: {
        coa: {},
        evm: {},
      },
      accessibleAssetStores: {},
    }),

  // Clear transaction-specific data while preserving accounts
  clearTransactionData: () =>
    set({
      selectedToken: null,
      selectedNFTs: [],
      selectedNFTQuantities: {},
      formData: defaultFormData,
      transactionType: 'tokens',
      currentStep: 'select-tokens',
      error: null,
    }),

  // Create send payload for transaction execution
  createSendPayload: async (): Promise<SendPayload | null> => {
    const state = get();
    logger.info('[SendStore] createSendPayload -- state:', state);
    const { fromAccount, toAccount, selectedToken, selectedNFTs, formData, transactionType } =
      state;

    if (!fromAccount || !toAccount) {
      logger.error('[SendStore] Missing fromAccount or toAccount');
      return null;
    }

    const isTokenTransaction = transactionType === 'tokens';
    const isNFTTransaction = ['single-nft', 'multiple-nfts'].includes(transactionType);

    if (isTokenTransaction && !selectedToken) {
      logger.error('[SendStore] Missing selectedToken for token transaction');
      return null;
    }

    if (isNFTTransaction && selectedNFTs.length === 0) {
      logger.error('[SendStore] Missing selectedNFTs for NFT transaction');
      return null;
    }

    try {
      // Get wallet accounts for child addresses and COA
      const { accounts } = await bridge.getWalletAccounts();
      const selectedAccount = await bridge.getSelectedAccount();
      logger.info('[SendStore] createSendPayload -- Selected account:', selectedAccount);
      logger.info('[SendStore] createSendPayload -- Accounts:', accounts);
      const mainAccount =
        selectedAccount.type === 'main'
          ? selectedAccount
          : accounts.find(
              (account) =>
                account.type === 'main' && account.address === selectedAccount.parentAddress
            );
      let coaAddr: string =
        accounts.filter(
          (account) => account.type === 'evm' && account.parentAddress === mainAccount?.address
        )[0]?.address || '';

      // Fallback: fetch COA via cadence if missing
      if (!coaAddr && mainAccount?.address) {
        try {
          const fetched = await cadence.getAddr(mainAccount.address);
          if (fetched) {
            // cadence.getAddr returns without 0x; normalize
            coaAddr = fetched.startsWith('0x') ? fetched : `0x${fetched}`;
          }
        } catch (err) {
          logger.warn('[SendStore] Failed to fetch COA address from cadence', err);
        }
      }
      const childAddrs = accounts
        .filter(
          (account) => account.type === 'child' && account.parentAddress === mainAccount?.address
        )
        .map((account) => account.address);

      if (!mainAccount) {
        logger.error('[SendStore] No main account found');
        return null;
      }
<<<<<<< HEAD
      const senderType = addressType(fromAccount.address);
      const receiverType = addressType(toAccount.address);
      const isCrossVM = senderType !== receiverType;

      const contractAddress = isTokenTransaction
        ? selectedToken?.evmAddress ||
          (selectedToken?.identifier?.includes('1654653399040a61.FlowToken')
            ? '0x7f27352D5F83Db87a5A3E00f4B07Cc2138D8ee52'
            : '')
        : selectedNFTs[0]?.evmAddress || '';
=======
      let contractAddress = isTokenTransaction
        ? selectedToken?.contractAddress || selectedToken?.evmAddress || ''
        : selectedNFTs[0]?.contractAddress || selectedNFTs[0]?.evmAddress || '';

      // Fallback: resolve missing EVM token contract address from tokenStore cache
      if (isTokenTransaction && contractAddress === '' && selectedToken) {
        const network = bridge.getNetwork?.() || 'mainnet';
        const tokens =
          useTokenStore.getState().getTokensForAddress(fromAccount.address, network) || [];
        const matched = tokens.find((token) => {
          if (selectedToken.identifier && token.identifier === selectedToken.identifier) {
            return true;
          }
          if (
            selectedToken.contractAddress &&
            token.contractAddress === selectedToken.contractAddress
          ) {
            return true;
          }
          if (selectedToken.symbol && token.symbol === selectedToken.symbol) {
            return true;
          }
          return false;
        });
        if (matched) {
          contractAddress = matched.contractAddress || matched.evmAddress || contractAddress;
          logger.debug('[SendStore] Resolved missing token contract address from tokenStore', {
            matchedIdentifier: matched.identifier,
            matchedSymbol: matched.symbol,
            matchedContract: matched.contractAddress,
            resolvedAddress: contractAddress,
          });
        }
      }
>>>>>>> 82e5bbdc

      // For ERC1155 NFTs, we need to include the amount/quantity
      let nftAmount = '';
      if (isNFTTransaction && selectedNFTs.length > 0) {
        const firstNFT = selectedNFTs[0];
        logger.debug('[sendStore] Processing NFT for payload:', {
          nftId: firstNFT.id,
          contractType: firstNFT.contractType,
          nftAmount: firstNFT.amount,
          selectedNFTQuantities: state.selectedNFTQuantities,
        });
        // Check if it's an ERC1155 NFT
        if (firstNFT.contractType === 'ERC1155') {
          const nftId = firstNFT.id || '';
          const quantity = state.selectedNFTQuantities[nftId] || 1;
          nftAmount = quantity.toString();
          logger.debug('[sendStore] ERC1155 amount set:', {
            nftId,
            quantity,
            nftAmount,
          });
        }
      }

      // Get the flow identifier for the transaction
      const nftIdentifier = isNFTTransaction ? getNFTResourceIdentifier(selectedNFTs[0]) : null;
      const tokenIdentifier = isTokenTransaction ? getTokenResourceIdentifier(selectedToken) : null;
      const flowIdentifier = tokenIdentifier || nftIdentifier || '';

      logger.debug('[sendStore] Flow identifier calculation:', {
        isNFTTransaction,
        isTokenTransaction,
        nftIdentifier,
        tokenIdentifier,
        flowIdentifier,
        selectedNFT: selectedNFTs[0]
          ? {
              id: selectedNFTs[0].id,
              address: selectedNFTs[0].address,
              contractName: selectedNFTs[0].contractName,
              flowIdentifier: selectedNFTs[0].flowIdentifier,
              evmAddress: selectedNFTs[0].evmAddress,
            }
          : null,
      });

      const payload: SendPayload = {
        type: isTokenTransaction ? 'token' : 'nft',
        assetType: senderType,
        proposer: mainAccount.address,
        receiver: toAccount.address,
        flowIdentifier,
        sender: fromAccount.address,
        childAddrs: childAddrs,
        ids: isNFTTransaction
          ? (selectedNFTs
              .map((nft) =>
                nft.id !== null && nft.id !== undefined ? parseInt(nft.id as string) : undefined
              )
              .filter((id) => typeof id === 'number' && !isNaN(id)) as number[])
          : [],
        amount: isTokenTransaction ? formatAmount(formData.tokenAmount) : nftAmount,
        decimal: selectedToken?.decimal || 8,
        coaAddr: coaAddr,
        isCrossVM,
        tokenContractAddr: contractAddress,
      };

      logger.debug('[SendStore] Created send payload:', payload);
      return payload;
    } catch (error) {
      logger.error('[SendStore] Error creating send payload:', error);
      return null;
    }
  },

  // Execute transaction with proper error handling
  executeTransaction: async (): Promise<any> => {
    const state = get();
    set({ isLoading: true, error: null });

    try {
      // Create payload
      const payload = await state.createSendPayload();

      if (!payload) {
        throw new Error('Failed to create transaction payload');
      }

      // Validate payload
      if (!isValidSendTransactionPayload(payload)) {
        throw new Error('Invalid transaction payload');
      }

      logger.debug('[SendStore] Executing transaction with payload:', payload);

      const helpers = {
        ethSign: bridge.ethSign ? (data: Uint8Array) => bridge.ethSign(data) : undefined,
        network: bridge.getNetwork ? bridge.getNetwork() : undefined,
      };

      // Get cadence service and execute transaction
      const result = await SendTransaction(payload, cadence, helpers);

      logger.debug('[SendStore] Transaction result:', result);

      // Reset flow on success
      set({ isLoading: false });
      state.resetSendFlow();

      return result;
    } catch (error) {
      const errorMessage = error instanceof Error ? error.message : 'Transaction failed';
      logger.error('[SendStore] Transaction error:', error);

      set({
        isLoading: false,
        error: errorMessage,
      });

      throw new FRWError(ErrorCode.TRANSACTION_ERROR, errorMessage);
    }
  },

  // Get transaction details formatted for UI display
  getTransactionDetailsForDisplay: () => {
    const state = get();
    const { transactionType, selectedToken, selectedNFTs, formData } = state;

    const isTokenTransaction = transactionType === 'tokens';
    const isNFTTransaction = ['single-nft', 'multiple-nfts'].includes(transactionType);

    return {
      isTokenTransaction,
      isNFTTransaction,
      tokenAmount: isTokenTransaction ? formData.tokenAmount : undefined,
      tokenSymbol: selectedToken?.symbol,
      tokenName: selectedToken?.name,
      nftCount: isNFTTransaction ? selectedNFTs.length : undefined,
      networkFee: '~0.001 FLOW', // This could be made dynamic
    };
  },
}));

// Selectors for better performance and easier usage
export const sendSelectors = {
  // State selectors
  selectedToken: (state: SendState) => state.selectedToken,
  fromAccount: (state: SendState) => state.fromAccount,
  toAccount: (state: SendState) => state.toAccount,
  formData: (state: SendState) => state.formData,
  selectedNFTs: (state: SendState) => state.selectedNFTs,
  currentStep: (state: SendState) => state.currentStep,
  isLoading: (state: SendState) => state.isLoading,
  error: (state: SendState) => state.error,

  // Computed selectors
  isTokensFlow: (state: SendState) => state.transactionType === 'tokens',
  isNFTFlow: (state: SendState) => ['single-nft', 'multiple-nfts'].includes(state.transactionType),
  isMultipleNFTsFlow: (state: SendState) => state.transactionType === 'multiple-nfts',
  hasSelectedToken: (state: SendState) => !!state.selectedToken,
  hasFromAccount: (state: SendState) => !!state.fromAccount,
  hasToAccount: (state: SendState) => !!state.toAccount,
  hasSelectedNFTs: (state: SendState) => state.selectedNFTs.length > 0,
  selectedNFTsCount: (state: SendState) => state.selectedNFTs.length,

  // Balance selectors
  getCoaBalance: (state: SendState) => (flowAddress: string) =>
    state.balances.coa[flowAddress] || null,
  getEvmBalance: (state: SendState) => (evmAddress: string) =>
    state.balances.evm[evmAddress] || null,
  getAllCoaBalances: (state: SendState) => state.balances.coa,
  getAllEvmBalances: (state: SendState) => state.balances.evm,

  // Accessible asset store selectors
  getAccessibleAssetStore: (state: SendState) => (address: string) =>
    state.accessibleAssetStores[address] || null,
  getAllAccessibleAssetStores: (state: SendState) => state.accessibleAssetStores,

  // Validation selectors
  canProceedFromSelectTokens: (state: SendState) =>
    !!state.selectedToken || state.selectedNFTs.length > 0,
  canProceedFromSendTo: (state: SendState) => !!state.toAccount,
  canProceedFromSendTokens: (state: SendState) =>
    !!state.selectedToken && !!state.toAccount && parseFloat(state.formData.tokenAmount) > 0,
  canConfirmTransaction: (state: SendState) => {
    const baseValid = !!state.fromAccount && !!state.toAccount;

    if (state.transactionType === 'tokens') {
      return baseValid && !!state.selectedToken && parseFloat(state.formData.tokenAmount) > 0;
    }

    return baseValid && state.selectedNFTs.length > 0;
  },
};

// Helper functions for common operations
export const sendHelpers = {
  // Get transaction summary for confirmation screen
  getTransactionSummary: () => {
    const state = useSendStore.getState();

    return {
      type: state.transactionType,
      from: state.fromAccount,
      to: state.toAccount,
      token: state.selectedToken,
      amount: state.formData.tokenAmount,
      fiatValue: state.formData.fiatAmount,
      fee: state.formData.transactionFee,
      nfts: state.selectedNFTs,
    };
  },

  // Reset to specific step (useful for navigation)
  goToStep: (step: SendState['currentStep']) => {
    const { setCurrentStep } = useSendStore.getState();
    setCurrentStep(step);
  },

  // Clear errors
  clearError: () => {
    const { setError } = useSendStore.getState();
    setError(null);
  },

  // Balance helpers
  refreshCoaBalance: (flowAddress: string) => {
    const { fetchCoaBalance } = useSendStore.getState();
    return fetchCoaBalance(flowAddress);
  },

  refreshEvmBalance: (evmAddress: string) => {
    const { fetchEvmBalance } = useSendStore.getState();
    return fetchEvmBalance(evmAddress);
  },

  isBalanceStale: (balanceData: BalanceData | null, maxAgeMs: number = 30000) => {
    if (!balanceData?.lastFetched) return true;
    return Date.now() - balanceData.lastFetched > maxAgeMs;
  },
};<|MERGE_RESOLUTION|>--- conflicted
+++ resolved
@@ -4,15 +4,10 @@
   type CollectionModel,
   type NFTModel,
   type TokenModel,
-  addressType,
   FRWError,
   ErrorCode,
 } from '@onflow/frw-types';
-import {
-  getNFTResourceIdentifier,
-  getTokenResourceIdentifier,
-  logger,
-} from '@onflow/frw-utils';
+import { getNFTResourceIdentifier, getTokenResourceIdentifier, logger } from '@onflow/frw-utils';
 import {
   type SendPayload,
   SendTransaction,
@@ -445,18 +440,6 @@
         logger.error('[SendStore] No main account found');
         return null;
       }
-<<<<<<< HEAD
-      const senderType = addressType(fromAccount.address);
-      const receiverType = addressType(toAccount.address);
-      const isCrossVM = senderType !== receiverType;
-
-      const contractAddress = isTokenTransaction
-        ? selectedToken?.evmAddress ||
-          (selectedToken?.identifier?.includes('1654653399040a61.FlowToken')
-            ? '0x7f27352D5F83Db87a5A3E00f4B07Cc2138D8ee52'
-            : '')
-        : selectedNFTs[0]?.evmAddress || '';
-=======
       let contractAddress = isTokenTransaction
         ? selectedToken?.contractAddress || selectedToken?.evmAddress || ''
         : selectedNFTs[0]?.contractAddress || selectedNFTs[0]?.evmAddress || '';
@@ -491,7 +474,6 @@
           });
         }
       }
->>>>>>> 82e5bbdc
 
       // For ERC1155 NFTs, we need to include the amount/quantity
       let nftAmount = '';
