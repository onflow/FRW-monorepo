import { parseUnits } from '@ethersproject/units';
import type { CadenceService } from '@onflow/frw-cadence';

import type { SendPayload, TransferStrategy } from './types';
import {
  encodeEvmContractCallData,
  GAS_LIMITS,
  isFlowToken,
  isVaultIdentifier,
  safeConvertToUFix64,
} from './utils';
import { validateEvmAddress, validateFlowAddress } from './validation';

/**
 * Strategy for child account to child account token transfers
 */
export class ChildToChildTokenStrategy implements TransferStrategy {
  constructor(private cadenceService: CadenceService) {}
  canHandle(payload: SendPayload): boolean {
    const { childAddrs, receiver, sender, type } = payload;
    return (
      type === 'token' &&
      childAddrs.length > 0 &&
      childAddrs.includes(receiver) &&
      childAddrs.includes(sender)
    );
  }

  async execute(payload: SendPayload): Promise<any> {
    const { flowIdentifier, sender, receiver, amount } = payload;
    const formattedAmount = safeConvertToUFix64(amount);
    return await this.cadenceService.sendChildFtToChild(
      flowIdentifier,
      sender,
      receiver,
      formattedAmount
    );
  }
}

/**
 * Strategy for sending tokens from child account
 */
export class ChildToOthersTokenStrategy implements TransferStrategy {
  constructor(private cadenceService: CadenceService) {}

  canHandle(payload: SendPayload): boolean {
    const { childAddrs, sender, assetType, type } = payload;
    return (
      type === 'token' &&
      childAddrs.length > 0 &&
      childAddrs.includes(sender) &&
      assetType === 'flow'
    );
  }

  async execute(payload: SendPayload): Promise<any> {
    const { proposer, receiver, coaAddr, flowIdentifier, sender, amount } = payload;

    // Send child tokens to parent account
    if (receiver === proposer) {
      const formattedAmount = safeConvertToUFix64(amount);
      return await this.cadenceService.transferChildFt(flowIdentifier, sender, formattedAmount);
    }

    // Bridge to COA (Cadence Owned Account)
    if (receiver === coaAddr) {
      const formattedAmount = safeConvertToUFix64(amount);
      return await this.cadenceService.bridgeChildFtToEvm(flowIdentifier, sender, formattedAmount);
    }

    // Bridge to EOA (Externally Owned Account) - EVM address
    if (validateEvmAddress(receiver)) {
      const formattedAmount = safeConvertToUFix64(amount);
      return await this.cadenceService.bridgeChildFtToEvmAddress(
        flowIdentifier,
        sender,
        formattedAmount,
        receiver
      );
    }

    // Default child token transfer within Flow network
    const formattedAmount = safeConvertToUFix64(amount);
    return await this.cadenceService.sendChildFt(flowIdentifier, sender, receiver, formattedAmount);
  }
}

/**
 * Strategy for sending tokens to child account
 */
export class ParentToChildTokenStrategy implements TransferStrategy {
  constructor(private cadenceService: CadenceService) {}

  canHandle(payload: SendPayload): boolean {
    const { childAddrs, receiver, assetType, sender, coaAddr, type } = payload;
    return (
      type === 'token' &&
      childAddrs.length > 0 &&
      childAddrs.includes(receiver) &&
      assetType === 'evm' &&
      sender === coaAddr
    );
  }

  async execute(payload: SendPayload): Promise<any> {
    const { flowIdentifier, receiver, amount, decimal } = payload;
    const valueBig = parseUnits(safeConvertToUFix64(amount), decimal);
    return await this.cadenceService.bridgeChildFtFromEvm(
      flowIdentifier,
      receiver,
      valueBig.toString()
    );
  }
}

/**
 * Strategy for Flow to Flow token transfers
 */
export class FlowToFlowTokenStrategy implements TransferStrategy {
  constructor(private cadenceService: CadenceService) {}

  canHandle(payload: SendPayload): boolean {
    const { assetType, receiver, type } = payload;
    return type === 'token' && assetType === 'flow' && validateFlowAddress(receiver);
  }

  async execute(payload: SendPayload): Promise<any> {
    const { flowIdentifier, receiver, amount } = payload;
    const formattedAmount = safeConvertToUFix64(amount);
    return await this.cadenceService.transferTokensV3(flowIdentifier, receiver, formattedAmount);
  }
}

/**
 * Strategy for Flow to EVM token transfers
 */
export class FlowToEvmTokenStrategy implements TransferStrategy {
  constructor(private cadenceService: CadenceService) {}

  canHandle(payload: SendPayload): boolean {
    const { assetType, flowIdentifier, receiver, type } = payload;
    return (
      type === 'token' &&
      assetType === 'flow' &&
      isFlowToken(flowIdentifier) &&
      validateEvmAddress(receiver)
    );
  }

  async execute(payload: SendPayload): Promise<any> {
    const { receiver, amount } = payload;
    const formattedAmount = safeConvertToUFix64(amount);
    return await this.cadenceService.transferFlowToEvmAddress(
      receiver,
      formattedAmount,
      GAS_LIMITS.EVM_DEFAULT
    );
  }
}

/**
 * Strategy for Flow token bridge to EVM
 */
export class FlowTokenBridgeToEvmStrategy implements TransferStrategy {
  constructor(private cadenceService: CadenceService) {}

  canHandle(payload: SendPayload): boolean {
    const { assetType, receiver, type } = payload;
    return type === 'token' && assetType === 'flow' && validateEvmAddress(receiver);
  }

  async execute(payload: SendPayload): Promise<any> {
    const { flowIdentifier, amount, receiver } = payload;
    const formattedAmount = safeConvertToUFix64(amount);
    return await this.cadenceService.bridgeTokensToEvmAddressV2(
      flowIdentifier,
      formattedAmount,
      receiver
    );
  }
}

/**
 * Strategy for EVM to Flow token transfers (COA withdrawal)
 */
export class EvmToFlowCoaWithdrawalStrategy implements TransferStrategy {
  constructor(private cadenceService: CadenceService) {}

  canHandle(payload: SendPayload): boolean {
    const { assetType, flowIdentifier, receiver, type } = payload;
    return (
      type === 'token' &&
      assetType === 'evm' &&
      isFlowToken(flowIdentifier) &&
      validateFlowAddress(receiver)
    );
  }

  async execute(payload: SendPayload): Promise<any> {
    const { amount, receiver } = payload;
    const formattedAmount = safeConvertToUFix64(amount);
    return await this.cadenceService.withdrawCoa(formattedAmount, receiver);
  }
}

/**
 * Strategy for EVM to Flow token bridge
 */
export class EvmToFlowTokenBridgeStrategy implements TransferStrategy {
  constructor(private cadenceService: CadenceService) {}

  canHandle(payload: SendPayload): boolean {
    const { assetType, receiver, type, flowIdentifier } = payload;
    return (
      type === 'token' &&
      assetType === 'evm' &&
      validateFlowAddress(receiver) &&
      isVaultIdentifier(flowIdentifier)
    );
  }

  async execute(payload: SendPayload): Promise<any> {
    const { flowIdentifier, amount, receiver, decimal } = payload;
    const valueBig = parseUnits(safeConvertToUFix64(amount), decimal);
    return await this.cadenceService.bridgeTokensFromEvmToFlowV3(
      flowIdentifier,
      valueBig.toString(),
      receiver
    );
  }
}

/**
 * Strategy for EVM to EVM token transfers
 */
export class EvmToEvmTokenStrategy implements TransferStrategy {
  constructor(private cadenceService: CadenceService) {}

  canHandle(payload: SendPayload): boolean {
    const { assetType, receiver, type } = payload;
    return type === 'token' && assetType === 'evm' && validateEvmAddress(receiver);
  }

  async execute(payload: SendPayload): Promise<any> {
    const { tokenContractAddr, amount, flowIdentifier, receiver } = payload;
<<<<<<< HEAD
    if (flowIdentifier.includes('FlowToken')) {
=======
    if (isFlowToken(flowIdentifier)) {
>>>>>>> 671046db
      const formattedAmount = safeConvertToUFix64(amount);
      return await this.cadenceService.callContract(
        receiver,
        formattedAmount,
        [],
        GAS_LIMITS.EVM_DEFAULT
      );
    } else {
      const data = encodeEvmContractCallData(payload);
      return await this.cadenceService.callContract(
        tokenContractAddr,
        '0.0',
        data,
        GAS_LIMITS.EVM_DEFAULT
      );
    }
  }
}<|MERGE_RESOLUTION|>--- conflicted
+++ resolved
@@ -244,11 +244,7 @@
 
   async execute(payload: SendPayload): Promise<any> {
     const { tokenContractAddr, amount, flowIdentifier, receiver } = payload;
-<<<<<<< HEAD
-    if (flowIdentifier.includes('FlowToken')) {
-=======
     if (isFlowToken(flowIdentifier)) {
->>>>>>> 671046db
       const formattedAmount = safeConvertToUFix64(amount);
       return await this.cadenceService.callContract(
         receiver,
