--- conflicted
+++ resolved
@@ -5,12 +5,8 @@
 // import { getTrx } from '../src/utils';
 // import { SendTransaction } from '../src';
 import { accounts } from './utils/accounts';
-<<<<<<< HEAD
-import { authz, bridgeAuthorization, bridgeAuthorizationOnly } from './utils/authz';
-=======
 import { authz, bridgeAuthorizationOnly } from './utils/authz';
 // import { convertHexToByteArray } from '../src/send/utils';
->>>>>>> 16fed4c0
 
 dotenv.config();
 
