import { configureFCL, CadenceService } from '@onflow/frw-cadence';
import dotenv from 'dotenv';
import { describe, it, expect, beforeEach } from 'vitest';

// import { getTrx } from '../src/utils';
// import { SendTransaction } from '../src';
import { accounts } from './utils/accounts';
<<<<<<< HEAD
import { authz, bridgeAuthorization } from './utils/authz';
=======
import { authz, payerAuthorization, bridgeAuthorizationOnly } from './utils/authz';
>>>>>>> a22b9af2

dotenv.config();

const mainAccount = accounts.main;
// const child1Account = accounts.child1;
// const child2Account = accounts.child2;

const cadenceService = new CadenceService();

describe('Test NFT send strategies', () => {
  beforeEach(() => {
    configureFCL('mainnet');
    cadenceService.useRequestInterceptor(async (config: any) => {
      if (config.type === 'transaction') {
        config.payer = payerAuthorization;
        config.proposer = authz;
        config.authorizations = config.name.includes('WithPayer')
          ? [authz, bridgeAuthorizationOnly]
          : [authz];
      }
      return config;
    });
  });

  it('Test query coa', async () => {
    const coaAddr = await cadenceService.getAddr(mainAccount.address);
    expect(`0x${coaAddr}`).toBe(mainAccount.evmAddr);
  });

  // it('Test FlowToFlowNftStrategy - Flow NFT transfer to Flow address', async () => {
  //   const payload = {
  //     type: 'nft',
  //     assetType: 'flow',
  //     proposer: mainAccount.address,
  //     receiver: mainAccount.address,
  //     flowIdentifier: 'A.921ea449dffec68a.FlovatarComponent.NFT',
  //     sender: mainAccount.address,
  //     amount: '0.0',
  //     childAddrs: [],
  //     ids: [127190],
  //     decimal: 0,
  //     coaAddr: mainAccount.evmAddr,
  //     tokenContractAddr: '',
  //   };

  //   const txid = await SendTransaction(payload);
  //   expect(txid.length).toBe(64);
  // });

  // it('Test TopShotNftStrategy - TopShot NFT transfer', async () => {
  //   const payload = {
  //     type: 'nft',
  //     assetType: 'flow',
  //     proposer: mainAccount.address,
  //     receiver: mainAccount.address,
  //     flowIdentifier: 'A.0b2a3299cc857e29.TopShot.NFT',
  //     sender: mainAccount.address,
  //     amount: '0',
  //     childAddrs: [],
  //     ids: [17884712],
  //     decimal: 0,
  //     coaAddr: mainAccount.evmAddr,
  //     tokenContractAddr: '',
  //   };

  //   const txid = await SendTransaction(payload);
  //   expect(txid.length).toBe(64);
  // });

  // it('Test FlowToEvmNftBridgeStrategy - Bridge NFT to EVM address', async () => {

  //   const payload = {
  //     type: 'nft',
  //     assetType: 'flow',
  //     proposer: mainAccount.address,
  //     receiver: mainAccount.evmAddr,
  //     flowIdentifier: 'A.2d4c3caffbeab845.FLOAT.NFT',
  //     sender: mainAccount.address,
  //     childAddrs: ['0x8e5a02ccc537163f'],
  //     ids: [248937581],
  //     amount: '',
  //     decimal: 8,
  //     coaAddr: mainAccount.evmAddr,
  //     tokenContractAddr: '',
  //   };

  //   const txid = await SendTransaction(payload, cadenceService);
  //   console.log(txid);
  //   expect(txid.length).toBe(64);
  // });

  // it('Test EvmToFlowNftBridgeStrategy - Bridge NFT from EVM to Flow', async () => {
  //   const payload = {
  //     type: 'nft',
  //     assetType: 'evm',
  //     proposer: mainAccount.address,
  //     receiver: mainAccount.address,
  //     flowIdentifier: 'A.2d4c3caffbeab845.FLOAT.NFT',
  //     sender: mainAccount.evmAddr,
  //     amount: '0',
  //     childAddrs: [],
  //     ids: [75866303338937],
  //     decimal: 0,
  //     coaAddr: mainAccount.evmAddr,
  //     tokenContractAddr: '0x2B7CfE0f24c18690a4E34a154e313859B7c6e342',
  //   };

  //   const txid = await SendTransaction(payload, cadenceService);
  //   expect(txid.length).toBe(64);
  // });

  // it('Test EvmToEvmNftStrategy - EVM to EVM NFT transfer', async () => {
  //   const payload = {
  //     type: 'nft',
  //     assetType: 'evm',
  //     proposer: mainAccount.address,
  //     receiver: '0x3b44f144B97A0402C0e206522c28052C1025A8AA',
  //     flowIdentifier: 'A.0b2a3299cc857e29.TopShot.NFT',
  //     sender: mainAccount.evmAddr,
  //     amount: '',
  //     childAddrs: [],
  //     ids: [36786962],
  //     decimal: 0,
  //     coaAddr: mainAccount.evmAddr,
  //     tokenContractAddr: '0x50ab3a827ad268e9d5a24d340108fad5c25dad5f',
  //   };

  //   const txid = await SendTransaction(payload);
  //   expect(txid.length).toBe(64);
  // });

  // it('Test EvmToEvmNftStrategy - EVM to EVM 1155 NFT transfer', async () => {
  //   // 1155
  //   const payload = {
  //     type: 'nft',
  //     assetType: 'evm',
  //     proposer: mainAccount.address,
  //     receiver: '0x3b44f144B97A0402C0e206522c28052C1025A8AA',
  //     flowIdentifier: '',
  //     sender: mainAccount.evmAddr,
  //     amount: '4.0',
  //     childAddrs: [],
  //     ids: [1],
  //     decimal: 0,
  //     coaAddr: mainAccount.evmAddr,
  //     tokenContractAddr: '0x3E00930ED9DB5b78D2c1B470cF9dC635BB405f39',
  //   };

  //   const txid = await SendTransaction(payload, cadenceService);
  //   expect(txid.length).toBe(64);
  // });

  // it('Test ChildToChildNftStrategy - Child1 to child2 NFT transfer', async () => {
  //   const payload = {
  //     type: 'nft',
  //     assetType: 'flow',
  //     proposer: mainAccount.address,
  //     receiver: child2Account.address,
  //     flowIdentifier: 'A.2d4c3caffbeab845.FLOAT.NFT',
  //     sender: child1Account.address,
  //     amount: '0',
  //     childAddrs: [child1Account.address, child2Account.address],
  //     ids: [75866303338937],
  //     decimal: 0,
  //     coaAddr: mainAccount.evmAddr,
  //     tokenContractAddr: '',
  //   };

  //   const txid = await SendTransaction(payload);
  //   expect(txid.length).toBe(64);
  // });

  // it('Test ChildToChildNftStrategy - Child2 to child1 NFT transfer', async () => {
  //   const payload = {
  //     type: 'nft',
  //     assetType: 'flow',
  //     proposer: mainAccount.address,
  //     receiver: child1Account.address,
  //     flowIdentifier: 'A.2d4c3caffbeab845.FLOAT.NFT',
  //     sender: child2Account.address,
  //     amount: '',
  //     childAddrs: [child1Account.address, child2Account.address],
  //     ids: [75866303338937],
  //     decimal: 0,
  //     coaAddr: mainAccount.evmAddr,
  //     tokenContractAddr: '',
  //   };

  //   const txid = await SendTransaction(payload);
  //   expect(txid.length).toBe(64);
  // });

  // it('Test ChildToOthersNftStrategy - Child to parent NFT transfer', async () => {
  //   const payload = {
  //     type: 'nft',
  //     assetType: 'flow',
  //     proposer: mainAccount.address,
  //     receiver: mainAccount.address,
  //     flowIdentifier: 'A.2d4c3caffbeab845.FLOAT.NFT',
  //     sender: child2Account.address,
  //     amount: '',
  //     childAddrs: [child1Account.address, child2Account.address],
  //     ids: [217703303195673],
  //     decimal: 0,
  //     coaAddr: mainAccount.evmAddr,
  //     tokenContractAddr: '',
  //   };

  //   const txid = await SendTransaction(payload);
  //   expect(txid.length).toBe(64);
  // });

  // it('Test ChildToOthersNftStrategy - Bridge child NFT to COA', async () => {
  //   const payload = {
  //     type: 'nft',
  //     assetType: 'flow',
  //     proposer: mainAccount.address,
  //     receiver: '0x3b44f144B97A0402C0e206522c28052C1025A8AA',
  //     flowIdentifier: 'A.2d4c3caffbeab845.FLOAT.NFT',
  //     sender: child2Account.address,
  //     amount: '0',
  //     childAddrs: [child1Account.address, child2Account.address],
  //     ids: [75866303338937],
  //     decimal: 0,
  //     coaAddr: mainAccount.evmAddr,
  //     tokenContractAddr: '',
  //   };

  //   const txid = await SendTransaction(payload, cadenceService);
  //   expect(txid.length).toBe(64);
  // });

  // it('Test ChildToOthersNftStrategy - Bridge child NFT to EVM address', async () => {
  //   const payload = {
  //     type: 'nft',
  //     assetType: 'flow',
  //     proposer: mainAccount.address,
  //     receiver: '0x3b44f144B97A0402C0e206522c28052C1025A8AA',
  //     flowIdentifier: 'A.2d4c3caffbeab845.FLOAT.NFT',
  //     sender: child2Account.address,
  //     amount: '0',
  //     childAddrs: [child1Account.address, child2Account.address],
  //     ids: [102254581997205],
  //     decimal: 0,
  //     coaAddr: mainAccount.evmAddr,
  //     tokenContractAddr: '',
  //   };

  //   const txid = await SendTransaction(payload);
  //   expect(txid.length).toBe(64);
  // });

  // it('Test ChildToOthersNftStrategy - Child NFT to Flow address', async () => {
  //   const payload = {
  //     type: 'nft',
  //     assetType: 'flow',
  //     proposer: mainAccount.address,
  //     receiver: child1Account.address,
  //     flowIdentifier: 'A.2d4c3caffbeab845.FLOAT.NFT',
  //     sender: child2Account.address,
  //     amount: '0',
  //     childAddrs: [child2Account.address],
  //     ids: [217703303195673],
  //     decimal: 0,
  //     coaAddr: mainAccount.evmAddr,
  //     tokenContractAddr: '',
  //   };

  //   const txid = await SendTransaction(payload);
  //   expect(txid.length).toBe(64);
  // });

  // it('Test ParentToChildNftStrategy - Bridge NFT from EVM to child', async () => {
  //   const payload = {
  //     type: 'nft',
  //     assetType: 'evm',
  //     proposer: mainAccount.address,
  //     receiver: child1Account.address,
  //     flowIdentifier: 'A.2d4c3caffbeab845.FLOAT.NFT',
  //     sender: mainAccount.evmAddr,
  //     amount: '0.0',
  //     childAddrs: [child1Account.address, child2Account.address],
  //     ids: [239693535195987],
  //     decimal: 0,
  //     coaAddr: mainAccount.evmAddr,
  //     tokenContractAddr: '0x2B7CfE0f24c18690a4E34a154e313859B7c6e342',
  //   };

  //   const txid = await SendTransaction(payload, cadenceService);
  //   expect(txid.length).toBe(64);
  // });

  // it('Test EvmToFlowNftWithEoaBridgeStrategy - Bridge NFT from EVM to Flow with EOA', async () => {
  //   const payload = {
  //     type: 'nft',
  //     assetType: 'evm',
  //     proposer: mainAccount.address,
  //     receiver: mainAccount.address,
  //     flowIdentifier: 'A.2d4c3caffbeab845.FLOAT.NFT',
  //     sender: mainAccount.eoaAddr,
  //     amount: '0',
  //     childAddrs: [],
  //     ids: [75866303338937],
  //     decimal: 0,
  //     coaAddr: mainAccount.evmAddr,
  //     tokenContractAddr: '0x2B7CfE0f24c18690a4E34a154e313859B7c6e342',
  //   };

  //   const txid = await SendTransaction(payload, cadenceService, evmTrxCallback);
  //   console.log(txid)
  //   expect(txid.length).toBe(64);
  // });

  // it('Test EoaToChildNftStrategy - Bridge NFT from EOA to Child', async () => {
  //   const payload = {
  //     type: 'nft',
  //     assetType: 'evm',
  //     proposer: mainAccount.address,
  //     receiver: '0x1693baa419804143',
  //     flowIdentifier: 'A.2d4c3caffbeab845.FLOAT.NFT',
  //     sender: mainAccount.eoaAddr,
  //     amount: '0',
  //     childAddrs: ['0x1693baa419804143'],
  //     ids: [225399885718549],
  //     decimal: 0,
  //     coaAddr: mainAccount.evmAddr,
  //     tokenContractAddr: '0x2B7CfE0f24c18690a4E34a154e313859B7c6e342',
  //   };

  //   const txid = await SendTransaction(payload, cadenceService, evmTrxCallback);
  //   console.log(txid);
  //   expect(txid.length).toBe(64);
  // });
});<|MERGE_RESOLUTION|>--- conflicted
+++ resolved
@@ -5,11 +5,7 @@
 // import { getTrx } from '../src/utils';
 // import { SendTransaction } from '../src';
 import { accounts } from './utils/accounts';
-<<<<<<< HEAD
-import { authz, bridgeAuthorization } from './utils/authz';
-=======
 import { authz, payerAuthorization, bridgeAuthorizationOnly } from './utils/authz';
->>>>>>> a22b9af2
 
 dotenv.config();
 
@@ -301,46 +297,4 @@
   //   const txid = await SendTransaction(payload, cadenceService);
   //   expect(txid.length).toBe(64);
   // });
-
-  // it('Test EvmToFlowNftWithEoaBridgeStrategy - Bridge NFT from EVM to Flow with EOA', async () => {
-  //   const payload = {
-  //     type: 'nft',
-  //     assetType: 'evm',
-  //     proposer: mainAccount.address,
-  //     receiver: mainAccount.address,
-  //     flowIdentifier: 'A.2d4c3caffbeab845.FLOAT.NFT',
-  //     sender: mainAccount.eoaAddr,
-  //     amount: '0',
-  //     childAddrs: [],
-  //     ids: [75866303338937],
-  //     decimal: 0,
-  //     coaAddr: mainAccount.evmAddr,
-  //     tokenContractAddr: '0x2B7CfE0f24c18690a4E34a154e313859B7c6e342',
-  //   };
-
-  //   const txid = await SendTransaction(payload, cadenceService, evmTrxCallback);
-  //   console.log(txid)
-  //   expect(txid.length).toBe(64);
-  // });
-
-  // it('Test EoaToChildNftStrategy - Bridge NFT from EOA to Child', async () => {
-  //   const payload = {
-  //     type: 'nft',
-  //     assetType: 'evm',
-  //     proposer: mainAccount.address,
-  //     receiver: '0x1693baa419804143',
-  //     flowIdentifier: 'A.2d4c3caffbeab845.FLOAT.NFT',
-  //     sender: mainAccount.eoaAddr,
-  //     amount: '0',
-  //     childAddrs: ['0x1693baa419804143'],
-  //     ids: [225399885718549],
-  //     decimal: 0,
-  //     coaAddr: mainAccount.evmAddr,
-  //     tokenContractAddr: '0x2B7CfE0f24c18690a4E34a154e313859B7c6e342',
-  //   };
-
-  //   const txid = await SendTransaction(payload, cadenceService, evmTrxCallback);
-  //   console.log(txid);
-  //   expect(txid.length).toBe(64);
-  // });
 });