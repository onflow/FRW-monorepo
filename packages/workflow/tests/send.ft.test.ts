import { configureFCL, CadenceService } from '@onflow/frw-cadence';
import { describe, it, expect, beforeEach } from 'vitest';

import { accounts } from './utils/accounts';
import { authz } from './utils/authz';
// import { SendTransaction } from '../src';

// dotenv.config();

const mainAccount = accounts.main;
// const child1Account = accounts.child1;
// const child2Account = accounts.child2;

const cadenceService = new CadenceService();

describe('Test send strategies', () => {
  beforeEach(() => {
    configureFCL('mainnet');

    cadenceService.useRequestInterceptor(async (config: any) => {
      if (config.type === 'transaction') {
        config.payer = authz;
        config.proposer = authz;
        config.authorizations = [authz];
      }
      return config;
    });
  });

  it('Test query coa', async () => {
    const coaAddr = await cadenceService.getAddr(mainAccount.address);
    expect(`0x${coaAddr}`).toBe(mainAccount.evmAddr);
  });

  // it('Test send FLow from main account to main account', async () => {
  //   const payload = {
  //     type: 'token', // Asset type: token or NFT
  //     assetType: 'flow', // Network type: Flow blockchain or EVM chain
  //     proposer: mainAccount.address, // Flow address of the transaction proposer/signer
  //     receiver: mainAccount.address, // Recipient address (Flow or EVM format)
  //     flowIdentifier: 'A.1654653399040a61.FlowToken.Vault', // Flow resource identifier (e.g., vault
  //     sender: mainAccount.address,
  //     amount: '0.001',
  //     childAddrs: [],
  //     ids: [],
  //     decimal: 8,
  //     coaAddr: mainAccount.evmAddr,
  //     tokenContractAddr: '',
  //   };

  //   const txid = await SendTransaction(payload);

  //   expect(txid.length).toBe(64);

  //   // const transaction = await getTrx(txid);
  // });

  // it('Test send USDC from main account to main account', async () => {
  //   const payload = {
  //     type: 'token', // Asset type: token or NFT
  //     assetType: 'flow', // Network type: Flow blockchain or EVM chain
  //     proposer: mainAccount.address, // Flow address of the transaction proposer/signer
  //     receiver: mainAccount.address, // Recipient address (Flow or EVM format)
  //     flowIdentifier: 'A.f1ab99c82dee3526.USDCFlow.Vault', // Flow resource identifier (e.g., vault
  //     sender: mainAccount.address,
  //     amount: '0.001',
  //     childAddrs: [],
  //     ids: [],
  //     decimal: 8,
  //     coaAddr: mainAccount.evmAddr,
  //     tokenContractAddr: '',
  //   };

  //   const txid = await SendTransaction(payload);

  //   expect(txid.length).toBe(64);

  //   // const transaction = await getTrx(txid);
  // });

  // it('Test FlowToEvmTokenStrategy - Bridge USDC token to EVM address', async () => {
  //   const payload = {
  //     type: 'token',
  //     assetType: 'flow',
  //     proposer: mainAccount.address,
  //     receiver: mainAccount.evmAddr,
  //     flowIdentifier: 'A.f1ab99c82dee3526.USDCFlow.Vault',
  //     sender: mainAccount.address,
  //     amount: '0.001',
  //     childAddrs: [],
  //     ids: [],
  //     decimal: 8,
  //     coaAddr: mainAccount.evmAddr,
  //     tokenContractAddr: '',
  //   };

  //   const txid = await SendTransaction(payload);
  //   expect(txid.length).toBe(64);
  // });

  // it('Test FlowTokenBridgeToEvmStrategy - FLOW tokens to CoA address', async () => {
  //   const payload = {
  //     type: 'token',
  //     assetType: 'flow',
  //     proposer: mainAccount.address,
  //     receiver: mainAccount.evmAddr,
  //     flowIdentifier: 'A.1654653399040a61.FlowToken.Vault',
  //     sender: mainAccount.address,
  //     amount: '0.001',
  //     childAddrs: [],
  //     ids: [],
  //     decimal: 8,
  //     coaAddr: mainAccount.evmAddr,
  //     tokenContractAddr: '',
  //   };

  //   const txid = await SendTransaction(payload);
  //   expect(txid.length).toBe(64);
  // });

  // it('Test FlowTokenBridgeToEvmStrategy - FLOW tokens to EVM address', async () => {
  //   const payload = {
  //     type: 'token',
  //     assetType: 'flow',
  //     proposer: mainAccount.address,
  //     receiver: mainAccount.evmAddr,
  //     flowIdentifier: 'A.1654653399040a61.FlowToken.Vault',
  //     sender: mainAccount.address,
  //     amount: '0.001',
  //     childAddrs: [],
  //     ids: [],
  //     decimal: 8,
  //     coaAddr: mainAccount.evmAddr,
  //     tokenContractAddr: '',
  //   };

  //   const txid = await SendTransaction(payload, cadenceService);
  //   expect(txid.length).toBe(64);
  // });

  // it('Test EvmToFlowCoaWithdrawalStrategy - COA withdrawal to Flow address', async () => {
  //   const payload = {
  //     type: 'token',
  //     assetType: 'evm',
  //     proposer: mainAccount.address,
  //     receiver: mainAccount.address,
  //     flowIdentifier: 'A.1654653399040a61.FlowToken.Vault',
  //     sender: mainAccount.evmAddr,
  //     amount: '0.001',
  //     childAddrs: [],
  //     ids: [],
  //     decimal: 8,
  //     coaAddr: mainAccount.evmAddr,
  //     tokenContractAddr: '',
  //   };

  //   const txid = await SendTransaction(payload);
  //   expect(txid.length).toBe(64);
  // });

  // it('Test EvmToFlowTokenBridgeStrategy - Bridge USDC from EVM to Flow', async () => {
  // const payload = {
  //   type: 'token',
  //   assetType: 'evm',
  //   proposer: mainAccount.address,
  //   // receiver: mainAccount.address,
  //   receiver: '0xc8955e600863871e',
  //   flowIdentifier: 'A.f1ab99c82dee3526.USDCFlow.Vault',
  //   sender: mainAccount.evmAddr,
  //   amount: '0.000001',
  //   childAddrs: [],
  //   ids: [],
  //   decimal: 8,
  //   coaAddr: mainAccount.evmAddr,
  //   tokenContractAddr: '0x1234567890123456789012345678901234567890',
  // };

  //   // const payload = {
  //   //   "type": "token",
  //   //   "assetType": "evm",
  //   //   "proposer": mainAccount.address,
  //   //   "receiver": mainAccount.address,
  //   //   "flowIdentifier": "A.1e4aa0b87d10b141.EVMVMBridgedToken_1b97100ea1d7126c4d60027e231ea4cb25314bdb.Vault",
  //   //   "sender": mainAccount.evmAddr,
  //   //   "childAddrs": [
  //   //     "0x8e5a02ccc537163f"
  //   //   ],
  //   //   "ids": [],
  //   //   "amount": "0.001",
  //   //   "decimal": 18,
  //   //   "coaAddr": mainAccount.evmAddr,
  //   //   "tokenContractAddr": "0x1b97100ea1d7126c4d60027e231ea4cb25314bdb"
  //   // }

  //   const txid = await SendTransaction(payload, cadenceService);
  //   expect(txid.length).toBe(64);
  // });

  // it('Test EvmToEvmTokenStrategy - EVM to EVM token transfer', async () => {
  //   const payload = {
  //     type: 'token',
  //     assetType: 'evm',
  //     proposer: mainAccount.address,
  //     receiver: '0x3b44f144b97a0402c0e206522c28052c1025a8aa',
  //     flowIdentifier: 'A.1654653399040a61.FlowToken.Vault',
  //     sender: mainAccount.evmAddr,
  //     amount: '0.0001',
  //     childAddrs: [],
  //     ids: [],
  //     decimal: 8,
  //     coaAddr: mainAccount.evmAddr,
  //     tokenContractAddr: '0x0000000000000000000000000000000000000000',
  //   };

  //   const txid = await SendTransaction(payload, cadenceService);
  //   expect(txid.length).toBe(64);
  // });

  // it('Test ChildToChildTokenStrategy - Child to child token transfer', async () => {
  //   const payload = {
  //     type: 'token',
  //     assetType: 'flow',
  //     proposer: mainAccount.address,
  //     receiver: child2Account.address,
  //     flowIdentifier: 'A.f1ab99c82dee3526.USDCFlow.Vault',
  //     sender: child1Account.address,
  //     amount: '0.001',
  //     childAddrs: [child1Account.address, child2Account.address],
  //     ids: [],
  //     decimal: 8,
  //     coaAddr: mainAccount.evmAddr,
  //     tokenContractAddr: '',
  //   };

  //   const txid = await SendTransaction(payload);
  //   expect(txid.length).toBe(64);
  // });

  // it('Test ChildToOthersTokenStrategy - Child to parent transfer', async () => {
  //   const payload = {
  //     type: 'token',
  //     assetType: 'flow',
  //     proposer: mainAccount.address,
  //     receiver: mainAccount.address,
  //     flowIdentifier: 'A.f1ab99c82dee3526.USDCFlow.Vault',
  //     sender: child1Account.address,
  //     amount: '0.001',
  //     childAddrs: [child1Account.address, child2Account.address],
  //     ids: [],
  //     decimal: 8,
  //     coaAddr: mainAccount.evmAddr,
  //     tokenContractAddr: '',
  //   };

  //   const txid = await SendTransaction(payload);
  //   expect(txid.length).toBe(64);
  // });

  // it('Test ChildToOthersTokenStrategy - Bridge child to COA', async () => {
  //   const payload = {
  //     type: 'token',
  //     assetType: 'flow',
  //     proposer: mainAccount.address,
  //     receiver: mainAccount.evmAddr,
  //     flowIdentifier: 'A.f1ab99c82dee3526.USDCFlow.Vault',
  //     sender: child1Account.address,
  //     amount: '0.001',
  //     childAddrs: [child1Account.address, child2Account.address],
  //     ids: [],
  //     decimal: 8,
  //     coaAddr: mainAccount.evmAddr,
  //     tokenContractAddr: '',
  //   };

  //   const txid = await SendTransaction(payload);
  //   expect(txid.length).toBe(64);
  // });

  // it('Test ChildToOthersTokenStrategy - Bridge child to EVM address', async () => {
  //   const payload = {
  //     type: 'token',
  //     assetType: 'flow',
  //     proposer: mainAccount.address,
  //     receiver: '0x3b44f144B97A0402C0e206522c28052C1025A8AA',
  //     flowIdentifier: 'A.f1ab99c82dee3526.USDCFlow.Vault',
  //     sender: child1Account.address,
  //     amount: '0.001',
  //     childAddrs: [child1Account.address, child2Account.address],
  //     ids: [],
  //     decimal: 6,
  //     coaAddr: mainAccount.evmAddr,
  //     tokenContractAddr: '',
  //   };

  //   const txid = await SendTransaction(payload);
  //   expect(txid.length).toBe(64);
  // });

  // it('Test ChildToOthersTokenStrategy - Child to Flow address', async () => {
  //   const payload = {
  //     type: 'token',
  //     assetType: 'flow',
  //     proposer: mainAccount.address,
  //     receiver: '0x32a6af84f2f54476',
  //     flowIdentifier: 'A.f1ab99c82dee3526.USDCFlow.Vault',
  //     sender: child1Account.address,
  //     amount: '0.001',
  //     childAddrs: [child1Account.address, child2Account.address],
  //     ids: [],
  //     decimal: 6,
  //     coaAddr: mainAccount.evmAddr,
  //     tokenContractAddr: '',
  //   };

  //   const txid = await SendTransaction(payload);
  //   expect(txid.length).toBe(64);
  // });

  // it('Test ParentToChildTokenStrategy - Bridge from EVM to child', async () => {
  //   const payload = {
  //     type: 'token',
  //     assetType: 'evm',
  //     proposer: mainAccount.address,
  //     receiver: child1Account.address,
  //     flowIdentifier: 'A.f1ab99c82dee3526.USDCFlow.Vault',
  //     sender: mainAccount.evmAddr,
  //     amount: '0.001',
  //     childAddrs: [child1Account.address, child2Account.address],
  //     ids: [],
  //     decimal: 6,
  //     coaAddr: mainAccount.evmAddr,
  //     tokenContractAddr: '0x7f27352d5f83db87a5a3e00f4b07cc2138d8ee52',
  //   };

  //   const txid = await SendTransaction(payload);
  //   expect(txid.length).toBe(64);
  // });

  // it('Test bridge Flow - Bridge from EVM to Flow', async () => {
  //   const payload = {
  //     type: 'token',
  //     assetType: 'evm',
  //     proposer: mainAccount.address,
  //     receiver: mainAccount.address,
  //     flowIdentifier: 'A.1654653399040a61.FlowToken.Vault',
  //     sender: mainAccount.evmAddr,
  //     amount: '0.001',
  //     childAddrs: [child1Account.address, child2Account.address],
  //     ids: [],
  //     decimal: 6,
  //     coaAddr: mainAccount.evmAddr,
  //     tokenContractAddr: '0x0000000000000000000000000000000000000000',
  //   };

  //   const txid = await SendTransaction(payload);
  //   expect(txid.length).toBe(64);
  // });

<<<<<<< HEAD
  // it('Test EoaToChildNftStrategy - Bridge NFT from EOA to Child', async () => {
=======
  // it('Test EoaToChildFtStrategy - Bridge FT from EOA to Child', async () => {
>>>>>>> 32fd107a
  //   const payload = {
  //     type: 'token',
  //     assetType: 'evm',
  //     proposer: mainAccount.address,
  //     receiver: mainAccount.address,
  //     flowIdentifier: 'A.f1ab99c82dee3526.USDCFlow.Vault',
  //     sender: mainAccount.eoaAddr,
  //     amount: '0.00001',
  //     childAddrs: [],
  //     ids: [],
  //     decimal: 6,
  //     coaAddr: mainAccount.evmAddr,
  //     tokenContractAddr: '0x7f27352d5f83db87a5a3e00f4b07cc2138d8ee52',
  //   };

  //   const txid = await SendTransaction(payload, cadenceService, evmTrxCallback);
  //   console.log(txid);
  //   expect(txid.length).toBe(64);
  // });

  // it('Test bridge Flow - Bridge from EOA to Coa to Flow', async () => {
  //   const payload = {
  //     type: 'token',
  //     assetType: 'evm',
  //     proposer: mainAccount.address,
  //     receiver: mainAccount.address,
  //     flowIdentifier: 'A.1654653399040a61.FlowToken.Vault',
  //     sender: mainAccount.eoaAddr,
  //     amount: '0.00001',
  //     childAddrs: [],
  //     ids: [],
  //     decimal: 18,
  //     coaAddr: mainAccount.evmAddr,
  //     tokenContractAddr: '0x0000000000000000000000000000000000000000',
  //   };

  //   const txid = await SendTransaction(payload, cadenceService, evmTrxCallback);
  //   console.log(txid, '----txid----');
  //   expect(txid.length).toBe(64);
  // });
});<|MERGE_RESOLUTION|>--- conflicted
+++ resolved
@@ -356,11 +356,7 @@
   //   expect(txid.length).toBe(64);
   // });
 
-<<<<<<< HEAD
-  // it('Test EoaToChildNftStrategy - Bridge NFT from EOA to Child', async () => {
-=======
   // it('Test EoaToChildFtStrategy - Bridge FT from EOA to Child', async () => {
->>>>>>> 32fd107a
   //   const payload = {
   //     type: 'token',
   //     assetType: 'evm',
