--- conflicted
+++ resolved
@@ -1,8 +1,5 @@
-<<<<<<< HEAD
-// import { ArrowBack, TokenAvatar } from '@onflow/frw-icons'; // Temporarily disabled due to build issues
-=======
 import { navigation } from '@onflow/frw-context';
->>>>>>> 5daf8225
+// Temporarily disabled due to build issues
 import { TokenService } from '@onflow/frw-services';
 import { useSendStore, useTokenStore, useWalletStore } from '@onflow/frw-stores';
 import {
@@ -199,7 +196,6 @@
         }
         const currency = bridge.getCurrency();
         const tokenService = new TokenService(walletType);
-<<<<<<< HEAD
         const tokenInfos = await tokenService.getTokenInfo(targetAddress, network);
         console.log(
           'Fetched tokens:',
@@ -226,10 +222,6 @@
         }));
 
         setTokens(processedTokens);
-=======
-        const tokenInfos = await tokenService.getTokenInfo(targetAddress, network, currency.name);
-        setTokens(tokenInfos);
->>>>>>> 5daf8225
       } catch (err: any) {
         console.error('Error fetching tokens:', err);
         setError(err.message || 'Failed to load tokens');
@@ -402,7 +394,6 @@
     <BackgroundWrapper backgroundColor="#0F0F0F">
       <YStack flex={1}>
         {/* Header */}
-<<<<<<< HEAD
         <XStack
           py="$1"
           px="$1"
@@ -437,15 +428,6 @@
           {/* Placeholder for balance */}
           <XStack style={{ width: 40 }} />
         </XStack>
-=======
-        {showTitle && (
-          <XStack justify="center" items="center" py="$4" pos="relative">
-            <Text fontSize="$6" fontWeight="700" color="$color" lineHeight="$2" letterSpacing="$-1">
-              {t('send.title')}
-            </Text>
-          </XStack>
-        )}
->>>>>>> 5daf8225
 
         <YStack flex={1} px="$4" pt="$2">
           {/* Search Bar */}
