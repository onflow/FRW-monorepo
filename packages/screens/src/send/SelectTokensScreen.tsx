--- conflicted
+++ resolved
@@ -58,7 +58,6 @@
   const [nftError, setNftError] = useState<string | null>(null);
 
   // Store hooks
-<<<<<<< HEAD
   const {
     setSelectedToken,
     setTransactionType,
@@ -67,10 +66,6 @@
     setSelectedCollection,
     setFromAccount: setStoreFromAccount,
   } = useSendStore();
-=======
-  const { setSelectedToken, setTransactionType, setCurrentStep, clearTransactionData } =
-    useSendStore();
->>>>>>> 805ff720
 
   const walletStoreState = useWalletStore();
 
@@ -212,34 +207,6 @@
         setNftCollections([]);
       } finally {
         setNftLoading(false);
-        setNftCollections([
-          {
-            id: 'FLOATCollectionStoragePath',
-            contract_name: 'FLOAT',
-            contractName: 'FLOAT',
-            address: '0x2d4c3caffbeab845',
-            name: 'FLOAT',
-            logo: 'https://i.imgur.com/v0Njnnk.png',
-            banner: 'https://i.imgur.com/ETeVZZU.jpg',
-            description: 'FLOAT is a proof of attendance platform on the Flow blockchain.',
-            path: {
-              storage_path: '/storage/FLOATCollectionStoragePath',
-              public_path: '/public/FLOATCollectionPublicPath',
-              private_path: 'deprecated/private_path',
-            },
-            socials: {
-              discord: {
-                url: 'https://discord.gg/emeraldcity',
-              },
-              twitter: {
-                url: 'https://twitter.com/emerald_dao',
-              },
-            },
-            externalURL: 'https://floats.city',
-            nftTypeId: 'A.2d4c3caffbeab845.FLOAT.NFT',
-            flowIdentifier: 'A.2d4c3caffbeab845.FLOAT.NFT',
-          },
-        ]);
       }
     },
     [bridge]
