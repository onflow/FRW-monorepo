--- conflicted
+++ resolved
@@ -1,9 +1,4 @@
-<<<<<<< HEAD
-import { navigation } from '@onflow/frw-context';
-// Temporarily disabled due to build issues
-=======
 import { bridge, navigation } from '@onflow/frw-context';
->>>>>>> 82c8dfed
 import { TokenService } from '@onflow/frw-services';
 import { useSendStore, useTokenStore, useWalletStore } from '@onflow/frw-stores';
 import {
@@ -18,15 +13,6 @@
   AccountCard,
   AddressText,
   BackgroundWrapper,
-<<<<<<< HEAD
-  Skeleton,
-  Text,
-  YStack,
-  XStack,
-  ScrollView,
-  RefreshView,
-  NFTCollectionRow,
-=======
   Badge,
   Divider,
   NFTCollectionRow,
@@ -38,7 +24,6 @@
   TokenCard,
   XStack,
   YStack,
->>>>>>> 82c8dfed
 } from '@onflow/frw-ui';
 import React, { useCallback, useEffect, useState } from 'react';
 import { useTranslation } from 'react-i18next';
@@ -52,9 +37,11 @@
   const [tab, setTab] = React.useState<TabType>('Tokens');
   const [tokens, setTokens] = React.useState<TokenModel[]>([]);
   const [isLoading, setIsLoading] = React.useState(false);
-  const [isRefreshing, setIsRefreshing] = React.useState(false);
   const [error, setError] = React.useState<string | null>(null);
   const [fromAccount, setLocalFromAccount] = React.useState<WalletAccount | null>(null);
+  const [fromAccountBalance, setFromAccountBalance] = React.useState<string>('0 FLOW');
+  const [isBalanceLoading, setIsBalanceLoading] = React.useState(false);
+  const [isAccountLoading, setIsAccountLoading] = React.useState(true);
 
   // NFT state
   const [nftCollections, setNftCollections] = useState<CollectionModel[]>([]);
@@ -68,47 +55,12 @@
     setCurrentStep,
     clearTransactionData,
     setFromAccount: setStoreFromAccount,
-    getAccessibleAssetStore,
-    setAccessibleAssetStore,
   } = useSendStore();
 
   const walletStoreState = useWalletStore();
 
   // Tab options
   const TABS = [t('tabs.tokens'), t('tabs.nfts')] as const;
-
-  // Simplified accessibility checks - for now, just return true for all items
-  // TODO: Implement proper AccessibleAssetStore integration when store management is fixed
-  const isTokenAccessible = useCallback(
-    (token: TokenModel) => {
-      // For non-child accounts, all tokens are accessible
-      if (fromAccount?.type !== 'child') return true;
-
-      // For child accounts, we would check the AccessibleAssetStore here
-      // For now, return true to allow functionality
-      console.log(
-        `[SelectTokens] Child account accessibility check for token ${token.symbol || token.identifier}`
-      );
-      return true;
-    },
-    [fromAccount?.type]
-  );
-
-  // Check if an NFT collection is accessible for child accounts
-  const isNFTCollectionAccessible = useCallback(
-    (collection: any) => {
-      // For non-child accounts, all NFT collections are accessible
-      if (fromAccount?.type !== 'child') return true;
-
-      // For child accounts, we would check the AccessibleAssetStore here
-      // For now, return true to allow functionality
-      console.log(
-        `[SelectTokens] Child account accessibility check for collection ${collection.name || collection.id}`
-      );
-      return true;
-    },
-    [fromAccount?.type]
-  );
 
   // Fetch account balance
   const fetchAccountBalance = useCallback(
@@ -134,23 +86,27 @@
     [bridge]
   );
 
-  // Simplified account balance update (removed for now)
+  // Update account balance
   const updateFromAccountBalance = useCallback(
     async (accountAddress: string, accountType?: string, forceFresh: boolean = true) => {
-      // Balance update logic simplified
-      console.log('Account balance update:', accountAddress, accountType, forceFresh);
+      setIsBalanceLoading(true);
+      try {
+        const balance = await fetchAccountBalance(accountAddress, accountType, forceFresh);
+        setFromAccountBalance(balance);
+      } catch (error) {
+        console.error('Failed to update account balance:', error);
+        setFromAccountBalance('0 FLOW');
+      } finally {
+        setIsBalanceLoading(false);
+      }
     },
-    []
+    [fetchAccountBalance]
   );
 
   // Fetch tokens
   const fetchTokens = useCallback(
     async (accountAddress?: string, accountType?: string, isRefreshAction = false) => {
-      if (isRefreshAction) {
-        setIsRefreshing(true);
-      } else {
-        setIsLoading(true);
-      }
+      setIsLoading(true);
       setError(null);
 
       try {
@@ -174,42 +130,17 @@
         }
         const currency = bridge.getCurrency();
         const tokenService = new TokenService(walletType);
-        const tokenInfos = await tokenService.getTokenInfo(targetAddress, network);
-        console.log(
-          'Fetched tokens:',
-          tokenInfos,
-          'for address:',
-          targetAddress,
-          'network:',
-          network
-        );
-
-        // Process tokens to match extension's CoinList data structure
-        const processedTokens = tokenInfos.map((token) => ({
-          ...token,
-          // Add CoinList compatibility fields
-          coin: token.name,
-          unit: token.symbol || token.contractName || '',
-          icon: token.logoURI || '',
-          total: token.balanceInUSD || token.balanceInCurrency || '0',
-          price: token.priceInUSD || token.priceInCurrency || '0',
-          change24h: parseFloat(token.change || '0'),
-          availableBalance: token.availableBalanceToUse || token.displayBalance || token.balance,
-          isVerified: token.isVerified || false,
-          id: token.identifier || `${token.contractAddress}.${token.symbol}`,
-        }));
-
-        setTokens(processedTokens);
+        const tokenInfos = await tokenService.getTokenInfo(targetAddress, network, currency.name);
+        setTokens(tokenInfos);
       } catch (err: any) {
         console.error('Error fetching tokens:', err);
-        setError(err.message || 'Failed to load tokens');
+        setError(err.message || t('errors.failedToLoadTokens'));
         setTokens([]);
       } finally {
         setIsLoading(false);
-        setIsRefreshing(false);
       }
     },
-    [bridge]
+    [bridge, t]
   );
 
   // Fetch NFT collections
@@ -251,7 +182,27 @@
     [bridge]
   );
 
-  // Account selection temporarily disabled
+  // Handle account selection
+  const handleAccountSelect = useCallback(
+    async (selectedAccount: WalletAccount) => {
+      try {
+        setLocalFromAccount(selectedAccount);
+        setStoreFromAccount(selectedAccount);
+        setNftLoading(true);
+        setNftError(null);
+
+        await updateFromAccountBalance(selectedAccount.address, selectedAccount.type, true);
+
+        await Promise.all([
+          fetchTokens(selectedAccount.address, selectedAccount.type),
+          fetchNFTCollections(selectedAccount.address, selectedAccount.type),
+        ]);
+      } catch (error) {
+        console.error('Failed to update account:', error);
+      }
+    },
+    [setStoreFromAccount, updateFromAccountBalance, fetchTokens, fetchNFTCollections]
+  );
 
   // Initialize screen
   useEffect(() => {
@@ -268,15 +219,19 @@
         if (activeAccount) {
           setLocalFromAccount(activeAccount);
           setStoreFromAccount(activeAccount);
+          setIsAccountLoading(false);
 
           await Promise.all([
             updateFromAccountBalance(activeAccount.address, activeAccount.type),
             fetchTokens(activeAccount.address, activeAccount.type),
             fetchNFTCollections(activeAccount.address, activeAccount.type),
           ]);
+        } else {
+          setIsAccountLoading(false);
         }
       } catch (error) {
         console.error('Error initializing account:', error);
+        setIsAccountLoading(false);
       }
     };
 
@@ -292,18 +247,7 @@
   };
 
   // Handle token press
-<<<<<<< HEAD
-  const handleTokenPress = (token: TokenModel) => {
-    // Check if the token is accessible for child accounts
-    if (fromAccount?.type === 'child' && !isTokenAccessible(token)) {
-      console.log(
-        `[SelectTokens] Token ${token.symbol || token.identifier} not accessible for child account`
-      );
-      return;
-    }
-=======
   const handleTokenPress = (token: TokenModel): void => {
->>>>>>> 82c8dfed
     setSelectedToken(token);
     setTransactionType('tokens');
     setCurrentStep('send-to');
@@ -311,17 +255,7 @@
   };
 
   // Handle NFT press
-<<<<<<< HEAD
-  const handleNFTPress = (collection: CollectionModel) => {
-    if (fromAccount?.type === 'child' && !isNFTCollectionAccessible(collection)) {
-      console.log(
-        `[SelectTokens] NFT collection ${collection.name || collection.id} not accessible for child account`
-      );
-      return;
-    }
-=======
   const handleNFTPress = (collection: CollectionModel): void => {
->>>>>>> 82c8dfed
     const address = fromAccount?.address || bridge.getSelectedAddress();
     navigation.navigate('NFTList', { collection, address });
   };
@@ -344,418 +278,173 @@
   });
 
   return (
-    <BackgroundWrapper backgroundColor="#0F0F0F">
-      <YStack flex={1}>
+    <BackgroundWrapper backgroundColor="$background">
+      <YStack flex={1} px="$4" pt="$2">
         {/* Header */}
-<<<<<<< HEAD
-        <XStack
-          py="$1"
-          px="$1"
-          style={{
-            alignItems: 'center',
-            justifyContent: 'space-between',
-            borderBottomWidth: 1,
-            borderBottomColor: 'rgba(255, 255, 255, 0.08)',
-          }}
-        >
-          {/* Back Button */}
-          <XStack
-            style={{
-              width: 40,
-              height: 40,
-              borderRadius: 20,
-              backgroundColor: 'rgba(255, 255, 255, 0.08)',
-              alignItems: 'center',
-              justifyContent: 'center',
-              cursor: 'pointer',
-            }}
-            onPress={() => navigation.navigate('Dashboard')}
-          >
-            <Text {...({ color: 'white', fontSize: '$5', children: '←' } as any)}></Text>
-=======
         {bridge.getPlatform() === Platform.Extension && (
           <XStack justify="center" items="center" py="$4" pos="relative">
             <Text fontSize="$6" fontWeight="700" color="$color" lineHeight="$2" letterSpacing="$-1">
               {t('send.title')}
             </Text>
->>>>>>> 82c8dfed
           </XStack>
-
-          {/* Title */}
-          <Text fontSize="$7" fontWeight="600" color="white">
-            Send
-          </Text>
-
-          {/* Placeholder for balance */}
-          <XStack style={{ width: 40 }} />
-        </XStack>
-
-        <YStack flex={1} px="$4" pt="$2">
-          {/* Search Bar */}
-          {/* <XStack
-            py="$3"
-            px="$4"
-            mb="$4"
-            style={{
-              backgroundColor: 'rgba(255, 255, 255, 0.06)',
-              borderRadius: 16,
-              alignItems: 'center'
+        )}
+
+        {/* Account Card */}
+        {isAccountLoading ? (
+          <YStack bg="$bg2" rounded="$4" p="$4" my="$4" h="$10" justify="center" items="center">
+            <Text color="$textSecondary">{t('messages.loadingAccount')}</Text>
+          </YStack>
+        ) : fromAccount ? (
+          <AccountCard
+            account={{
+              ...fromAccount,
+              balance: isBalanceLoading ? t('messages.loading') : fromAccountBalance,
             }}
-          >
-            <Text color="rgba(255, 255, 255, 0.4)" fontSize="$4" mr="$3">🔍</Text>
-            <Text color="rgba(255, 255, 255, 0.4)" fontSize="$4">
-              Search tokens...
-            </Text>
-          </XStack> */}
-
-          {/* Tab Selector */}
-          <XStack
-            mb="$6"
-            style={{
-              backgroundColor: 'black',
-              borderRadius: 12,
-              padding: 2,
-              borderWidth: 2,
-              borderColor: 'rgb(255, 255, 255, 0.1)',
-              alignSelf: 'flex-start',
-            }}
-          >
-            {TABS.map((tabName, index) => (
-              <XStack
-                key={tabName}
-                py="$0.3"
-                px="$0.5"
-                style={{
-                  alignItems: 'center',
-                  justifyContent: 'center',
-                  cursor: 'pointer',
-                  backgroundColor:
-                    tab === (index === 0 ? 'Tokens' : 'NFTs')
-                      ? 'rgba(255, 255, 255, 0.12)'
-                      : 'transparent',
-                  borderRadius: 10,
-                  minWidth: 100,
-                }}
-                onPress={() => handleTabChange(index === 0 ? 'Tokens' : 'NFTs')}
-              >
-                <Text
-                  color={
-                    tab === (index === 0 ? 'Tokens' : 'NFTs') ? 'white' : 'rgba(255, 255, 255, 0.5)'
-                  }
-                  fontSize="$4"
-                  fontWeight={tab === (index === 0 ? 'Tokens' : 'NFTs') ? '600' : '500'}
-                >
-                  {tabName}
-                </Text>
-              </XStack>
-            ))}
-          </XStack>
-
-          {/* Content */}
-          <ScrollView flex={1} showsVerticalScrollIndicator={false}>
-            {tab === 'Tokens' && (
-              <YStack gap="$3">
-                {isLoading ? (
-                  <>
-                    {[1, 2, 3, 4, 5].map((index) => (
-                      <YStack key={`token-skeleton-${index}`} p="$3">
-                        <XStack items="center" gap="$3">
-                          <Skeleton width="$4" height="$4" borderRadius="$10" />
-                          <YStack flex={1} gap="$2">
-                            <Skeleton height="$1" width="60%" />
-                            <Skeleton height="$0.75" width="40%" />
-                          </YStack>
-                          <YStack items="flex-end" gap="$1">
-                            <Skeleton height="$1" width="$4" />
-                            <Skeleton height="$0.75" width="$3" />
-                          </YStack>
-                        </XStack>
-                      </YStack>
-                    ))}
-                  </>
-                ) : error ? (
-                  <RefreshView
-                    type="error"
-                    message={error}
-                    onRefresh={refreshTokens}
-                    refreshText={t('buttons.retry')}
-                  />
-                ) : tokensWithBalance.length === 0 ? (
-                  <RefreshView
-                    type="empty"
-                    message={t('messages.noTokensWithBalance')}
-                    onRefresh={refreshTokens}
-                    refreshText={t('buttons.refresh')}
-                  />
-                ) : (
-                  <YStack gap="$0">
-                    {tokensWithBalance.map((token, idx) => (
-                      <XStack
-                        key={`token-${token.identifier || token.symbol}-${idx}`}
-                        py="$1"
-                        px="$0"
-                        // mb="$2"
-                        style={{
-                          alignItems: 'center',
-                          justifyContent: 'space-between',
-                          backgroundColor: '$background',
-                          cursor: 'pointer',
-                          borderBottomWidth: 1,
-                          borderBottomColor: 'rgba(255, 255, 255, 0.08)',
-                        }}
-                        onPress={() => handleTokenPress(token)}
-                      >
-                        {/* Left side - Token info */}
-                        <XStack style={{ alignItems: 'center', flex: 1 }} px="$0.5">
-                          {/* Token Icon */}
-                          <XStack
-                            style={{
-                              width: 56,
-                              height: 56,
-                              borderRadius: 28,
-                              backgroundColor:
-                                token.symbol === 'FLOW'
-                                  ? '#00EF8B'
-                                  : token.symbol === 'USDT' || token.symbol === 'Tether'
-                                    ? '#26A17B'
-                                    : token.symbol === 'COREUM'
-                                      ? '#25D695'
-                                      : token.symbol === 'VLX' || token.symbol === 'Velas'
-                                        ? '#1E3A8A'
-                                        : token.symbol === 'UPHOLD'
-                                          ? '#00D4AA'
-                                          : token.symbol === 'ZEN' || token.symbol === 'Horizen'
-                                            ? '#00D4AA'
-                                            : '#4A5568',
-                              alignItems: 'center',
-                              justifyContent: 'center',
-                              marginRight: 16,
-                              shadowColor: 'rgba(0, 0, 0, 0.1)',
-                              shadowOffset: { width: 0, height: 2 },
-                              shadowOpacity: 0.1,
-                              shadowRadius: 4,
-                            }}
-                          >
-                            {/* Token Logo/Symbol */}
-                            {token.symbol === 'FLOW' && (
-                              <Text color="white" fontSize="$6" fontWeight="700">
-                                ◉
-                              </Text>
-                            )}
-                            {(token.symbol === 'USDT' || token.symbol === 'Tether') && (
-                              <Text color="white" fontSize="$5" fontWeight="700">
-                                ₮
-                              </Text>
-                            )}
-                            {token.symbol === 'COREUM' && (
-                              <Text color="white" fontSize="$5" fontWeight="700">
-                                C
-                              </Text>
-                            )}
-                            {(token.symbol === 'VLX' || token.symbol === 'Velas') && (
-                              <Text color="white" fontSize="$5" fontWeight="700">
-                                V
-                              </Text>
-                            )}
-                            {token.symbol === 'UPHOLD' && (
-                              <Text color="white" fontSize="$5" fontWeight="700">
-                                U
-                              </Text>
-                            )}
-                            {(token.symbol === 'ZEN' || token.symbol === 'Horizen') && (
-                              <Text color="white" fontSize="$5" fontWeight="700">
-                                H
-                              </Text>
-                            )}
-                            {![
-                              'FLOW',
-                              'USDT',
-                              'Tether',
-                              'COREUM',
-                              'VLX',
-                              'Velas',
-                              'UPHOLD',
-                              'ZEN',
-                              'Horizen',
-                            ].includes(token.symbol || '') && (
-                              <Text color="white" fontSize="$5" fontWeight="700">
-                                {token.symbol?.charAt(0) || 'T'}
-                              </Text>
-                            )}
-                          </XStack>
-
-                          {/* Token Name and Balance */}
-                          <YStack style={{ flex: 1 }}>
-                            <XStack style={{ alignItems: 'center', marginBottom: 6 }}>
-                              <Text color="white" fontSize="$5" fontWeight="600" mr="$2">
-                                {token.symbol === 'USDT'
-                                  ? 'Tether USD'
-                                  : token.symbol === 'VLX'
-                                    ? 'Velas'
-                                    : token.symbol === 'ZEN'
-                                      ? 'Horizen'
-                                      : token.symbol === 'COREUM'
-                                        ? 'Coreum'
-                                        : token.symbol === 'UPHOLD'
-                                          ? 'Uphold Token'
-                                          : token.symbol === 'FLOW'
-                                            ? 'Flow'
-                                            : token.name || token.symbol || 'Unknown Token'}
-                              </Text>
-                              {token.isVerified && (
-                                <XStack
-                                  style={{
-                                    width: 18,
-                                    height: 18,
-                                    borderRadius: 9,
-                                    backgroundColor: '#00EF8B',
-                                    alignItems: 'center',
-                                    justifyContent: 'center',
-                                  }}
-                                >
-                                  <Text color="white" fontSize="$1" fontWeight="700">
-                                    ✓
-                                  </Text>
-                                </XStack>
-                              )}
-                            </XStack>
-                            <XStack style={{ alignItems: 'center' }}>
-                              <Text color="rgba(255, 255, 255, 0.5)" fontSize="$3" mr="$2">
-                                {token.displayBalance || token.balance || '0.00'}
-                              </Text>
-                              <Text color="rgba(255, 255, 255, 0.3)" fontSize="$3">
-                                {token.symbol || 'TOKEN'}
-                              </Text>
-                            </XStack>
-                          </YStack>
-                        </XStack>
-
-                        {/* Right side - USD Value and Change */}
-                        <YStack style={{ alignItems: 'flex-end' }} px="$4">
-                          <Text
-                            color="white"
-                            fontSize="$5"
-                            fontWeight="600"
-                            style={{ marginBottom: 6 }}
-                          >
-                            $
-                            {(
-                              parseFloat(token.displayBalance || token.balance || '0') * 1.25
-                            ).toFixed(2)}
-                          </Text>
-                          <XStack style={{ alignItems: 'center' }}>
-                            <Text color="#00EF8B" fontSize="$3" fontWeight="500" mr="$1">
-                              ↗
-                            </Text>
-                            <Text color="#00EF8B" fontSize="$3" fontWeight="500">
-                              +5.2%
-                            </Text>
-                          </XStack>
+            title={t('labels.fromAccount')}
+            isLoading={isBalanceLoading}
+            showBackground={true}
+          />
+        ) : null}
+
+        {/* Tab Selector */}
+        <YStack my="$4">
+          <SegmentedControl
+            segments={TABS as unknown as string[]}
+            value={tab === 'Tokens' ? TABS[0] : TABS[1]}
+            onChange={(value) => handleTabChange(value === TABS[0] ? 'Tokens' : 'NFTs')}
+            fullWidth={true}
+          />
+        </YStack>
+
+        {/* Content */}
+        <ScrollView flex={1} showsVerticalScrollIndicator={false}>
+          {tab === 'Tokens' && (
+            <YStack gap="$3">
+              {isLoading ? (
+                <>
+                  {[1, 2, 3, 4, 5].map((index) => (
+                    <YStack key={`token-skeleton-${index}`} p="$3">
+                      <XStack items="center" gap="$3">
+                        <Skeleton width="$4" height="$4" borderRadius="$10" />
+                        <YStack flex={1} gap="$2">
+                          <Skeleton height="$1" width="60%" />
+                          <Skeleton height="$0.75" width="40%" />
+                        </YStack>
+                        <YStack items="flex-end" gap="$1">
+                          <Skeleton height="$1" width="$4" />
+                          <Skeleton height="$0.75" width="$3" />
                         </YStack>
                       </XStack>
-                    ))}
-                  </YStack>
-                )}
-              </YStack>
-            )}
-
-            {tab === 'NFTs' && (
-              <YStack gap="$3">
-                {nftLoading ? (
-                  <>
-                    {[1, 2, 3, 4].map((index) => (
-                      <YStack key={`nft-skeleton-${index}`} p="$3">
-                        <XStack items="center" gap="$3">
-                          <Skeleton width="$4" height="$4" borderRadius="$10" />
-                          <YStack flex={1} gap="$2">
-                            <Skeleton height="$1" width="70%" />
-                            <Skeleton height="$0.75" width="30%" />
-                          </YStack>
-                          <Skeleton width="$1.5" height="$1.5" />
-                        </XStack>
-                      </YStack>
-                    ))}
-                  </>
-                ) : nftError ? (
-                  <RefreshView
-                    type="error"
-                    message={nftError}
-                    onRefresh={refreshNFTCollections}
-                    refreshText={t('buttons.retry')}
-                  />
-                ) : nftCollections.length === 0 ? (
-                  <RefreshView
-                    type="empty"
-                    message={t('messages.noNFTCollectionsForAccount')}
-                    onRefresh={refreshNFTCollections}
-                    refreshText={t('buttons.refresh')}
-                  />
-                ) : (
-                  <YStack gap="$2">
-                    {/* NFT Collections Count */}
-                    <XStack
-                      style={{ justifyContent: 'space-between', alignItems: 'center' }}
-                      px="$2"
-                      pb="$2"
-                    >
-                      <Text color="rgba(255, 255, 255, 0.6)" fontSize="$3">
-                        {nftCollections.length}{' '}
-                        {nftCollections.length === 1 ? 'Collection' : 'Collections'}
-                      </Text>
-                      {fromAccount && (
-                        <Text color="rgba(255, 255, 255, 0.4)" fontSize="$2">
-                          {fromAccount.address.slice(0, 4)}...{fromAccount.address.slice(-4)}
-                        </Text>
-                      )}
-                    </XStack>
-
-                    {nftCollections.map((collection, idx) => (
-                      <NFTCollectionRow
-                        key={`nft-collection-${collection.id || collection.contractName || collection.name}-${idx}`}
-                        collection={collection}
-                        showDivider={idx !== nftCollections.length - 1}
-                        onPress={() => handleNFTPress(collection)}
+                    </YStack>
+                  ))}
+                </>
+              ) : error ? (
+                <RefreshView
+                  type="error"
+                  message={error}
+                  onRefresh={refreshTokens}
+                  refreshText={t('buttons.retry')}
+                />
+              ) : tokensWithBalance.length === 0 ? (
+                <RefreshView
+                  type="empty"
+                  message={t('messages.noTokensWithBalance')}
+                  onRefresh={refreshTokens}
+                  refreshText={t('buttons.refresh')}
+                />
+              ) : (
+                <YStack gap="$2">
+                  {/* Token Count Badge */}
+                  <XStack justify="space-between" items="center" px="$2" pb="$2">
+                    <Badge variant="secondary" size="small">
+                      {tokensWithBalance.length}{' '}
+                      {tokensWithBalance.length === 1 ? 'Token' : 'Tokens'}
+                    </Badge>
+                  </XStack>
+
+                  {tokensWithBalance.map((token, idx) => (
+                    <React.Fragment key={`token-${token.identifier || token.symbol}-${idx}`}>
+                      <TokenCard
+                        symbol={token.symbol || ''}
+                        name={token.name || ''}
+                        balance={token.displayBalance || token.balance || '0'}
+                        logo={token.icon}
+                        price={token.usdValue?.toString()}
+                        change24h={token.change ? parseFloat(token.change) : undefined}
+                        isVerified={token.isVerified}
+                        onPress={() => handleTokenPress(token)}
                       />
-                    ))}
-                  </YStack>
-                )}
-              </YStack>
-            )}
-          </ScrollView>
-
-          {/* Bottom Action Area */}
-          <YStack
-            px="$4"
-            py="$4"
-            style={{
-              borderTopWidth: 1,
-              borderTopColor: 'rgba(255, 255, 255, 0.08)',
-              backgroundColor: 'rgba(0, 0, 0, 0.3)',
-            }}
-          >
-            <Text
-              color="rgba(255, 255, 255, 0.6)"
-              fontSize="$3"
-              style={{ textAlign: 'center' }}
-              mb="$2"
-            >
-              Select a token to continue
-            </Text>
-            <XStack style={{ alignItems: 'center', justifyContent: 'center' }}>
-              <Text color="rgba(255, 255, 255, 0.4)" fontSize="$2">
-                {tokensWithBalance.length} tokens available
-              </Text>
-            </XStack>
-          </YStack>
-        </YStack>
+                      {idx < tokensWithBalance.length - 1 && <Divider />}
+                    </React.Fragment>
+                  ))}
+                </YStack>
+              )}
+            </YStack>
+          )}
+
+          {tab === 'NFTs' && (
+            <YStack gap="$3">
+              {nftLoading ? (
+                <>
+                  {[1, 2, 3, 4].map((index) => (
+                    <YStack key={`nft-skeleton-${index}`} p="$3">
+                      <XStack items="center" gap="$3">
+                        <Skeleton width="$4" height="$4" borderRadius="$10" />
+                        <YStack flex={1} gap="$2">
+                          <Skeleton height="$1" width="70%" />
+                          <Skeleton height="$0.75" width="30%" />
+                        </YStack>
+                        <Skeleton width="$1.5" height="$1.5" />
+                      </XStack>
+                    </YStack>
+                  ))}
+                </>
+              ) : nftError ? (
+                <RefreshView
+                  type="error"
+                  message={nftError}
+                  onRefresh={refreshNFTCollections}
+                  refreshText={t('buttons.retry')}
+                />
+              ) : nftCollections.length === 0 ? (
+                <RefreshView
+                  type="empty"
+                  message={t('messages.noNFTCollectionsForAccount')}
+                  onRefresh={refreshNFTCollections}
+                  refreshText={t('buttons.refresh')}
+                />
+              ) : (
+                <YStack gap="$2">
+                  {/* NFT Collections Count Badge */}
+                  <XStack justify="space-between" items="center" px="$2" pb="$2">
+                    <Badge variant="primary" size="small">
+                      {nftCollections.length}{' '}
+                      {nftCollections.length === 1 ? 'Collection' : 'Collections'}
+                    </Badge>
+                    {fromAccount && (
+                      <AddressText
+                        address={fromAccount.address}
+                        truncate={true}
+                        startLength={4}
+                        endLength={4}
+                      />
+                    )}
+                  </XStack>
+
+                  {nftCollections.map((collection, idx) => (
+                    <NFTCollectionRow
+                      key={`nft-collection-${collection.id || collection.contractName || collection.name}-${idx}`}
+                      collection={collection}
+                      showDivider={idx !== nftCollections.length - 1}
+                      onPress={() => handleNFTPress(collection)}
+                    />
+                  ))}
+                </YStack>
+              )}
+            </YStack>
+          )}
+        </ScrollView>
       </YStack>
-
-      {/* Account Selector Modal - Temporarily disabled */}
-      {/* <AccountSelectorModal
-        ref={accountSelectorRef}
-        onAccountSelect={(account) => handleAccountSelect(account as WalletAccount)}
-        currentAccount={fromAccount}
-      /> */}
     </BackgroundWrapper>
   );
 }