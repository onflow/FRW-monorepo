--- conflicted
+++ resolved
@@ -107,10 +107,6 @@
   // Fetch tokens using demo data
   const fetchTokens = useCallback(
     async (accountAddress?: string, accountType?: string, isRefreshAction = false) => {
-<<<<<<< HEAD
-      // Use demo data store to fetch tokens
-      await fetchDemoTokens(accountAddress);
-=======
       setIsLoading(true);
       setError(null);
 
@@ -176,7 +172,6 @@
       } finally {
         setIsLoading(false);
       }
->>>>>>> b48137bc
     },
     [fetchDemoTokens]
   );
