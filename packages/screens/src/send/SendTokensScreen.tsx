--- conflicted
+++ resolved
@@ -1,9 +1,5 @@
-<<<<<<< HEAD
 import { bridge } from '@onflow/frw-context';
-=======
-import { bridge, navigation } from '@onflow/frw-context';
 import { useSendStore } from '@onflow/frw-stores';
->>>>>>> b7ad8c84
 import { type WalletAccount } from '@onflow/frw-types';
 import {
   BackgroundWrapper,
@@ -24,130 +20,8 @@
   Separator,
   Stack,
   ScrollView,
+  SendArrowDivider,
 } from '@onflow/frw-ui';
-<<<<<<< HEAD
-import React, { useState } from 'react';
-
-export interface SendTokensScreenProps {
-  // Core data
-  selectedToken: TokenModel | null;
-  fromAccount: WalletAccount | null;
-  toAccount: WalletAccount | null;
-  amount: string;
-  tokens?: TokenModel[];
-
-  // Input configuration
-  isTokenMode?: boolean;
-
-  // Modal states
-  isTokenSelectorVisible?: boolean;
-  isConfirmationVisible?: boolean;
-
-  // Event handlers
-  onTokenSelect?: (token: TokenModel) => void;
-  onAmountChange?: (amount: string) => void;
-  onToggleInputMode?: () => void;
-  onMaxPress?: () => void;
-  onSendPress?: () => void;
-  onTokenSelectorOpen?: () => void;
-  onTokenSelectorClose?: () => void;
-  onConfirmationOpen?: () => void;
-  onConfirmationClose?: () => void;
-  onTransactionConfirm?: () => Promise<void>;
-  onEditAccountPress?: () => void;
-  onLearnMorePress?: () => void;
-
-  // Styling
-  backgroundColor?: string;
-  contentPadding?: number;
-
-  // Transaction details
-  transactionFee?: string;
-  usdFee?: string;
-  isFeesFree?: boolean;
-
-  // UI states
-  isAccountIncompatible?: boolean;
-  isBalanceLoading?: boolean;
-  showStorageWarning?: boolean;
-  storageWarningMessage?: string;
-  showEditButtons?: boolean;
-}
-
-export const SendTokensScreen: React.FC<SendTokensScreenProps> = ({
-  // Core data
-  selectedToken,
-  fromAccount,
-  toAccount,
-  amount,
-  isTokenMode = true,
-  tokens = [],
-
-  // Modal states
-  isTokenSelectorVisible = false,
-  isConfirmationVisible = false,
-
-  // Event handlers
-  onTokenSelect,
-  onAmountChange,
-  onToggleInputMode,
-  onMaxPress,
-  onSendPress,
-  onTokenSelectorOpen,
-  onTokenSelectorClose,
-  onConfirmationClose,
-  onTransactionConfirm,
-
-  // Styling
-  backgroundColor = '$background',
-  contentPadding = 20,
-
-  // Transaction details
-  transactionFee,
-  usdFee = '$0.02',
-  isFeesFree = false,
-
-  // UI states
-  isAccountIncompatible = false,
-  isBalanceLoading = false,
-  showStorageWarning = true,
-  storageWarningMessage = 'Account balance will fall below the minimum FLOW required for storage after this transaction.',
-  showEditButtons = true,
-  onEditAccountPress,
-  onLearnMorePress,
-}) => {
-  const [isStorageExceededWarningShow, setIsStorageExceededWarningShow] = useState<boolean>(false);
-  // Helper functions
-  const handleTokenSelect =
-    onTokenSelect ||
-    ((_token: TokenModel): void => {
-      /* no-op */
-    });
-  const handleTokenSelectorClose =
-    onTokenSelectorClose ||
-    ((): void => {
-      /* no-op */
-    });
-  const handleConfirmationClose =
-    onConfirmationClose ||
-    ((): void => {
-      /* no-op */
-    });
-
-  // Computed values
-  const isSendDisabled =
-    !selectedToken || !fromAccount || !toAccount || parseFloat(amount || '0') <= 0;
-
-  const formData: TransactionFormData = {
-    tokenAmount: amount,
-    fiatAmount: selectedToken?.priceInUSD
-      ? (parseFloat(amount || '0') * parseFloat(selectedToken.priceInUSD)).toFixed(2)
-      : '0.00',
-    isTokenMode,
-    transactionFee: transactionFee || '~0.001 FLOW',
-  };
-
-=======
 import React, { useState, useEffect, useCallback, useMemo } from 'react';
 
 export const SendTokensScreen = (props) => {
@@ -191,7 +65,6 @@
   const [error, setError] = useState<string | null>(null);
 
   // Check if we're running in extension platform
->>>>>>> b7ad8c84
   const isExtension = bridge.getPlatform() === 'extension';
 
   // Get send store
@@ -368,7 +241,7 @@
     updateFormData,
     executeTransaction,
   ]);
-
+  const [isStorageExceededWarningShow, setIsStorageExceededWarningShow] = useState<boolean>(false);
   // Calculate if send button should be disabled
   const isSendDisabled = useMemo(() => {
     return !selectedToken || !fromAccount || !toAccount || parseFloat(amount || '0') <= 0;
@@ -387,33 +260,8 @@
     [amount, selectedToken?.priceInUSD, isTokenMode, transactionFee]
   );
 
-  // Show loading state
-  if (loading) {
-    return (
-      <BackgroundWrapper backgroundColor={backgroundColor}>
-        {isExtension && <ExtensionHeader title="Send to" help={true} />}
-        <YStack flex={1} items="center" justify="center" p="$4">
-          <Text>Loading wallet data...</Text>
-        </YStack>
-      </BackgroundWrapper>
-    );
-  }
-
-  // Show error state
-  if (error) {
-    return (
-      <BackgroundWrapper backgroundColor={backgroundColor}>
-        {isExtension && <ExtensionHeader title="Send to" help={true} />}
-        <YStack flex={1} items="center" justify="center" p="$4">
-          <Text color="$red500">{error}</Text>
-        </YStack>
-      </BackgroundWrapper>
-    );
-  }
-
   return (
     <BackgroundWrapper backgroundColor={backgroundColor}>
-<<<<<<< HEAD
       {isExtension && <ExtensionHeader title="Send to" help={true} />}
       <YStack flex={1}>
         <ScrollView showsVerticalScrollIndicator={false}>
@@ -449,72 +297,28 @@
                       : undefined
                   }
                   amount={amount}
-                  onAmountChange={onAmountChange}
+                  onAmountChange={handleAmountChange}
                   isTokenMode={isTokenMode}
-                  onToggleInputMode={onToggleInputMode}
-                  onTokenSelectorPress={onTokenSelectorOpen}
-                  onMaxPress={onMaxPress}
+                  onToggleInputMode={handleToggleInputMode}
+                  onTokenSelectorPress={handleTokenSelectorOpen}
+                  onMaxPress={handleMaxPress}
                   placeholder="0.00"
                   showBalance={true}
                   showConverter={true}
                   disabled={false}
                 />
               </YStack>
-=======
-      {isExtension && (
-        <ExtensionHeader
-          title="Send to"
-          help={true}
-          onGoBack={() => navigation.goBack()}
-          onNavigate={(link: string) => navigation.navigate(link)}
-        />
-      )}
-      <YStack flex={1} p="$4">
-        <YStack gap={0}>
-          <YStack mx="$2" rounded={16} background="$background4" mb="$1">
-            {/* From Account Section */}
-            {fromAccount && (
-              <AccountCard
-                account={fromAccount}
-                title="From Account"
-                isLoading={isBalanceLoading}
-              />
-            )}
-            <Separator mx="$4" my={-1} borderColor="$textTertiary" />
-
-            {/* Token Amount Input Section */}
-            <YStack gap="$3">
-              <TokenAmountInput
-                selectedToken={
-                  selectedToken
-                    ? {
-                        symbol: selectedToken.symbol,
-                        name: selectedToken.name,
-                        logo: selectedToken.logoURI,
-                        logoURI: selectedToken.logoURI,
-                        balance: selectedToken.balance?.toString(),
-                        price: selectedToken.priceInUSD
-                          ? parseFloat(selectedToken.priceInUSD)
-                          : undefined,
-                        isVerified: selectedToken.isVerified,
-                      }
-                    : undefined
-                }
-                amount={amount}
-                onAmountChange={handleAmountChange}
-                isTokenMode={isTokenMode}
-                onToggleInputMode={handleToggleInputMode}
-                onTokenSelectorPress={handleTokenSelectorOpen}
-                onMaxPress={handleMaxPress}
-                placeholder="0.00"
-                showBalance={true}
-                showConverter={true}
-                disabled={false}
-              />
->>>>>>> b7ad8c84
             </YStack>
 
-<<<<<<< HEAD
+            {/* Storage Warning */}
+
+            {/* Arrow Down Indicator */}
+            <Stack position="relative" height={0}>
+              <Stack width="100%" position="absolute" t={-35} justify="center">
+                <SendArrowDivider variant="text" />
+              </Stack>
+            </Stack>
+
             {/* To Account Section */}
             <Stack>
               {toAccount && (
@@ -530,59 +334,17 @@
             </Stack>
 
             {/* Transaction Fee Section */}
-            <YStack paddingBlock={16} gap={2}>
-              <TransactionFeeSection
-                flowFee={transactionFee || '0.001 FLOW'}
-                usdFee={usdFee}
-                isFree={isFeesFree}
-                showCovered={true}
-                title="Transaction Fee"
-                backgroundColor="$black"
-                borderRadius={16}
-=======
-          {/* Arrow Down Indicator */}
-          <XStack position="relative" height={0}>
-            <XStack width="100%" position="absolute" t={-35} justify="center">
-              <SendArrowDivider variant="text" />
-            </XStack>
-          </XStack>
-
-          {/* To Account Section */}
-          <Stack px="$2">
-            {toAccount && (
-              <ToAccountSection
-                account={toAccount}
-                isAccountIncompatible={isAccountIncompatible}
-                onEditPress={onEditAccountPress}
-                onLearnMorePress={onLearnMorePress}
-                showEditButton={showEditButtons}
-                title="To account"
-              />
-            )}
-          </Stack>
-
-          {/* Transaction Fee Section */}
-          <TransactionFeeSection
-            flowFee={transactionFee}
-            usdFee={usdFee}
-            isFree={isFeesFree}
-            showCovered={true}
-            title="Transaction Fee"
-            backgroundColor="transparent"
-            borderRadius={16}
-            contentPadding={16}
-          />
-          <Stack p="$4">
-            {showStorageWarning && (
-              <StorageWarning
-                message={storageWarningMessage}
-                showIcon={true}
-                title="Storage warning"
-                visible={true}
->>>>>>> b7ad8c84
-              />
-
-              {/* Storage Warning */}
+            <TransactionFeeSection
+              flowFee={transactionFee}
+              usdFee={usdFee}
+              isFree={isFeesFree}
+              showCovered={true}
+              title="Transaction Fee"
+              backgroundColor="transparent"
+              borderRadius={16}
+              contentPadding={16}
+            />
+            <Stack p="$4">
               {showStorageWarning && (
                 <StorageWarning
                   message={storageWarningMessage}
@@ -592,51 +354,47 @@
                   setIsStorageExceededWarningShow={setIsStorageExceededWarningShow}
                 />
               )}
+            </Stack>
+          </YStack>
+
+          {/* Send Button */}
+          <View p={contentPadding} pt="$2">
+            <YStack
+              bg={isSendDisabled ? '$light25' : '$white'}
+              rounded="$4"
+              p="$1"
+              items="center"
+              opacity={isSendDisabled ? 0.5 : 1}
+              pressStyle={{ opacity: 0.8 }}
+              onPress={isSendDisabled ? undefined : handleSendPress}
+              cursor={isSendDisabled ? 'not-allowed' : 'pointer'}
+            >
+              <Text fontSize="$4" fontWeight="600" color={isSendDisabled ? '$white' : '$black'}>
+                Send Tokens
+              </Text>
             </YStack>
-          </YStack>
+          </View>
+
+          {/* Modals */}
+          <TokenSelectorModal
+            visible={isTokenSelectorVisible}
+            selectedToken={selectedToken}
+            tokens={tokens}
+            onTokenSelect={handleTokenSelect}
+            onClose={handleTokenSelectorClose}
+          />
+
+          <TransactionConfirmationModal
+            visible={isConfirmationVisible}
+            transactionType="tokens"
+            selectedToken={selectedToken}
+            fromAccount={fromAccount}
+            toAccount={toAccount}
+            formData={formData}
+            onConfirm={handleTransactionConfirm}
+            onClose={handleConfirmationClose}
+          />
         </ScrollView>
-
-        {/* Send Button */}
-        <View p={contentPadding} pt="$2">
-          <YStack
-            bg={isSendDisabled ? '$light25' : '$white'}
-            rounded="$4"
-            p="$1"
-            items="center"
-            opacity={isSendDisabled ? 0.5 : 1}
-            pressStyle={{ opacity: 0.8 }}
-            onPress={isSendDisabled ? undefined : handleSendPress}
-            cursor={isSendDisabled ? 'not-allowed' : 'pointer'}
-          >
-            <Text fontSize="$4" fontWeight="600" color={isSendDisabled ? '$white' : '$black'}>
-              Send Tokens
-            </Text>
-          </YStack>
-        </View>
-
-        {/* Modals */}
-        <TokenSelectorModal
-          visible={isTokenSelectorVisible}
-          selectedToken={selectedToken}
-          tokens={tokens}
-          onTokenSelect={handleTokenSelect}
-          onClose={handleTokenSelectorClose}
-        />
-
-        <TransactionConfirmationModal
-          visible={isConfirmationVisible}
-          transactionType="tokens"
-          selectedToken={selectedToken}
-          fromAccount={fromAccount}
-          toAccount={toAccount}
-          formData={formData}
-<<<<<<< HEAD
-          onConfirm={onTransactionConfirm}
-=======
-          onConfirm={handleTransactionConfirm}
->>>>>>> b7ad8c84
-          onClose={handleConfirmationClose}
-        />
       </YStack>
       <StorageExceededAlert
         visible={isStorageExceededWarningShow}
