import { bridge, navigation } from '@onflow/frw-context';
import { useSendStore } from '@onflow/frw-stores';
import {
  type WalletAccount,
  type NFTModel,
  type CollectionModel,
} from '@onflow/frw-types';
import {
  BackgroundWrapper,
  YStack,
  View,
  TokenAmountInput,
  TokenSelectorModal,
  TransactionConfirmationModal,
  AccountCard,
  ToAccountSection,
  TransactionFeeSection,
  StorageWarning,
  StorageExceededAlert,
  ExtensionHeader,
  type TokenModel,
  type TransactionFormData,
  Text,
  Separator,
  XStack,
  Stack,
<<<<<<< HEAD
  SendArrowDivider,
=======
  // NFT-related components
  MultipleNFTsPreview,
  SendSectionHeader,
>>>>>>> 733c63ae
} from '@onflow/frw-ui';
import React, { useState, useEffect, useCallback, useMemo } from 'react';

export const SendTokensScreen = (props) => {
  // Use props for configuration only, fetch data from bridge
  // Get router values from bridge
  // Check if we're running in extension platform
  const isExtension = bridge.getPlatform() === 'extension';

  // Get send store
  const {
    setSelectedToken: setStoreSelectedToken,
    setSelectedNFTs,
    setTransactionType,
    transactionType,
    setFromAccount: setStoreFromAccount,
    setToAccount: setStoreToAccount,
    updateFormData,
    executeTransaction,
    isLoading: storeLoading,
    selectedNFTs,
  } = useSendStore();
  const routerValues = bridge.getRouterValue?.() || {};
  const initialToAddress = routerValues.toAddress || null;
  const initialTokenSymbol = routerValues.tokenSymbol || null;

  console.log('storeSelectedNFTs:', selectedNFTs);

  // Default values for internal use
  const backgroundColor = '$background';
  const contentPadding = 20;
  const usdFee = '$0.02';
  const isAccountIncompatible = false;
  const isBalanceLoading = false;
  const showStorageWarning = true;
  const storageWarningMessage =
    'Account balance will fall below the minimum FLOW required for storage after this transaction.';
  const showEditButtons = true;
  const isFeesFree = false;

  // Internal callback handlers
  const onEditAccountPress = () => {
    // Handle edit account press internally
  };
  const onLearnMorePress = () => {
    // Handle learn more press internally
  };

  // Internal state - no more props for data
  const [selectedToken, setSelectedToken] = useState<TokenModel | null>(null);
  const [fromAccount, setFromAccount] = useState<WalletAccount | null>(null);
  const [toAccount, setToAccount] = useState<WalletAccount | null>(null);
  const [amount, setAmount] = useState<string>('');
  const [isTokenMode, setIsTokenMode] = useState<boolean>(true);
  const [tokens, setTokens] = useState<TokenModel[]>([]);
  const [isTokenSelectorVisible, setIsTokenSelectorVisible] = useState(false);
  const [isConfirmationVisible, setIsConfirmationVisible] = useState(false);
  const [transactionFee, setTransactionFee] = useState<string>('~0.001 FLOW');
  const [loading, setLoading] = useState(true);
  const [error, setError] = useState<string | null>(null);

  const [nftCollections, setNftCollections] = useState<CollectionModel[]>([]);
  const [availableNFTs, setAvailableNFTs] = useState<NFTModel[]>([]);
  const [isNFTSelectorVisible, setIsNFTSelectorVisible] = useState(false);
  const [isCollectionSelectorVisible, setIsCollectionSelectorVisible] = useState(false);

  // Simple initialization without complex bridge calls
  useEffect(() => {
    const initializeData = async () => {
      try {
        setLoading(true);

        // Get current selected account (this is the FROM account - the sender)
        const selectedAccount = await bridge.getSelectedAccount();

        if (selectedAccount) {
          setFromAccount({
            id: selectedAccount.address,
            address: selectedAccount.address,
            name: selectedAccount.name,
            avatar: selectedAccount.avatar || '',
            emojiInfo: selectedAccount.emojiInfo,
            parentAddress: selectedAccount.parentAddress,
            isActive: true,
            type: selectedAccount.type,
          });
        }

        // Get coins data from bridge with retry logic
        let coinsData: TokenModel[] = [];
        let retryCount = 0;
        const maxRetries = 5;

        while ((!coinsData || coinsData.length === 0) && retryCount < maxRetries) {
          try {
            const result = await bridge.getCache('coins');
            coinsData = result as TokenModel[];

            if (!coinsData && retryCount < maxRetries - 1) {
              await new Promise((resolve) => setTimeout(resolve, 500));
              retryCount++;
            } else {
              break;
            }
          } catch (error) {
            retryCount++;
            if (retryCount < maxRetries) {
              await new Promise((resolve) => setTimeout(resolve, 500));
            }
          }
        }

        if (coinsData && Array.isArray(coinsData) && coinsData.length > 0) {
          setTokens(coinsData);

          // Set initial token based on prop or default to FLOW
          let defaultToken: TokenModel | undefined;
          if (initialTokenSymbol) {
            defaultToken = coinsData.find(
              (token) => token.symbol.toLowerCase() === initialTokenSymbol.toLowerCase()
            );
          }
          if (!defaultToken) {
            const flowToken = coinsData.find((token) => token.symbol.toLowerCase() === 'flow');
            defaultToken = flowToken || coinsData[0];
          }
          if (defaultToken) {
            setSelectedToken(defaultToken);
          }
        } else {
          setTokens([]);
          setSelectedToken(null);
          setError('No tokens available. Please ensure your wallet has tokens to send.');
        }

        // Fetch NFT collections
        try {
          const nftData = await bridge.getCache('nfts');
          if (nftData && Array.isArray(nftData)) {
            setNftCollections(nftData);
          }
        } catch (error) {
          console.warn('Failed to fetch NFT collections:', error);
        }

        // Set initial recipient if provided
        if (initialToAddress) {
          setToAccount({
            address: initialToAddress,
            name: 'Recipient',
            balance: '0',
            avatar: '',
            emoji: '',
            emojiInfo: null,
          });
        }

        setError(null);
      } catch (err) {
        setError('Failed to load wallet data. Please try refreshing.');
      } finally {
        setLoading(false);
      }
    };

    // Call async initialization
    initializeData();
  }, [initialToAddress, initialTokenSymbol]);

  // Handler functions - now internal to the screen
  const handleTokenSelect = useCallback((token: any) => {
    setSelectedToken(token);
    setIsTokenSelectorVisible(false);
  }, []);

  const handleAmountChange = useCallback((newAmount: string) => {
    setAmount(newAmount);
  }, []);

  const handleToggleInputMode = useCallback(() => {
    setIsTokenMode((prev) => !prev);
  }, []);

  const handleMaxPress = useCallback(() => {
    if (selectedToken?.balance) {
      setAmount(selectedToken.balance.toString());
    }
  }, [selectedToken]);

  const handleSendPress = useCallback(() => {
    setIsConfirmationVisible(true);
  }, []);

  const handleTokenSelectorOpen = useCallback(() => {
    setIsTokenSelectorVisible(true);
  }, []);

  const handleTokenSelectorClose = useCallback(() => {
    setIsTokenSelectorVisible(false);
  }, []);

  const handleConfirmationOpen = useCallback(() => {
    setIsConfirmationVisible(true);
  }, []);

  const handleConfirmationClose = useCallback(() => {
    setIsConfirmationVisible(false);
  }, []);

  const handleNFTRemove = useCallback((nftId: string) => {
    setSelectedNFTs((prev) => prev.filter((nft) => nft.id !== nftId));
  }, []);

  const handleTransactionConfirm = useCallback(async () => {
    if (transactionType === 'tokens') {
      if (!selectedToken || !fromAccount || !toAccount || !amount) {
        throw new Error('Missing transaction data');
      }

      setStoreSelectedToken(selectedToken);
      setStoreFromAccount(fromAccount);
      setStoreToAccount(toAccount);
      setTransactionType('tokens');
      updateFormData({ tokenAmount: amount });
    } else {
      if (!selectedNFTs.length || !fromAccount || !toAccount) {
        throw new Error('Missing NFT transaction data');
      }

      setSelectedNFTs(selectedNFTs);
      setStoreFromAccount(fromAccount);
      setStoreToAccount(toAccount);
      setTransactionType(transactionType);
    }

    // Execute transaction using the store
    console.log('🚀 Executing transaction using store executeTransaction...');
    try {
      const result = await executeTransaction();
      console.log('✅ Transaction result:', result);
      return result;
    } catch (error) {
      console.error('❌ Transaction failed:', error);
      throw error;
    }
  }, [
    transactionType,
    selectedToken,
    selectedNFTs,
    fromAccount,
    toAccount,
    amount,
    setStoreSelectedToken,
    setSelectedNFTs,
    setTransactionType,
    setStoreFromAccount,
    setStoreToAccount,
    updateFormData,
    executeTransaction,
  ]);
  const [isStorageExceededWarningShow, setIsStorageExceededWarningShow] = useState<boolean>(false);
  // Calculate if send button should be disabled
  const isSendDisabled = useMemo(() => {
    if (transactionType === 'tokens') {
      return !selectedToken || !fromAccount || !toAccount || parseFloat(amount || '0') <= 0;
    } else {
      return !selectedNFTs.length || !fromAccount || !toAccount;
    }
  }, [transactionType, selectedToken, selectedNFTs, fromAccount, toAccount, amount]);

  // Create form data for transaction confirmation
  const formData: TransactionFormData = useMemo(
    () => ({
      tokenAmount: transactionType === 'tokens' ? amount : selectedNFTs.length.toString(),
      fiatAmount:
        transactionType === 'tokens' && selectedToken?.priceInUSD
          ? (parseFloat(amount || '0') * parseFloat(selectedToken.priceInUSD)).toFixed(2)
          : '0.00',
      isTokenMode,
      transactionFee: transactionFee,
    }),
    [
      transactionType,
      amount,
      selectedToken?.priceInUSD,
      selectedNFTs.length,
      isTokenMode,
      transactionFee,
    ]
  );

  // Show loading state
  if (loading) {
    return (
      <BackgroundWrapper backgroundColor={backgroundColor}>
        {isExtension && <ExtensionHeader title="Send to" help={true} />}
        <YStack flex={1} items="center" justify="center" p="$4">
          <Text>Loading wallet data...</Text>
        </YStack>
      </BackgroundWrapper>
    );
  }

  // Show error state
  if (error) {
    return (
      <BackgroundWrapper backgroundColor={backgroundColor}>
        {isExtension && <ExtensionHeader title="Send to" help={true} />}
        <YStack flex={1} items="center" justify="center" p="$4">
          <Text color="$red500">{error}</Text>
        </YStack>
      </BackgroundWrapper>
    );
  }

  return (
    <BackgroundWrapper backgroundColor={backgroundColor}>
      {isExtension && (
        <ExtensionHeader
          title="Send to"
          help={true}
          onGoBack={() => navigation.goBack()}
          onNavigate={(link: string) => navigation.navigate(link)}
        />
      )}
      <YStack flex={1} p="$4">
        <YStack gap={0}>
          <YStack mx="$2" rounded={16} background="$background4" mb="$1">
            {/* From Account Section */}
            {fromAccount && (
              <AccountCard
                account={fromAccount}
                title="From Account"
                isLoading={isBalanceLoading}
              />
            )}
            <Separator mx="$4" my={-1} borderColor="$textTertiary" />
            {transactionType === 'tokens' ? (
              /* Token Amount Input Section */
              <YStack gap="$3">
                <TokenAmountInput
                  selectedToken={
                    selectedToken
                      ? {
                          symbol: selectedToken.symbol,
                          name: selectedToken.name,
                          logo: selectedToken.logoURI,
                          logoURI: selectedToken.logoURI,
                          balance: selectedToken.balance?.toString(),
                          price: selectedToken.priceInUSD
                            ? parseFloat(selectedToken.priceInUSD)
                            : undefined,
                          isVerified: selectedToken.isVerified,
                        }
                      : undefined
                  }
                  amount={amount}
                  onAmountChange={handleAmountChange}
                  isTokenMode={isTokenMode}
                  onToggleInputMode={handleToggleInputMode}
                  onTokenSelectorPress={handleTokenSelectorOpen}
                  onMaxPress={handleMaxPress}
                  placeholder="0.00"
                  showBalance={true}
                  showConverter={true}
                  disabled={false}
                />
              </YStack>
            ) : (
              /* NFTs Section */
              selectedNFTs &&
              selectedNFTs.length > 0 && (
                <YStack bg="rgba(255, 255, 255, 0.1)" rounded="$4" p="$4" gap="$3">
                  {/* Section Header */}
                  <SendSectionHeader
                    title={`Send NFTs (${selectedNFTs.length})`}
                    onEditPress={() => {}}
                    showEditButton={showEditButtons}
                    editButtonText="Edit"
                  />

                  {/* NFTs Preview */}
                  <MultipleNFTsPreview
                    nfts={selectedNFTs.map((nft) => ({
                      id: nft.id || '',
                      name: nft.name || '',
                      image: nft.thumbnail || '',
                      collection: nft.collectionName || '',
                      collectionContractName: nft.collectionContractName || '',
                      description: nft.description || '',
                    }))}
                    onRemoveNFT={handleNFTRemove}
                    maxVisibleThumbnails={3}
                    expandable={true}
                  />
                </YStack>
              )
            )}
          </YStack>

          {/* Arrow Down Indicator */}
          <XStack position="relative" height={0}>
            <XStack width="100%" position="absolute" t={-35} justify="center">
              <SendArrowDivider variant="text" />
            </XStack>
          </XStack>

          {/* To Account Section */}
          <Stack px="$2">
            {toAccount && (
              <ToAccountSection
                account={toAccount}
                isAccountIncompatible={isAccountIncompatible}
                onEditPress={onEditAccountPress}
                onLearnMorePress={onLearnMorePress}
                showEditButton={showEditButtons}
                title="To account"
              />
            )}
          </Stack>

          {/* Transaction Fee Section */}
          <TransactionFeeSection
            flowFee={transactionFee}
            usdFee={usdFee}
            isFree={isFeesFree}
            showCovered={true}
            title="Transaction Fee"
            backgroundColor="transparent"
            borderRadius={16}
            contentPadding={16}
          />
          <Stack p="$4">
            {showStorageWarning && (
              <StorageWarning
                message={storageWarningMessage}
                showIcon={true}
                title="Storage warning"
                visible={true}
                setIsStorageExceededWarningShow={setIsStorageExceededWarningShow}
              />
            )}
          </Stack>
        </YStack>

        {/* Send Button */}
        <View p={contentPadding} pt="$2">
          <YStack
            bg={isSendDisabled ? 'rgba(255, 255, 255, 0.2)' : '#007AFF'}
            rounded="$4"
            p="$4"
            items="center"
            opacity={isSendDisabled ? 0.5 : 1}
            pressStyle={{ opacity: 0.8 }}
            onPress={isSendDisabled ? undefined : handleSendPress}
            cursor={isSendDisabled ? 'not-allowed' : 'pointer'}
          >
            <Text fontSize="$4" fontWeight="600" color="$white">
              Send Tokens
            </Text>
          </YStack>
        </View>

        {/* Token Selector Modal */}
        <TokenSelectorModal
          visible={isTokenSelectorVisible}
          selectedToken={selectedToken}
          tokens={tokens}
          onTokenSelect={handleTokenSelect}
          onClose={handleTokenSelectorClose}
        />

        {/* Transaction Confirmation Modal */}
        <TransactionConfirmationModal
          visible={isConfirmationVisible}
          transactionType={transactionType}
          selectedToken={selectedToken}
          fromAccount={fromAccount}
          toAccount={toAccount}
          formData={formData}
          onConfirm={handleTransactionConfirm}
          onClose={handleConfirmationClose}
        />
      </YStack>
      <StorageExceededAlert
        visible={isStorageExceededWarningShow}
        onClose={() => setIsStorageExceededWarningShow(false)}
      />
    </BackgroundWrapper>
  );
};<|MERGE_RESOLUTION|>--- conflicted
+++ resolved
@@ -1,10 +1,6 @@
 import { bridge, navigation } from '@onflow/frw-context';
 import { useSendStore } from '@onflow/frw-stores';
-import {
-  type WalletAccount,
-  type NFTModel,
-  type CollectionModel,
-} from '@onflow/frw-types';
+import { type WalletAccount, type NFTModel, type CollectionModel } from '@onflow/frw-types';
 import {
   BackgroundWrapper,
   YStack,
@@ -24,13 +20,10 @@
   Separator,
   XStack,
   Stack,
-<<<<<<< HEAD
   SendArrowDivider,
-=======
   // NFT-related components
   MultipleNFTsPreview,
   SendSectionHeader,
->>>>>>> 733c63ae
 } from '@onflow/frw-ui';
 import React, { useState, useEffect, useCallback, useMemo } from 'react';
 
