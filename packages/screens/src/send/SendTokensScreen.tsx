--- conflicted
+++ resolved
@@ -14,7 +14,6 @@
   type TransactionFormData,
   Text,
   Separator,
-  XStack,
   Stack,
 } from '@onflow/frw-ui';
 import React from 'react';
@@ -148,7 +147,6 @@
     : undefined;
 
   return (
-<<<<<<< HEAD
     <BackgroundWrapper>
       <YStack flex={1}>
         <ScrollView showsVerticalScrollIndicator={false}>
@@ -164,82 +162,63 @@
                 />
               )}
               <Separator mx="$4" my={-1} borderColor="$textTertiary" />
-=======
-    <BackgroundWrapper backgroundColor={backgroundColor}>
-      <YStack flex={1} p="$4">
-        <YStack gap={0}>
-          <YStack mx="$2" rounded={16} background="$background4" mb="$1">
-            {/* From Account Section */}
-            {fromAccount && (
-              <AccountCard
-                account={fromAccount}
-                title="From Account"
-                isLoading={isBalanceLoading}
+
+              {/* Token Amount Input Section */}
+              <YStack gap="$3">
+                <TokenAmountInput
+                  selectedToken={
+                    selectedToken
+                      ? {
+                          symbol: selectedToken.symbol,
+                          name: selectedToken.name,
+                          logo: selectedToken.logoURI,
+                          logoURI: selectedToken.logoURI,
+                          balance: selectedToken.balance?.toString(),
+                          price: selectedToken.priceInUSD
+                            ? parseFloat(selectedToken.priceInUSD)
+                            : undefined,
+                          isVerified: selectedToken.isVerified,
+                        }
+                      : undefined
+                  }
+                  amount={amount}
+                  onAmountChange={onAmountChange}
+                  isTokenMode={isTokenMode}
+                  onToggleInputMode={onToggleInputMode}
+                  onTokenSelectorPress={onTokenSelectorOpen}
+                  onMaxPress={onMaxPress}
+                  placeholder="0.00"
+                  showBalance={true}
+                  showConverter={true}
+                  disabled={false}
+                />
+              </YStack>
+            </YStack>
+
+            {/* Storage Warning */}
+            {showStorageWarning && (
+              <StorageWarning
+                message={storageWarningMessage}
+                showIcon={true}
+                title="Storage warning"
+                visible={true}
               />
             )}
-            <Separator mx="$4" my={-1} borderColor="$textTertiary" />
->>>>>>> 70bb106d
-
-            {/* Token Amount Input Section */}
-            <YStack gap="$3">
-              <TokenAmountInput
-                selectedToken={
-                  selectedToken
-                    ? {
-                        symbol: selectedToken.symbol,
-                        name: selectedToken.name,
-                        logo: selectedToken.logoURI,
-                        logoURI: selectedToken.logoURI,
-                        balance: selectedToken.balance?.toString(),
-                        price: selectedToken.priceInUSD
-                          ? parseFloat(selectedToken.priceInUSD)
-                          : undefined,
-                        isVerified: selectedToken.isVerified,
-                      }
-                    : undefined
-                }
-                amount={amount}
-                onAmountChange={onAmountChange}
-                isTokenMode={isTokenMode}
-                onToggleInputMode={onToggleInputMode}
-                onTokenSelectorPress={onTokenSelectorOpen}
-                onMaxPress={onMaxPress}
-                placeholder="0.00"
-                showBalance={true}
-                showConverter={true}
-                disabled={false}
-              />
-            </YStack>
-          </YStack>
-
-          {/* Storage Warning */}
-
-<<<<<<< HEAD
+
             {/* To Account Section */}
-=======
-          {/* Arrow Down Indicator */}
-          <XStack position="relative" height={0}>
-            <XStack width="100%" position="absolute" t={-35} justify="center">
-              <SendArrowDivider variant="text" />
-            </XStack>
-          </XStack>
-
-          {/* To Account Section */}
-          <Stack px="$2">
->>>>>>> 70bb106d
-            {toAccount && (
-              <ToAccountSection
-                account={toAccount}
-                isAccountIncompatible={isAccountIncompatible}
-                onEditPress={onEditAccountPress}
-                onLearnMorePress={onLearnMorePress}
-                showEditButton={showEditButtons}
-                title="To account"
-              />
-            )}
-          </Stack>
-
-<<<<<<< HEAD
+            <Stack px="$2">
+              {toAccount && (
+                <ToAccountSection
+                  account={toAccount}
+                  isAccountIncompatible={isAccountIncompatible}
+                  onEditPress={onEditAccountPress}
+                  onLearnMorePress={onLearnMorePress}
+                  showEditButton={showEditButtons}
+                  title="To account"
+                />
+              )}
+            </Stack>
+
             {/* Transaction Fee Section */}
             <TransactionFeeSection
               flowFee={transactionFee || '0.001 FLOW'}
@@ -253,30 +232,6 @@
             />
           </YStack>
         </ScrollView>
-=======
-          {/* Transaction Fee Section */}
-          <TransactionFeeSection
-            flowFee={transactionFee || '0.001 FLOW'}
-            usdFee={usdFee}
-            isFree={isFeesFree}
-            showCovered={true}
-            title="Transaction Fee"
-            backgroundColor="transparent"
-            borderRadius={16}
-            contentPadding={16}
-          />
-          <Stack p="$4">
-            {showStorageWarning && (
-              <StorageWarning
-                message={storageWarningMessage}
-                showIcon={true}
-                title="Storage warning"
-                visible={true}
-              />
-            )}
-          </Stack>
-        </YStack>
->>>>>>> 70bb106d
 
         {/* Send Button */}
         <View p={contentPadding} pt="$2">
