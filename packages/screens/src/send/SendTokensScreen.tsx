--- conflicted
+++ resolved
@@ -50,6 +50,7 @@
   onLearnMorePress?: () => void;
 
   // Styling
+  backgroundColor?: string;
   contentPadding?: number;
 
   // Transaction details
@@ -89,6 +90,7 @@
   onTransactionConfirm,
 
   // Styling
+  backgroundColor = '$background',
   contentPadding = 20,
 
   // Transaction details
@@ -135,21 +137,11 @@
     transactionFee: transactionFee || '~0.001 FLOW',
   };
 
-<<<<<<< HEAD
-  const tokenInputData = selectedToken
-    ? {
-        symbol: selectedToken.symbol,
-        name: selectedToken.name,
-        logo: selectedToken.logoURI,
-        logoURI: selectedToken.logoURI,
-        balance: selectedToken.balance?.toString(),
-        price: selectedToken.priceInUSD ? parseFloat(selectedToken.priceInUSD) : undefined,
-        isVerified: selectedToken.isVerified,
-      }
-    : undefined;
+  const isExtension = bridge.getPlatform() === 'extension';
 
   return (
-    <BackgroundWrapper>
+    <BackgroundWrapper backgroundColor={backgroundColor}>
+      {isExtension && <ExtensionHeader title="Send to" help={true} />}
       <YStack flex={1}>
         <ScrollView showsVerticalScrollIndicator={false}>
           <YStack p={contentPadding}>
@@ -194,56 +186,6 @@
                   disabled={false}
                 />
               </YStack>
-=======
-  // Check if we're running in extension platform
-  const isExtension = bridge.getPlatform() === 'extension';
-
-  return (
-    <BackgroundWrapper backgroundColor={backgroundColor}>
-      {isExtension && <ExtensionHeader title="Send to" help={true} />}
-      <YStack flex={1} p="$4">
-        <YStack gap={0}>
-          <YStack mx="$2" rounded={16} background="$background4" mb="$1">
-            {/* From Account Section */}
-            {fromAccount && (
-              <AccountCard
-                account={fromAccount}
-                title="From Account"
-                isLoading={isBalanceLoading}
-              />
-            )}
-            <Separator mx="$4" my={-1} borderColor="$textTertiary" />
-
-            {/* Token Amount Input Section */}
-            <YStack gap="$3">
-              <TokenAmountInput
-                selectedToken={
-                  selectedToken
-                    ? {
-                        symbol: selectedToken.symbol,
-                        name: selectedToken.name,
-                        logo: selectedToken.logoURI,
-                        logoURI: selectedToken.logoURI,
-                        balance: selectedToken.balance?.toString(),
-                        price: selectedToken.priceInUSD
-                          ? parseFloat(selectedToken.priceInUSD)
-                          : undefined,
-                        isVerified: selectedToken.isVerified,
-                      }
-                    : undefined
-                }
-                amount={amount}
-                onAmountChange={onAmountChange}
-                isTokenMode={isTokenMode}
-                onToggleInputMode={onToggleInputMode}
-                onTokenSelectorPress={onTokenSelectorOpen}
-                onMaxPress={onMaxPress}
-                placeholder="0.00"
-                showBalance={true}
-                showConverter={true}
-                disabled={false}
-              />
->>>>>>> 82c8dfed
             </YStack>
 
             {/* To Account Section */}
