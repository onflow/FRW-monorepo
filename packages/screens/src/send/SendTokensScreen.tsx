--- conflicted
+++ resolved
@@ -1,8 +1,4 @@
 import { bridge, navigation } from '@onflow/frw-context';
-<<<<<<< HEAD
-import { useSendStore } from '@onflow/frw-stores';
-import { type WalletAccount, type NFTModel, type CollectionModel } from '@onflow/frw-types';
-=======
 import { useSendStore, useTokenStore } from '@onflow/frw-stores';
 import {
   type WalletAccount,
@@ -10,7 +6,6 @@
   type CollectionModel,
   type TokenModel,
 } from '@onflow/frw-types';
->>>>>>> a026f767
 import {
   BackgroundWrapper,
   YStack,
@@ -56,13 +51,6 @@
     executeTransaction,
     isLoading: storeLoading,
   } = useSendStore();
-<<<<<<< HEAD
-  const routerValues = navigation.getRouteParams() || {};
-  const initialToAddress = routerValues.toAddress || null;
-  const initialTokenSymbol = routerValues.tokenSymbol || null;
-
-  logger.info('storeSelectedNFTs:', selectedNFTs);
-=======
 
   // Get token store
   const { getTokensForAddress, fetchTokens } = useTokenStore();
@@ -73,7 +61,6 @@
   const initialToAddress = routerValues.toAddress || null;
   const initialTokenSymbol = routerValues.tokenSymbol || null;
   const network = bridge.getNetwork() || 'mainnet';
->>>>>>> a026f767
 
   // Default values for internal use
   const backgroundColor = '$background';
@@ -275,22 +262,9 @@
       setStoreToAccount(toAccount);
       setTransactionType(transactionType);
     }
-
-<<<<<<< HEAD
-    // Execute transaction using the store
-    logger.info('🚀 Executing transaction using store executeTransaction...');
-    try {
-      const result = await executeTransaction();
-      logger.info('✅ Transaction result:', result);
-      return result;
-    } catch (error) {
-      logger.error('❌ Transaction failed:', error);
-      throw error;
-    }
-=======
+    
     const result = await executeTransaction();
     return result;
->>>>>>> a026f767
   }, [
     transactionType,
     selectedToken,
