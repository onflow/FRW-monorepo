--- conflicted
+++ resolved
@@ -1,9 +1,4 @@
-<<<<<<< HEAD
-import { bridge } from '@onflow/frw-context';
-import { useSendStore } from '@onflow/frw-stores';
-=======
 import { bridge, navigation } from '@onflow/frw-context';
->>>>>>> 088127d2
 import { type WalletAccount } from '@onflow/frw-types';
 import {
   BackgroundWrapper,
@@ -89,7 +84,7 @@
     setToAccount: setStoreToAccount,
     updateFormData,
     executeTransaction,
-    isLoading: storeLoading
+    isLoading: storeLoading,
   } = useSendStore();
 
   // Simple initialization without complex bridge calls
@@ -121,11 +116,15 @@
         while (!coinsData && retryCount < maxRetries) {
           try {
             coinsData = await bridge.getCoins();
-            console.log(`🪙 Got coins data from bridge (attempt ${retryCount + 1}):`, coinsData?.length || 0, 'tokens');
+            console.log(
+              `🪙 Got coins data from bridge (attempt ${retryCount + 1}):`,
+              coinsData?.length || 0,
+              'tokens'
+            );
 
             if (!coinsData && retryCount < maxRetries - 1) {
               console.log('🔄 Coins data not ready, retrying in 500ms...');
-              await new Promise(resolve => setTimeout(resolve, 500));
+              await new Promise((resolve) => setTimeout(resolve, 500));
               retryCount++;
             } else {
               break;
@@ -134,7 +133,7 @@
             console.warn(`Failed to get coins from bridge (attempt ${retryCount + 1}):`, error);
             retryCount++;
             if (retryCount < maxRetries) {
-              await new Promise(resolve => setTimeout(resolve, 500));
+              await new Promise((resolve) => setTimeout(resolve, 500));
             }
           }
         }
@@ -160,12 +159,12 @@
           // Set initial token based on prop or default to FLOW
           let defaultToken: TokenModel | undefined;
           if (initialTokenSymbol) {
-            defaultToken = tokenModels.find(token =>
-              token.symbol.toLowerCase() === initialTokenSymbol.toLowerCase()
+            defaultToken = tokenModels.find(
+              (token) => token.symbol.toLowerCase() === initialTokenSymbol.toLowerCase()
             );
           }
           if (!defaultToken) {
-            const flowToken = tokenModels.find(token => token.symbol.toLowerCase() === 'flow');
+            const flowToken = tokenModels.find((token) => token.symbol.toLowerCase() === 'flow');
             defaultToken = flowToken || tokenModels[0];
           }
           if (defaultToken) {
@@ -214,7 +213,7 @@
   }, []);
 
   const handleToggleInputMode = useCallback(() => {
-    setIsTokenMode(prev => !prev);
+    setIsTokenMode((prev) => !prev);
   }, []);
 
   const handleMaxPress = useCallback(() => {
@@ -259,7 +258,6 @@
       // Set transaction data in the store
       const parentAddress = await bridge.getParentAddress();
       console.log('🔍 Parent address from bridge:', parentAddress);
-
 
       setStoreSelectedToken(selectedToken);
       if (parentAddress) {
@@ -284,7 +282,17 @@
       // Keep modal open and show error - the modal should handle displaying the error
       throw error;
     }
-  }, [selectedToken, fromAccount, toAccount, amount, setStoreSelectedToken, setStoreFromAccount, setStoreToAccount, updateFormData, executeTransaction]);
+  }, [
+    selectedToken,
+    fromAccount,
+    toAccount,
+    amount,
+    setStoreSelectedToken,
+    setStoreFromAccount,
+    setStoreToAccount,
+    updateFormData,
+    executeTransaction,
+  ]);
 
   // Calculate if send button should be disabled
   const isSendDisabled = useMemo(() => {
@@ -292,14 +300,17 @@
   }, [selectedToken, fromAccount, toAccount, amount]);
 
   // Create form data for transaction confirmation
-  const formData: TransactionFormData = useMemo(() => ({
-    tokenAmount: amount,
-    fiatAmount: selectedToken?.priceInUSD
-      ? (parseFloat(amount || '0') * parseFloat(selectedToken.priceInUSD)).toFixed(2)
-      : '0.00',
-    isTokenMode,
-    transactionFee: transactionFee,
-  }), [amount, selectedToken?.priceInUSD, isTokenMode, transactionFee]);
+  const formData: TransactionFormData = useMemo(
+    () => ({
+      tokenAmount: amount,
+      fiatAmount: selectedToken?.priceInUSD
+        ? (parseFloat(amount || '0') * parseFloat(selectedToken.priceInUSD)).toFixed(2)
+        : '0.00',
+      isTokenMode,
+      transactionFee: transactionFee,
+    }),
+    [amount, selectedToken?.priceInUSD, isTokenMode, transactionFee]
+  );
 
   // Show loading state
   if (loading) {
@@ -354,16 +365,16 @@
                 selectedToken={
                   selectedToken
                     ? {
-                      symbol: selectedToken.symbol,
-                      name: selectedToken.name,
-                      logo: selectedToken.logoURI,
-                      logoURI: selectedToken.logoURI,
-                      balance: selectedToken.balance?.toString(),
-                      price: selectedToken.priceInUSD
-                        ? parseFloat(selectedToken.priceInUSD)
-                        : undefined,
-                      isVerified: selectedToken.isVerified,
-                    }
+                        symbol: selectedToken.symbol,
+                        name: selectedToken.name,
+                        logo: selectedToken.logoURI,
+                        logoURI: selectedToken.logoURI,
+                        balance: selectedToken.balance?.toString(),
+                        price: selectedToken.priceInUSD
+                          ? parseFloat(selectedToken.priceInUSD)
+                          : undefined,
+                        isVerified: selectedToken.isVerified,
+                      }
                     : undefined
                 }
                 amount={amount}
