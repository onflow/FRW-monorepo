import { type WalletAccount } from '@onflow/frw-types';
import {
  BackgroundWrapper,
  YStack,
  ScrollView,
  View,
  TokenAmountInput,
  TokenSelectorModal,
  TransactionConfirmationModal,
  AccountCard,
  ToAccountSection,
  TransactionFeeSection,
<<<<<<< HEAD
=======
  SendArrowDivider,
>>>>>>> 5daf8225
  StorageWarning,
  type TokenModel,
  type TransactionFormData,
  Text,
  Separator,
} from '@onflow/frw-ui';
import React from 'react';

export interface SendTokensScreenProps {
  // Core data
  selectedToken: TokenModel | null;
  fromAccount: WalletAccount | null;
  toAccount: WalletAccount | null;
  amount: string;
  tokens?: TokenModel[];

  // Input configuration
  isTokenMode?: boolean;

  // Modal states
  isTokenSelectorVisible?: boolean;
  isConfirmationVisible?: boolean;

  // Event handlers
  onTokenSelect?: (token: TokenModel) => void;
  onAmountChange?: (amount: string) => void;
  onToggleInputMode?: () => void;
  onMaxPress?: () => void;
  onSendPress?: () => void;
  onTokenSelectorOpen?: () => void;
  onTokenSelectorClose?: () => void;
  onConfirmationOpen?: () => void;
  onConfirmationClose?: () => void;
  onTransactionConfirm?: () => Promise<void>;
  onEditAccountPress?: () => void;
  onLearnMorePress?: () => void;

  // Styling
  contentPadding?: number;

  // Transaction details
  transactionFee?: string;
  usdFee?: string;
  isFeesFree?: boolean;

  // UI states
  isAccountIncompatible?: boolean;
  isBalanceLoading?: boolean;
  showStorageWarning?: boolean;
  storageWarningMessage?: string;
  showEditButtons?: boolean;
}

export const SendTokensScreen: React.FC<SendTokensScreenProps> = ({
  // Core data
  selectedToken,
  fromAccount,
  toAccount,
  amount,
  isTokenMode = true,
  tokens = [],

  // Modal states
  isTokenSelectorVisible = false,
  isConfirmationVisible = false,

  // Event handlers
  onTokenSelect,
  onAmountChange,
  onToggleInputMode,
  onMaxPress,
  onSendPress,
  onTokenSelectorOpen,
  onTokenSelectorClose,
  onConfirmationClose,
  onTransactionConfirm,

  // Styling
  contentPadding = 20,

  // Transaction details
  transactionFee,
  usdFee = '$0.02',
  isFeesFree = false,

  // UI states
  isAccountIncompatible = false,
  isBalanceLoading = false,
  showStorageWarning = false,
  storageWarningMessage = 'Account balance will fall below the minimum FLOW required for storage after this transaction.',
  showEditButtons = true,
  onEditAccountPress,
  onLearnMorePress,
}) => {
  // Helper functions
  const handleTokenSelect =
    onTokenSelect ||
    ((_token: TokenModel): void => {
      /* no-op */
    });
  const handleTokenSelectorClose =
    onTokenSelectorClose ||
    ((): void => {
      /* no-op */
    });
  const handleConfirmationClose =
    onConfirmationClose ||
    ((): void => {
      /* no-op */
    });

  // Computed values
  const isSendDisabled =
    !selectedToken || !fromAccount || !toAccount || parseFloat(amount || '0') <= 0;

  const formData: TransactionFormData = {
    tokenAmount: amount,
    fiatAmount: selectedToken?.priceInUSD
      ? (parseFloat(amount || '0') * parseFloat(selectedToken.priceInUSD)).toFixed(2)
      : '0.00',
    isTokenMode,
    transactionFee: transactionFee || '~0.001 FLOW',
  };

  const tokenInputData = selectedToken
    ? {
        symbol: selectedToken.symbol,
        name: selectedToken.name,
        logo: selectedToken.logoURI,
        logoURI: selectedToken.logoURI,
        balance: selectedToken.balance?.toString(),
        price: selectedToken.priceInUSD ? parseFloat(selectedToken.priceInUSD) : undefined,
        isVerified: selectedToken.isVerified,
      }
    : undefined;

  return (
<<<<<<< HEAD
    <BackgroundWrapper>
      <YStack flex={1}>
        <ScrollView showsVerticalScrollIndicator={false}>
          <YStack p={contentPadding}>
            {/* Main Transaction Card */}
            <YStack bg="rgb(49, 49, 49)" rounded="$5" overflow="hidden">
=======
    <BackgroundWrapper backgroundColor={backgroundColor}>
      <YStack flex={1} px="$4">
        <ScrollView showsVerticalScrollIndicator={false}>
          <YStack>
            <YStack p={contentPadding}>
>>>>>>> 5daf8225
              {/* From Account Section */}
              {fromAccount && (
                <AccountCard
                  account={fromAccount}
                  title="From Account"
                  isLoading={isBalanceLoading}
                />
              )}
<<<<<<< HEAD

              {/* Divider */}
              <View height={1} bg="rgba(255, 255, 255, 0.1)" mx={15} />

              {/* Token Amount Input Section */}
              <TokenAmountInput
                selectedToken={tokenInputData}
                amount={amount}
                onAmountChange={onAmountChange}
                isTokenMode={isTokenMode}
                onToggleInputMode={onToggleInputMode}
                onTokenSelectorPress={onTokenSelectorOpen}
                onMaxPress={onMaxPress}
                placeholder="0.00"
                showBalance={true}
                showConverter={true}
                disabled={false}
              />
=======
              <Separator mx="$4" my={-1} borderColor="$textTertiary" />

              {/* Token Amount Input Section */}
              <YStack bg="$background4" p="$4" gap="$3">
                <TokenAmountInput
                  selectedToken={
                    selectedToken
                      ? {
                          symbol: selectedToken.symbol,
                          name: selectedToken.name,
                          logo: selectedToken.logoURI,
                          logoURI: selectedToken.logoURI,
                          balance: selectedToken.balance?.toString(),
                          price: selectedToken.priceInUSD
                            ? parseFloat(selectedToken.priceInUSD)
                            : undefined,
                          isVerified: selectedToken.isVerified,
                        }
                      : undefined
                  }
                  amount={amount}
                  onAmountChange={onAmountChange}
                  isTokenMode={isTokenMode}
                  onToggleInputMode={onToggleInputMode}
                  onTokenSelectorPress={onTokenSelectorOpen}
                  onMaxPress={onMaxPress}
                  placeholder="0.00"
                  showBalance={true}
                  showConverter={true}
                  disabled={false}
                />
              </YStack>
>>>>>>> 5daf8225
            </YStack>

            {/* Storage Warning */}
            {showStorageWarning && (
              <StorageWarning
                message={storageWarningMessage}
                showIcon={true}
                title="Storage warning"
                visible={true}
              />
            )}

            {/* To Account Section */}
            {toAccount && (
              <ToAccountSection
                account={toAccount}
                isAccountIncompatible={isAccountIncompatible}
                onEditPress={onEditAccountPress}
                onLearnMorePress={onLearnMorePress}
                showEditButton={showEditButtons}
                title="To account"
              />
            )}

            {/* Transaction Fee Section */}
            <TransactionFeeSection
              flowFee={transactionFee || '0.001 FLOW'}
              usdFee={usdFee}
              isFree={isFeesFree}
              showCovered={true}
              title="Transaction Fee"
              backgroundColor="black"
              borderRadius={16}
              contentPadding={16}
            />
          </YStack>
        </ScrollView>

        {/* Send Button */}
        <View p={contentPadding} pt="$2">
          <YStack
            bg={isSendDisabled ? 'rgba(255, 255, 255, 0.2)' : 'white'}
            rounded="$4"
            p="$1"
            items="center"
            opacity={isSendDisabled ? 0.5 : 1}
            pressStyle={{ opacity: 0.8 }}
            onPress={isSendDisabled ? undefined : onSendPress}
            cursor={isSendDisabled ? 'not-allowed' : 'pointer'}
          >
            <Text fontSize="$4" fontWeight="600" color={isSendDisabled ? '$white' : 'black'}>
              Send Tokens
            </Text>
          </YStack>
        </View>

        {/* Modals */}
        <TokenSelectorModal
          visible={isTokenSelectorVisible}
          selectedToken={selectedToken}
          tokens={tokens}
          onTokenSelect={handleTokenSelect}
          onClose={handleTokenSelectorClose}
        />

        <TransactionConfirmationModal
          visible={isConfirmationVisible}
          transactionType="tokens"
          selectedToken={selectedToken}
          fromAccount={fromAccount}
          toAccount={toAccount}
          formData={formData}
          onConfirm={onTransactionConfirm}
          onClose={handleConfirmationClose}
        />
      </YStack>
    </BackgroundWrapper>
  );
};<|MERGE_RESOLUTION|>--- conflicted
+++ resolved
@@ -10,10 +10,6 @@
   AccountCard,
   ToAccountSection,
   TransactionFeeSection,
-<<<<<<< HEAD
-=======
-  SendArrowDivider,
->>>>>>> 5daf8225
   StorageWarning,
   type TokenModel,
   type TransactionFormData,
@@ -151,20 +147,12 @@
     : undefined;
 
   return (
-<<<<<<< HEAD
     <BackgroundWrapper>
       <YStack flex={1}>
         <ScrollView showsVerticalScrollIndicator={false}>
           <YStack p={contentPadding}>
             {/* Main Transaction Card */}
             <YStack bg="rgb(49, 49, 49)" rounded="$5" overflow="hidden">
-=======
-    <BackgroundWrapper backgroundColor={backgroundColor}>
-      <YStack flex={1} px="$4">
-        <ScrollView showsVerticalScrollIndicator={false}>
-          <YStack>
-            <YStack p={contentPadding}>
->>>>>>> 5daf8225
               {/* From Account Section */}
               {fromAccount && (
                 <AccountCard
@@ -173,26 +161,6 @@
                   isLoading={isBalanceLoading}
                 />
               )}
-<<<<<<< HEAD
-
-              {/* Divider */}
-              <View height={1} bg="rgba(255, 255, 255, 0.1)" mx={15} />
-
-              {/* Token Amount Input Section */}
-              <TokenAmountInput
-                selectedToken={tokenInputData}
-                amount={amount}
-                onAmountChange={onAmountChange}
-                isTokenMode={isTokenMode}
-                onToggleInputMode={onToggleInputMode}
-                onTokenSelectorPress={onTokenSelectorOpen}
-                onMaxPress={onMaxPress}
-                placeholder="0.00"
-                showBalance={true}
-                showConverter={true}
-                disabled={false}
-              />
-=======
               <Separator mx="$4" my={-1} borderColor="$textTertiary" />
 
               {/* Token Amount Input Section */}
@@ -225,7 +193,6 @@
                   disabled={false}
                 />
               </YStack>
->>>>>>> 5daf8225
             </YStack>
 
             {/* Storage Warning */}
