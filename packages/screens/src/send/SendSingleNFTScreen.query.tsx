--- conflicted
+++ resolved
@@ -1,7 +1,4 @@
 import { bridge, navigation } from '@onflow/frw-context';
-<<<<<<< HEAD
-import { useSendStore, sendSelectors, useTokenQueryStore } from '@onflow/frw-stores';
-=======
 import {
   useSendStore,
   sendSelectors,
@@ -9,7 +6,6 @@
   storageQueries,
   storageUtils,
 } from '@onflow/frw-stores';
->>>>>>> 07572dc6
 import {
   BackgroundWrapper,
   YStack,
