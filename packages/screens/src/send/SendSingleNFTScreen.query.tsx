--- conflicted
+++ resolved
@@ -6,6 +6,7 @@
   storageQueryKeys,
   storageQueries,
   storageUtils,
+  useTokenQueryStore,
 } from '@onflow/frw-stores';
 import {
   BackgroundWrapper,
@@ -247,9 +248,6 @@
       if (result && (platform === Platform.iOS || platform === Platform.Android)) {
         bridge.closeRN();
       }
-<<<<<<< HEAD
-=======
-      await executeTransaction();
 
       // Invalidate NFT caches after successful transaction
       const tokenStore = useTokenQueryStore.getState();
@@ -260,13 +258,12 @@
         tokenStore.invalidateNFTCollection(currentAddress, selectedCollection, network);
       }
 
->>>>>>> 1db8c0fa
       // Navigation after successful transaction will be handled by the store
     } catch (error) {
       logger.error('[SendSingleNFTScreen] Transaction failed:', error);
       // Error handling will be managed by the store
     }
-  }, [executeTransaction, isExtension, selectedCollection, fromAccount]);
+  }, [executeTransaction, selectedCollection, fromAccount]);
 
   // Early return if essential data is missing
   if (!selectedNFT) {
@@ -418,11 +415,7 @@
         </ScrollView>
 
         {/* Send Button - Anchored to bottom */}
-<<<<<<< HEAD
         <YStack p={20} pt="$2" mb={'$10'}>
-=======
-        <YStack pt="$2">
->>>>>>> 1db8c0fa
           <YStack
             width="100%"
             height={52}
