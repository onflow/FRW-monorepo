import { bridge, navigation } from '@onflow/frw-context';
import { useSendStore, sendSelectors } from '@onflow/frw-stores';
<<<<<<< HEAD
import { type WalletAccount } from '@onflow/frw-types';
=======
>>>>>>> 12d1c95a
import {
  BackgroundWrapper,
  YStack,
  ScrollView,
  View,
  NFTSendPreview,
  SendArrowDivider,
  ConfirmationDrawer,
  TransactionFeeSection,
  ToAccountSection,
  AccountCard,
  SendSectionHeader,
  StorageWarning,
  Text,
  ExtensionHeader,
  Separator,
  type NFTSendData,
  type TransactionFormData,
  XStack,
} from '@onflow/frw-ui';
import {
  logger,
  getNFTCover,
  transformAccountForCard,
  transformAccountForDisplay,
} from '@onflow/frw-utils';
import React, { useState, useEffect, useCallback } from 'react';
import { useTranslation } from 'react-i18next';

/**
 * Query-integrated version of SendSingleNFTScreen following the established pattern
 * Uses TanStack Query for data fetching and caching
 */
export function SendSingleNFTScreen(): React.ReactElement {
  const { t } = useTranslation();
  const isExtension = bridge.getPlatform() === 'extension';

  // Local state for confirmation modal
  const [isConfirmationVisible, setIsConfirmationVisible] = useState(false);
  const [isFreeGasEnabled, setIsFreeGasEnabled] = useState(true);

  // Get data from send store using selectors
  const selectedNFTs = useSendStore(sendSelectors.selectedNFTs);
  const fromAccount = useSendStore(sendSelectors.fromAccount);
  const toAccount = useSendStore(sendSelectors.toAccount);
  const isLoading = useSendStore(sendSelectors.isLoading);
  const setCurrentStep = useSendStore((state) => state.setCurrentStep);
  const executeTransaction = useSendStore((state) => state.executeTransaction);

  // Get the first selected NFT (should only be one for single NFT flow)
  const selectedNFT = selectedNFTs?.[0] || null;

  // Update current step when screen loads
  useEffect(() => {
    setCurrentStep('send-nft');
  }, [setCurrentStep]);

<<<<<<< HEAD
  // Transform NFT data for UI
  const nftForUI: NFTDetailData = {
    id: selectedNFT.id,
    name: selectedNFT.name || 'Untitled NFT',
    image: selectedNFT.image || selectedNFT.thumbnail || '',
    collection: selectedNFT.collectionName || selectedNFT.collection || 'Unknown Collection',
    collectionContractName: selectedNFT.collectionContractName || selectedNFT.contractName,
    description: selectedNFT.description || '',
    type: selectedNFT.type, // Pass the NFT type for EVM badge
  };
=======
  // Check free gas status
  useEffect(() => {
    const checkFreeGasStatus = async (): Promise<void> => {
      try {
        const isEnabled = await bridge.isFreeGasEnabled?.();
        setIsFreeGasEnabled(isEnabled ?? true);
      } catch (error) {
        // Default to enabled if we can't determine the status
        setIsFreeGasEnabled(true);
      }
    };

    checkFreeGasStatus();
  }, []);
>>>>>>> 12d1c95a

  // Transform NFT data for UI using getNFTCover utility
  const nftImage = selectedNFT ? getNFTCover(selectedNFT) : '';

  const nftForUI: NFTSendData = {
    id: selectedNFT?.id || '',
    name: selectedNFT?.name || 'Untitled',
    image: nftImage,
    collection: selectedNFT?.collectionName || 'Unknown Collection',
    collectionContractName: selectedNFT?.collectionContractName,
    description: selectedNFT?.description || '',
    type: selectedNFT?.type, // Pass the NFT type for EVM badge
  };

  // Calculate if send button should be disabled
  const isSendDisabled = !selectedNFT || !fromAccount || !toAccount || isLoading;

  // Transaction fee data
  const transactionFee = '0.001 FLOW';
  const usdFee = '$0.02';

  // Mock storage warning - TODO: Replace with real storage check
<<<<<<< HEAD
  const showStorageWarning = false;
=======
  const showStorageWarning = true;
>>>>>>> 12d1c95a
  const storageWarningMessage =
    'Account balance will fall below the minimum FLOW required for storage after this transaction.';

  // Create form data for transaction confirmation
  const formData: TransactionFormData = {
    tokenAmount: '1',
    fiatAmount: '0.00',
    isTokenMode: true,
    transactionFee,
  };

  // Event handlers
  const handleEditNFTPress = useCallback(() => {
    // Navigate back to NFT selection screen
    // We need to go back twice: SendSingleNFT -> SendTo -> NFTList
    navigation.navigate('NFTList');
  }, []);

  const handleEditAccountPress = useCallback(() => {
    navigation.navigate('SendTo'); // Go back to account selection
  }, []);

  const handleLearnMorePress = useCallback(() => {
    // TODO: Navigate to help/learn more screen
  }, []);

  const handleSendPress = useCallback(() => {
    setIsConfirmationVisible(true);
  }, []);

  const handleConfirmationClose = useCallback(() => {
    setIsConfirmationVisible(false);
  }, []);

  const handleTransactionConfirm = useCallback(async () => {
    try {
      if (!isExtension) {
        setIsConfirmationVisible(false);
      }
      await executeTransaction();
      // Navigation after successful transaction will be handled by the store
    } catch (error) {
      logger.error('[SendSingleNFTScreen] Transaction failed:', error);
      // Error handling will be managed by the store
    }
  }, [executeTransaction, isExtension]);

  // Early return if essential data is missing
  if (!selectedNFT) {
    return (
      <BackgroundWrapper backgroundColor="$bgDrawer">
        <YStack flex={1} items="center" justify="center" px="$6">
          <Text fontSize="$6" fontWeight="600" color="$color" mb="$3" text="center">
            {t('nft.notFound.title')}
          </Text>
          <Text fontSize="$4" color="$textSecondary" text="center">
            No NFT selected. Please go back and select an NFT to send.
          </Text>
        </YStack>
      </BackgroundWrapper>
    );
  }

  // Early return if essential data is missing
  if (!selectedNFT) {
    return (
      <BackgroundWrapper backgroundColor="$bgDrawer">
        <YStack flex={1} items="center" justify="center" px="$6">
          <Text fontSize="$6" fontWeight="600" color="$color" mb="$3" textAlign="center">
            {t('nft.notFound.title')}
          </Text>
          <Text fontSize="$4" color="$textSecondary" textAlign="center">
            No NFT selected. Please go back and select an NFT to send.
          </Text>
        </YStack>
      </BackgroundWrapper>
    );
  }

  return (
    <BackgroundWrapper backgroundColor="$bgDrawer">
      <YStack flex={1}>
        {/* Extension Header */}
        {isExtension && (
          <ExtensionHeader
            title={t('send.title')}
            help={true}
            onGoBack={() => navigation.goBack()}
            onNavigate={(link: string) => navigation.navigate(link)}
          />
        )}

        <ScrollView showsVerticalScrollIndicator={false}>
          <YStack p={20} gap="$3">
            {/* NFT Section */}
            <YStack px={16} bg="rgba(255, 255, 255, 0.1)" rounded="$4" p="$3" gap="$1">
              {/* From Account Section */}
              {fromAccount && (
                <View mt={-8} mb={-16}>
                  <AccountCard
                    account={transformAccountForCard(fromAccount)}
                    title={t('send.fromAccount')}
                    isLoading={false} // TODO: Real loading state
                  />
                </View>
              )}

              <Separator
                mx="$0"
                my="$0"
                mb="$2"
                borderColor="rgba(255, 255, 255, 0.1)"
                borderWidth={0.5}
              />

              <SendSectionHeader
                title="Send NFTs"
                onEditPress={handleEditNFTPress}
                showEditButton={true}
                editButtonText="Change"
              />

              <View mt={-8} mb={-8}>
                <NFTSendPreview
                  nft={nftForUI}
                  onEditPress={handleEditNFTPress}
                  showEditButton={false} // Header now handles the edit button
                  sectionTitle=""
                  backgroundColor="transparent"
                  borderRadius={0}
                  contentPadding="$0"
                  imageSize="$24"
                />
              </View>
            </YStack>

            {/* Arrow Down Indicator */}
<<<<<<< HEAD
            <XStack position="relative" height={0}>
              <XStack width="100%" position="absolute" t={-30} justify="center">
=======
            <XStack position="relative" height={0} mt="$1">
              <XStack width="100%" position="absolute" t={-40} justify="center">
>>>>>>> 12d1c95a
                <SendArrowDivider variant="arrow" size={48} />
              </XStack>
            </XStack>

            {/* To Account Section */}
            {toAccount && (
              <ToAccountSection
                account={toAccount}
                title={t('send.toAccount')}
                isAccountIncompatible={false} // TODO: Real compatibility check
                onEditPress={handleEditAccountPress}
                onLearnMorePress={handleLearnMorePress}
                showEditButton={true}
                isLinked={toAccount.type === 'child' || !!toAccount.parentAddress}
              />
            )}

            {/* Transaction Fee and Storage Warning Section */}
            <YStack gap="$3" mt={-16}>
              <TransactionFeeSection
                flowFee={transactionFee}
                usdFee={usdFee}
                isFree={isFreeGasEnabled}
                showCovered={true}
                title={t('send.transactionFee')}
                backgroundColor="transparent"
                borderRadius={16}
                contentPadding={0}
              />

              {/* Storage Warning */}
              {showStorageWarning && (
                <StorageWarning
                  message={storageWarningMessage}
                  showIcon={true}
                  title="Storage warning"
                  visible={true}
                />
              )}
            </YStack>
          </YStack>
        </ScrollView>

        {/* Send Button - Anchored to bottom */}
        <YStack p={20} pt="$2">
          <YStack
            width="100%"
            height={52}
            bg={isSendDisabled ? '#6b7280' : '#FFFFFF'}
            rounded={16}
            items="center"
            justify="center"
            borderWidth={1}
            borderColor={isSendDisabled ? '#6b7280' : '#FFFFFF'}
            opacity={isSendDisabled ? 0.7 : 1}
            pressStyle={{ opacity: 0.9 }}
            onPress={isSendDisabled ? undefined : handleSendPress}
            cursor={isSendDisabled ? 'not-allowed' : 'pointer'}
          >
            <Text
              data-testid="next"
              fontSize="$4"
              fontWeight="600"
              color={isSendDisabled ? '#999' : '#000000'}
            >
              {t('common.next')}
            </Text>
          </YStack>
        </YStack>

        {/* Transaction Confirmation - Platform specific */}
        <ConfirmationDrawer
          visible={isConfirmationVisible}
          transactionType="single-nft"
          selectedToken={null}
          selectedNFTs={
            selectedNFT
              ? [
                  {
                    id: selectedNFT.id || '',
                    name: selectedNFT.name || '',
                    image: selectedNFT.thumbnail || '',
                    collection: selectedNFT.collectionName || '',
                    collectionContractName:
                      selectedNFT.collectionContractName || selectedNFT.contractName || '',
                    description: selectedNFT.description || '',
                  },
                ]
              : undefined
          }
          fromAccount={transformAccountForDisplay(fromAccount)}
          toAccount={transformAccountForDisplay(toAccount)}
          formData={formData}
          onConfirm={handleTransactionConfirm}
          onClose={handleConfirmationClose}
          isExtension={isExtension}
        />
      </YStack>
    </BackgroundWrapper>
  );
}<|MERGE_RESOLUTION|>--- conflicted
+++ resolved
@@ -1,9 +1,5 @@
 import { bridge, navigation } from '@onflow/frw-context';
 import { useSendStore, sendSelectors } from '@onflow/frw-stores';
-<<<<<<< HEAD
-import { type WalletAccount } from '@onflow/frw-types';
-=======
->>>>>>> 12d1c95a
 import {
   BackgroundWrapper,
   YStack,
@@ -61,18 +57,6 @@
     setCurrentStep('send-nft');
   }, [setCurrentStep]);
 
-<<<<<<< HEAD
-  // Transform NFT data for UI
-  const nftForUI: NFTDetailData = {
-    id: selectedNFT.id,
-    name: selectedNFT.name || 'Untitled NFT',
-    image: selectedNFT.image || selectedNFT.thumbnail || '',
-    collection: selectedNFT.collectionName || selectedNFT.collection || 'Unknown Collection',
-    collectionContractName: selectedNFT.collectionContractName || selectedNFT.contractName,
-    description: selectedNFT.description || '',
-    type: selectedNFT.type, // Pass the NFT type for EVM badge
-  };
-=======
   // Check free gas status
   useEffect(() => {
     const checkFreeGasStatus = async (): Promise<void> => {
@@ -87,7 +71,6 @@
 
     checkFreeGasStatus();
   }, []);
->>>>>>> 12d1c95a
 
   // Transform NFT data for UI using getNFTCover utility
   const nftImage = selectedNFT ? getNFTCover(selectedNFT) : '';
@@ -110,11 +93,7 @@
   const usdFee = '$0.02';
 
   // Mock storage warning - TODO: Replace with real storage check
-<<<<<<< HEAD
-  const showStorageWarning = false;
-=======
   const showStorageWarning = true;
->>>>>>> 12d1c95a
   const storageWarningMessage =
     'Account balance will fall below the minimum FLOW required for storage after this transaction.';
 
@@ -252,13 +231,8 @@
             </YStack>
 
             {/* Arrow Down Indicator */}
-<<<<<<< HEAD
-            <XStack position="relative" height={0}>
-              <XStack width="100%" position="absolute" t={-30} justify="center">
-=======
             <XStack position="relative" height={0} mt="$1">
               <XStack width="100%" position="absolute" t={-40} justify="center">
->>>>>>> 12d1c95a
                 <SendArrowDivider variant="arrow" size={48} />
               </XStack>
             </XStack>
