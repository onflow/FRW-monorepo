--- conflicted
+++ resolved
@@ -192,11 +192,6 @@
 
   // Convert profiles data for display
   const profilesData = useMemo(() => {
-<<<<<<< HEAD
-=======
-    console.log('Converting profiles data, allProfiles:', allProfiles);
-    console.log('accountBalances:', accountBalances);
->>>>>>> 32ecabf1
     const result = allProfiles.map((profile) => ({
       ...profile,
       accounts: profile.accounts.map((account) => ({
@@ -204,10 +199,6 @@
         balance: accountBalances[account.address]?.balance || '0 FLOW',
       })),
     }));
-<<<<<<< HEAD
-=======
-    console.log('profilesData result:', result);
->>>>>>> 32ecabf1
     return result;
   }, [allProfiles, accountBalances]);
 
@@ -464,7 +455,6 @@
         backgroundColor="$bgDrawer"
       >
         {activeTab === 'accounts' ? (
-<<<<<<< HEAD
           <ProfileList
             profiles={profilesData}
             onAccountPress={handleRecipientPress}
@@ -472,17 +462,6 @@
             emptyTitle={emptyState.title}
             emptyMessage={emptyState.message}
           />
-=======
-          <>
-            <ProfileList
-              profiles={profilesData}
-              onAccountPress={handleRecipientPress}
-              isLoading={isLoading}
-              emptyTitle={emptyState.title}
-              emptyMessage={emptyState.message}
-            />
-          </>
->>>>>>> 32ecabf1
         ) : activeTab === 'contacts' ? (
           isLoading ? (
             <RecipientList
