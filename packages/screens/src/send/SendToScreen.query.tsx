--- conflicted
+++ resolved
@@ -641,16 +641,8 @@
         return false;
       }
 
-<<<<<<< HEAD
-        // Refresh the address book data
-        refetchContacts();
-      } catch (error: any) {
-        logger.error('Failed to add to address book:', error);
-        showError(error, t);
-=======
       if (recipient.type === 'contact') {
         return false;
->>>>>>> 16fed4c0
       }
 
       return !isAddressInAddressBook(recipient.address);
