--- conflicted
+++ resolved
@@ -144,12 +144,6 @@
     navigation.navigate('SendTo'); // Go back to account selection
   }, []);
 
-<<<<<<< HEAD
-  const handleLearnMorePress = useCallback(() => {
-    // TODO: Navigate to help/learn more screen
-    // console.log('Learn more pressed');
-  }, []);
-=======
   const handleRemoveNFT = useCallback(
     (nftId: string) => {
       if (!selectedNFTs) return;
@@ -165,7 +159,6 @@
     },
     [selectedNFTs, setSelectedNFTs]
   );
->>>>>>> 05b71101
 
   const handleSendPress = useCallback(() => {
     setIsConfirmationVisible(true);
@@ -223,23 +216,6 @@
     isTokenMode: true,
     transactionFee,
   };
-
-  const handleRemoveNFT = useCallback(
-    (nftId: string) => {
-      const updatedNFTs = selectedNFTs.filter((nft) => getNFTId(nft) !== nftId);
-      setSelectedNFTs(updatedNFTs);
-
-      // If only one NFT remains, navigate to single NFT screen
-      if (updatedNFTs.length === 1) {
-        navigation.navigate('SendSingleNFT');
-      }
-      // If no NFTs remain, go back to selection
-      else if (updatedNFTs.length === 0) {
-        navigation.goBack();
-      }
-    },
-    [selectedNFTs, setSelectedNFTs]
-  );
 
   // Early return if essential data is missing
   if (!selectedNFTs || selectedNFTs.length === 0) {
@@ -256,8 +232,6 @@
       </BackgroundWrapper>
     );
   }
-
-  const isFeesFree = true; // Following Figma design "Covered by Flow Wallet"
 
   return (
     <BackgroundWrapper backgroundColor="$bgDrawer">
