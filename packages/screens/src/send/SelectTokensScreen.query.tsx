import { bridge, navigation } from '@onflow/frw-context';
import {
  useSendStore,
  sendSelectors,
  tokenQueryKeys,
  tokenQueries,
  useWalletStore,
  walletSelectors,
  accessibleAssetQueryKeys,
  accessibleAssetQueries,
  accessibleAssetHelpers,
} from '@onflow/frw-stores';
import { type CollectionModel, type TokenModel, type WalletAccount } from '@onflow/frw-types';
import {
  AccountSelector,
  BackgroundWrapper,
  Divider,
  ExtensionHeader,
  NFTCollectionRow,
  RefreshView,
  ScrollView,
  SegmentedControl,
  Skeleton,
  TokenCard,
  XStack,
  YStack,
} from '@onflow/frw-ui';
import { useQuery } from '@tanstack/react-query';
import React, { useCallback } from 'react';
import { useTranslation } from 'react-i18next';

import { useQueryClient } from '../providers/QueryProvider';
import type { TabType } from '../types';

export function SelectTokensScreen(): React.ReactElement {
  const { t } = useTranslation();

  // State management
  const [tab, setTab] = React.useState<TabType>('Tokens');

  // Get shared QueryClient to ensure it matches the one in stores
  const _queryClient = useQueryClient();

  // Store hooks
  const {
    setFromAccount,
    setSelectedToken,
    setTransactionType,
    setCurrentStep,
    clearTransactionData,
    setSelectedCollection,
    setFromAccount,
  } = useSendStore();

  // Tab options
  const TABS = [t('tabs.tokens'), t('tabs.nfts')] as const;

  // Check if we're running in extension platform
  const isExtension = bridge.getPlatform() === 'extension';

<<<<<<< HEAD
  // Get current address and network - prioritize fromAccount in send store
  const fromAccount = useSendStore(sendSelectors.fromAccount);
  const bridgeAddress = bridge.getSelectedAddress() || '';
  const address = fromAccount?.address || bridgeAddress;
=======
  // Get current address and network
  const [currentAccount, setCurrentAccount] = React.useState<WalletAccount | null>(null);
>>>>>>> 90d9cd84
  const network = bridge.getNetwork() || 'mainnet';
  // Load current account on mount
  React.useEffect(() => {
    const loadCurrentAccount = async () => {
      try {
        const account = await bridge.getSelectedAccount();
        setCurrentAccount(account);
      } catch (error) {
        console.error('Failed to load current account:', error);
      }
    };
    loadCurrentAccount();
  }, []);

  // Get wallet accounts for modal selection
  const accounts = useWalletStore(walletSelectors.getAllAccounts);
  const loadAccountsFromBridge = useWalletStore((state) => state.loadAccountsFromBridge);
  const isLoadingWallet = useWalletStore((state) => state.isLoading);

  // 🔥 TanStack Query: Fetch tokens with automatic caching, retry, and background refresh
  const {
    data: tokens = [],
    isLoading: isTokensLoading,
    error: tokensError,
    refetch: refetchTokens,
  } = useQuery({
    queryKey: tokenQueryKeys.tokens(currentAccount?.address || '', network),
    queryFn: () => tokenQueries.fetchTokens(currentAccount?.address || '', network),
    enabled: !!currentAccount?.address && tab === 'Tokens',
    staleTime: 0, // Always fetch fresh for financial data
    refetchOnWindowFocus: true,
    refetchOnReconnect: true,
  });

  // 🔥 TanStack Query: Fetch NFT collections with intelligent caching
  const {
    data: nftCollections = [],
    isLoading: isNFTsLoading,
    error: nftsError,
    refetch: refetchNFTs,
  } = useQuery({
    queryKey: tokenQueryKeys.nfts(currentAccount?.address || '', network),
    queryFn: () => tokenQueries.fetchNFTCollections(currentAccount?.address || '', network),
    enabled: !!currentAccount?.address && tab === 'NFTs',
    staleTime: 5 * 60 * 1000, // NFTs can be cached for 5 minutes
    refetchOnWindowFocus: true,
    refetchOnReconnect: true,
  });

  // Log current account for debugging
  React.useEffect(() => {
    console.log('SelectTokensScreen - Current account:', {
      currentAccount: currentAccount
        ? { address: currentAccount.address, name: currentAccount.name }
        : null,
      allAccounts: accounts.map((acc) => ({ address: acc.address, name: acc.name })),
    });
  }, [currentAccount, accounts]);

  // 🔥 TanStack Query: Fetch balance with stale-while-revalidate pattern
  const { data: balanceData, isLoading: isBalanceLoading } = useQuery({
    queryKey: tokenQueryKeys.balance(currentAccount?.address || '', network),
    queryFn: () => tokenQueries.fetchBalance(currentAccount?.address || '', undefined, network),
    enabled: !!currentAccount?.address,
    staleTime: 30 * 1000, // Use cached balance for 30 seconds
    refetchOnWindowFocus: true,
    refetchOnReconnect: true,
    refetchInterval: 60 * 1000, // Refresh balance every minute in background
  });

<<<<<<< HEAD
  // 🔥 TanStack Query: Fetch batch balances for all accounts
  const { data: batchBalances, isLoading: isLoadingBatchBalances } = useQuery({
    queryKey: ['batchBalances', accounts.map((acc) => acc.address)],
    queryFn: () => tokenQueries.fetchBatchFlowBalances(accounts.map((acc) => acc.address)),
    enabled: accounts.length > 0,
    staleTime: 30 * 1000, // Use cached balances for 30 seconds
    refetchOnWindowFocus: true,
    refetchOnReconnect: true,
    refetchInterval: 60 * 1000, // Refresh balances every minute in background
  });

=======
  // 🔥 TanStack Query: Fetch accessible IDs for child accounts only
  const { data: accessibleIds, refetch: refetchAccessibleIds } = useQuery({
    queryKey: accessibleAssetQueryKeys.allowTypes(
      currentAccount?.parentAddress || '',
      currentAccount?.address || '',
      network
    ),
    queryFn: () =>
      accessibleAssetQueries.fetchChildAccountAllowTypes(
        currentAccount?.parentAddress || '',
        currentAccount?.address || '',
        network
      ),
    enabled:
      currentAccount?.type === 'child' &&
      !!currentAccount?.parentAddress &&
      !!currentAccount?.address, // Only fetch for child accounts
    staleTime: 5 * 60 * 1000, // Cache for 5 minutes as access permissions don't change frequently
    refetchOnWindowFocus: true,
    refetchOnReconnect: true,
  });

  // For regular accounts, all assets are accessible by default
  const effectiveAccessibleIds = currentAccount?.type === 'child' ? accessibleIds : null;

>>>>>>> 90d9cd84
  // Initialize screen
  React.useEffect(() => {
    setCurrentStep('select-tokens');
  }, [setCurrentStep]);

  // Initialize wallet accounts on mount (only if not already loaded)
  React.useEffect(() => {
    if (accounts.length === 0 && !isLoadingWallet) {
      loadAccountsFromBridge();
    }
  }, [loadAccountsFromBridge, accounts.length, isLoadingWallet]);

  // Initialize fromAccount if not set and we have accounts loaded
  React.useEffect(() => {
    if (!fromAccount && accounts.length > 0 && bridgeAddress) {
      const matchingAccount = accounts.find(
        (acc: WalletAccount) =>
          acc.address === bridgeAddress ||
          acc.address?.toLowerCase() === bridgeAddress?.toLowerCase()
      );
      if (matchingAccount) {
        setFromAccount(matchingAccount);
      }
    }
  }, [fromAccount, accounts, bridgeAddress, setFromAccount]);

  // Handle tab change
  const handleTabChange = (newTab: TabType): void => {
    if (newTab !== tab) {
      clearTransactionData();
    }
    setTab(newTab);
  };

  // Handle token press
  const handleTokenPress = (token: TokenModel): void => {
    // Find the current account to set in store
    const account = accounts.find(
      (acc: WalletAccount) =>
        acc.address === address || acc.address?.toLowerCase() === address?.toLowerCase()
    );

    // Set store data for SendTo flow
    setSelectedToken(token);
    if (account) {
      setFromAccount(account);
    }
    setTransactionType('tokens');
    setCurrentStep('send-to');
    navigation.navigate('SendTo');
  };

  // Handle NFT press
  const handleNFTPress = (collection: CollectionModel): void => {
    // Find the current account to set in store
    const account = accounts.find(
      (acc: WalletAccount) =>
        acc.address === address || acc.address?.toLowerCase() === address?.toLowerCase()
    );

    // Set store data for NFTListScreen
    setSelectedCollection(collection);
    if (account) {
      setFromAccount(account);
    }
    setTransactionType('multiple-nfts');
    navigation.navigate('NFTList', { collection, address: currentAccount?.address || '' });
  };

  // Handle account selection from modal
<<<<<<< HEAD
  const handleAccountSelect = (selectedAccount: any): void => {
    // Find the full account object from our accounts array
    const fullAccount = accounts.find(
      (acc: WalletAccount) =>
        acc.address === selectedAccount.address ||
        acc.address?.toLowerCase() === selectedAccount.address?.toLowerCase()
    );

    if (fullAccount) {
      // Update the fromAccount in the send store
      setFromAccount(fullAccount);
      // Clear transaction data since we're switching accounts
      clearTransactionData();
    }
=======
  const handleAccountSelect = (selectedAccount: WalletAccount): void => {
    // Switch to the selected account
    setCurrentAccount(selectedAccount);
    setFromAccount(selectedAccount);
    clearTransactionData();
    refreshAll();
>>>>>>> 90d9cd84
  };

  // Refresh functions - TanStack Query makes this super simple!
  const refreshTokens = useCallback(() => {
    refetchTokens();
    refetchAccessibleIds();
  }, [refetchTokens, refetchAccessibleIds]);

  const refreshNFTCollections = useCallback(() => {
    refetchNFTs();
    refetchAccessibleIds();
  }, [refetchNFTs, refetchAccessibleIds]);

  const refreshAll = useCallback(() => {
    refetchTokens();
    refetchNFTs();
    refetchAccessibleIds();
  }, [refetchTokens, refetchNFTs, refetchAccessibleIds]);

  // Filter tokens with balance
  const tokensWithBalance = tokens.filter((token) => {
    const rawBalance = parseFloat(token.displayBalance || token.balance || '0');
    const availableBalance = parseFloat(token.availableBalanceToUse || '0');
    const hasBalance = rawBalance > 0 || availableBalance > 0;
    return hasBalance;
  });

  // Create a balance lookup map for efficient access
  const balanceLookup = React.useMemo(() => {
    if (!batchBalances) return new Map<string, string>();

    const lookup = new Map<string, string>();
    batchBalances.forEach(([address, balance]) => {
      lookup.set(address, balance);
    });
    return lookup;
  }, [batchBalances]);

  // Convert wallet accounts to AccountCard format with dynamic balances
  const accountsForModal = React.useMemo(() => {
<<<<<<< HEAD
    return accounts.map((account: WalletAccount) => ({
      name: account.name,
      address: account.address,
      avatar: account.avatar,
      balance: isLoadingBatchBalances
        ? t('messages.loading')
        : balanceLookup.get(account.address) || '0 FLOW',
      emojiInfo: account.emojiInfo,
      parentEmoji: account.parentEmoji,
      type: account.type,
    }));
  }, [accounts, isLoadingBatchBalances, balanceLookup, t]);

  // Get current account data
  const currentAccount = React.useMemo(() => {
    // If we have a fromAccount in send store, use it directly
    if (fromAccount) {
      return {
        name: fromAccount.name || 'Unnamed Account',
        address: fromAccount.address,
        avatar: fromAccount.avatar,
        balance: isBalanceLoading ? t('messages.loading') : balanceData?.displayBalance || '0 FLOW',
        emojiInfo: fromAccount.emojiInfo,
      };
    }

    // Otherwise, find matching account from accounts array
    const account = accounts.find(
      (acc: WalletAccount) =>
        acc.address === address || acc.address?.toLowerCase() === address?.toLowerCase()
    );

    // Debug log to help troubleshoot
    console.log('SelectTokensScreen - Address matching:', {
      currentAddress: address,
      fromAccount: fromAccount ? { address: fromAccount.address, name: fromAccount.name } : null,
      allAccounts: accounts.map((acc) => ({ address: acc.address, name: acc.name })),
      foundAccount: account ? { address: account.address, name: account.name } : null,
    });

    return {
      name: account?.name || account?.username || 'Unnamed Account',
      address: address,
      avatar: account?.avatar,
      balance: isBalanceLoading ? t('messages.loading') : balanceData?.displayBalance || '0 FLOW',
      emojiInfo: account?.emojiInfo,
    };
  }, [accounts, address, fromAccount, isBalanceLoading, balanceData, t]);

=======
    return accounts;
  }, [accounts]);

>>>>>>> 90d9cd84
  return (
    <BackgroundWrapper backgroundColor="$bgDrawer">
      <YStack flex={1} px="$4" pt="$2">
        {/* Header */}
        {isExtension && (
          <ExtensionHeader
            title={t('send.title')}
            help={false}
            onGoBack={() => navigation.goBack()}
            onNavigate={(link: string) => navigation.navigate(link)}
          />
        )}

        {/* Account Selector - Show balance from React Query */}
        {!isExtension && balanceData && (
          <YStack bg="$light10" rounded="$4" p={16} gap={12}>
            <AccountSelector
              currentAccount={currentAccount}
              accounts={accountsForModal}
              onAccountSelect={handleAccountSelect}
              title={t('send.fromAccount')}
              showEditButton={accounts.length > 1}
            />
          </YStack>
        )}

        {/* Tab Selector */}
        <YStack my="$4">
          <SegmentedControl
            segments={TABS as unknown as string[]}
            value={tab === 'Tokens' ? TABS[0] : TABS[1]}
            onChange={(value) => handleTabChange(value === TABS[0] ? 'Tokens' : 'NFTs')}
          />
        </YStack>

        {/* Content */}
        <ScrollView flex={1} showsVerticalScrollIndicator={false}>
          {tab === 'Tokens' && (
            <YStack gap="$4">
              {isTokensLoading ? (
                <>
                  {[1, 2, 3, 4, 5].map((index) => (
                    <YStack key={`token-skeleton-${index}`} p="$3" height={72}>
                      <XStack items="center" gap="$3">
                        <Skeleton width="$12" height="$12" borderRadius="$6" />
                        <YStack flex={1} gap="$2">
                          <Skeleton height="$3" width="60%" />
                          <Skeleton height="$2" width="40%" />
                        </YStack>
                        <YStack items="flex-end" gap="$2">
                          <Skeleton height="$3" width="$20" />
                          <Skeleton height="$2" width="$18" />
                        </YStack>
                      </XStack>
                    </YStack>
                  ))}
                </>
              ) : tokensError ? (
                <RefreshView
                  type="error"
                  message={tokensError.message || t('errors.failedToLoadTokens')}
                  onRefresh={refreshTokens}
                  refreshText={t('buttons.retry')}
                />
              ) : tokensWithBalance.length === 0 ? (
                <RefreshView
                  type="empty"
                  message={t('messages.noTokensWithBalance')}
                  onRefresh={refreshTokens}
                  refreshText={t('buttons.refresh')}
                />
              ) : (
                <YStack gap="$2">
                  {tokensWithBalance.map((token, idx) => (
                    <React.Fragment key={`token-${token.identifier || token.symbol}-${idx}`}>
                      <TokenCard
                        token={token}
                        currency={bridge.getCurrency()}
                        isVerified={token.isVerified}
                        onPress={() => handleTokenPress(token)}
                        isAccessible={accessibleAssetHelpers.isTokenAllowed(
                          token,
                          effectiveAccessibleIds
                        )}
                        inaccessibleText={t('send.inaccessible')}
                      />
                      {idx < tokensWithBalance.length - 1 && <Divider />}
                    </React.Fragment>
                  ))}
                </YStack>
              )}
            </YStack>
          )}

          {tab === 'NFTs' && (
            <YStack gap="$4">
              {isNFTsLoading ? (
                <>
                  {[1, 2, 3, 4].map((index) => (
                    <YStack key={`nft-skeleton-${index}`} p="$3" height={72}>
                      <XStack items="center" gap="$3">
                        <Skeleton width="$12" height="$12" borderRadius="$6" />
                        <YStack flex={1} gap="$2">
                          <Skeleton height="$3" width="60%" />
                          <Skeleton height="$2" width="40%" />
                        </YStack>
                        <YStack items="flex-end" gap="$2">
                          <Skeleton height="$3" width="$20" />
                          <Skeleton height="$2" width="$1" />
                        </YStack>
                      </XStack>
                    </YStack>
                  ))}
                </>
              ) : nftsError ? (
                <RefreshView
                  type="error"
                  message={nftsError.message || t('errors.failedToLoadNFTs')}
                  onRefresh={refreshNFTCollections}
                  refreshText={t('buttons.retry')}
                />
              ) : nftCollections.length === 0 ? (
                <RefreshView
                  type="empty"
                  message={t('messages.noNFTCollectionsForAccount')}
                  onRefresh={refreshNFTCollections}
                  refreshText={t('buttons.refresh')}
                />
              ) : (
                <YStack gap="$1">
                  {/* NFT Collections Count Badge - Hidden as requested */}
                  {/* <XStack justify="space-between" items="center" px="$2" pb="$3">
                    <Badge variant="primary" size="small">
                      {nftCollections.length}{' '}
                      {nftCollections.length === 1 ? 'Collection' : 'Collections'}
                    </Badge>
                    <AddressText address={address} truncate={true} startLength={4} endLength={4} />
                  </XStack> */}

                  {nftCollections.map((collection, idx) => (
                    <React.Fragment
                      key={`nft-collection-${collection.id || collection.contractName || collection.name}-${idx}`}
                    >
                      <NFTCollectionRow
                        collection={collection}
                        onPress={() => handleNFTPress(collection)}
                        isAccessible={accessibleAssetHelpers.isCollectionAllowed(
                          collection,
                          effectiveAccessibleIds
                        )}
                        inaccessibleText={t('send.inaccessible')}
                      />
                      {idx < nftCollections.length - 1 && <Divider />}
                    </React.Fragment>
                  ))}
                </YStack>
              )}
            </YStack>
          )}
        </ScrollView>
      </YStack>
    </BackgroundWrapper>
  );
}<|MERGE_RESOLUTION|>--- conflicted
+++ resolved
@@ -1,7 +1,6 @@
 import { bridge, navigation } from '@onflow/frw-context';
 import {
   useSendStore,
-  sendSelectors,
   tokenQueryKeys,
   tokenQueries,
   useWalletStore,
@@ -49,7 +48,6 @@
     setCurrentStep,
     clearTransactionData,
     setSelectedCollection,
-    setFromAccount,
   } = useSendStore();
 
   // Tab options
@@ -58,15 +56,8 @@
   // Check if we're running in extension platform
   const isExtension = bridge.getPlatform() === 'extension';
 
-<<<<<<< HEAD
-  // Get current address and network - prioritize fromAccount in send store
-  const fromAccount = useSendStore(sendSelectors.fromAccount);
-  const bridgeAddress = bridge.getSelectedAddress() || '';
-  const address = fromAccount?.address || bridgeAddress;
-=======
   // Get current address and network
   const [currentAccount, setCurrentAccount] = React.useState<WalletAccount | null>(null);
->>>>>>> 90d9cd84
   const network = bridge.getNetwork() || 'mainnet';
   // Load current account on mount
   React.useEffect(() => {
@@ -74,6 +65,7 @@
       try {
         const account = await bridge.getSelectedAccount();
         setCurrentAccount(account);
+        setFromAccount(account);
       } catch (error) {
         console.error('Failed to load current account:', error);
       }
@@ -137,7 +129,6 @@
     refetchInterval: 60 * 1000, // Refresh balance every minute in background
   });
 
-<<<<<<< HEAD
   // 🔥 TanStack Query: Fetch batch balances for all accounts
   const { data: batchBalances, isLoading: isLoadingBatchBalances } = useQuery({
     queryKey: ['batchBalances', accounts.map((acc) => acc.address)],
@@ -149,7 +140,6 @@
     refetchInterval: 60 * 1000, // Refresh balances every minute in background
   });
 
-=======
   // 🔥 TanStack Query: Fetch accessible IDs for child accounts only
   const { data: accessibleIds, refetch: refetchAccessibleIds } = useQuery({
     queryKey: accessibleAssetQueryKeys.allowTypes(
@@ -175,7 +165,6 @@
   // For regular accounts, all assets are accessible by default
   const effectiveAccessibleIds = currentAccount?.type === 'child' ? accessibleIds : null;
 
->>>>>>> 90d9cd84
   // Initialize screen
   React.useEffect(() => {
     setCurrentStep('select-tokens');
@@ -187,20 +176,6 @@
       loadAccountsFromBridge();
     }
   }, [loadAccountsFromBridge, accounts.length, isLoadingWallet]);
-
-  // Initialize fromAccount if not set and we have accounts loaded
-  React.useEffect(() => {
-    if (!fromAccount && accounts.length > 0 && bridgeAddress) {
-      const matchingAccount = accounts.find(
-        (acc: WalletAccount) =>
-          acc.address === bridgeAddress ||
-          acc.address?.toLowerCase() === bridgeAddress?.toLowerCase()
-      );
-      if (matchingAccount) {
-        setFromAccount(matchingAccount);
-      }
-    }
-  }, [fromAccount, accounts, bridgeAddress, setFromAccount]);
 
   // Handle tab change
   const handleTabChange = (newTab: TabType): void => {
@@ -214,8 +189,7 @@
   const handleTokenPress = (token: TokenModel): void => {
     // Find the current account to set in store
     const account = accounts.find(
-      (acc: WalletAccount) =>
-        acc.address === address || acc.address?.toLowerCase() === address?.toLowerCase()
+      (acc: WalletAccount) => acc.address?.toLowerCase() === currentAccount?.address?.toLowerCase()
     );
 
     // Set store data for SendTo flow
@@ -232,8 +206,7 @@
   const handleNFTPress = (collection: CollectionModel): void => {
     // Find the current account to set in store
     const account = accounts.find(
-      (acc: WalletAccount) =>
-        acc.address === address || acc.address?.toLowerCase() === address?.toLowerCase()
+      (acc: WalletAccount) => acc.address?.toLowerCase() === currentAccount?.address?.toLowerCase()
     );
 
     // Set store data for NFTListScreen
@@ -246,29 +219,12 @@
   };
 
   // Handle account selection from modal
-<<<<<<< HEAD
-  const handleAccountSelect = (selectedAccount: any): void => {
-    // Find the full account object from our accounts array
-    const fullAccount = accounts.find(
-      (acc: WalletAccount) =>
-        acc.address === selectedAccount.address ||
-        acc.address?.toLowerCase() === selectedAccount.address?.toLowerCase()
-    );
-
-    if (fullAccount) {
-      // Update the fromAccount in the send store
-      setFromAccount(fullAccount);
-      // Clear transaction data since we're switching accounts
-      clearTransactionData();
-    }
-=======
   const handleAccountSelect = (selectedAccount: WalletAccount): void => {
     // Switch to the selected account
     setCurrentAccount(selectedAccount);
     setFromAccount(selectedAccount);
     clearTransactionData();
     refreshAll();
->>>>>>> 90d9cd84
   };
 
   // Refresh functions - TanStack Query makes this super simple!
@@ -309,61 +265,9 @@
 
   // Convert wallet accounts to AccountCard format with dynamic balances
   const accountsForModal = React.useMemo(() => {
-<<<<<<< HEAD
-    return accounts.map((account: WalletAccount) => ({
-      name: account.name,
-      address: account.address,
-      avatar: account.avatar,
-      balance: isLoadingBatchBalances
-        ? t('messages.loading')
-        : balanceLookup.get(account.address) || '0 FLOW',
-      emojiInfo: account.emojiInfo,
-      parentEmoji: account.parentEmoji,
-      type: account.type,
-    }));
-  }, [accounts, isLoadingBatchBalances, balanceLookup, t]);
-
-  // Get current account data
-  const currentAccount = React.useMemo(() => {
-    // If we have a fromAccount in send store, use it directly
-    if (fromAccount) {
-      return {
-        name: fromAccount.name || 'Unnamed Account',
-        address: fromAccount.address,
-        avatar: fromAccount.avatar,
-        balance: isBalanceLoading ? t('messages.loading') : balanceData?.displayBalance || '0 FLOW',
-        emojiInfo: fromAccount.emojiInfo,
-      };
-    }
-
-    // Otherwise, find matching account from accounts array
-    const account = accounts.find(
-      (acc: WalletAccount) =>
-        acc.address === address || acc.address?.toLowerCase() === address?.toLowerCase()
-    );
-
-    // Debug log to help troubleshoot
-    console.log('SelectTokensScreen - Address matching:', {
-      currentAddress: address,
-      fromAccount: fromAccount ? { address: fromAccount.address, name: fromAccount.name } : null,
-      allAccounts: accounts.map((acc) => ({ address: acc.address, name: acc.name })),
-      foundAccount: account ? { address: account.address, name: account.name } : null,
-    });
-
-    return {
-      name: account?.name || account?.username || 'Unnamed Account',
-      address: address,
-      avatar: account?.avatar,
-      balance: isBalanceLoading ? t('messages.loading') : balanceData?.displayBalance || '0 FLOW',
-      emojiInfo: account?.emojiInfo,
-    };
-  }, [accounts, address, fromAccount, isBalanceLoading, balanceData, t]);
-
-=======
     return accounts;
   }, [accounts]);
 
->>>>>>> 90d9cd84
   return (
     <BackgroundWrapper backgroundColor="$bgDrawer">
       <YStack flex={1} px="$4" pt="$2">
@@ -378,7 +282,7 @@
         )}
 
         {/* Account Selector - Show balance from React Query */}
-        {!isExtension && balanceData && (
+        {!isExtension && balanceData && currentAccount && (
           <YStack bg="$light10" rounded="$4" p={16} gap={12}>
             <AccountSelector
               currentAccount={currentAccount}
@@ -494,15 +398,6 @@
                 />
               ) : (
                 <YStack gap="$1">
-                  {/* NFT Collections Count Badge - Hidden as requested */}
-                  {/* <XStack justify="space-between" items="center" px="$2" pb="$3">
-                    <Badge variant="primary" size="small">
-                      {nftCollections.length}{' '}
-                      {nftCollections.length === 1 ? 'Collection' : 'Collections'}
-                    </Badge>
-                    <AddressText address={address} truncate={true} startLength={4} endLength={4} />
-                  </XStack> */}
-
                   {nftCollections.map((collection, idx) => (
                     <React.Fragment
                       key={`nft-collection-${collection.id || collection.contractName || collection.name}-${idx}`}
