import { bridge, navigation } from '@onflow/frw-context';
import {
  useSendStore,
  tokenQueryKeys,
  tokenQueries,
  useWalletStore,
  walletSelectors,
  accessibleAssetQueryKeys,
  accessibleAssetQueries,
  accessibleAssetHelpers,
} from '@onflow/frw-stores';
import { type CollectionModel, type TokenModel, type WalletAccount } from '@onflow/frw-types';
import {
  AccountSelector,
  BackgroundWrapper,
  Divider,
  ExtensionHeader,
  NFTCollectionRow,
  RefreshView,
  ScrollView,
  SegmentedControl,
  Skeleton,
  TokenCard,
  XStack,
  YStack,
} from '@onflow/frw-ui';
import { useQuery } from '@tanstack/react-query';
import React, { useCallback } from 'react';
import { useTranslation } from 'react-i18next';

import { useQueryClient } from '../providers/QueryProvider';
import type { TabType } from '../types';

export function SelectTokensScreen(): React.ReactElement {
  const { t } = useTranslation();

  // State management
  const [tab, setTab] = React.useState<TabType>('Tokens');

  // Get shared QueryClient to ensure it matches the one in stores
  const _queryClient = useQueryClient();

  // Store hooks
  const {
    setFromAccount,
    setSelectedToken,
    setTransactionType,
    setCurrentStep,
    clearTransactionData,
    setSelectedCollection,
  } = useSendStore();

  // Tab options
  const TABS = [t('tabs.tokens'), t('tabs.nfts')] as const;

  // Check if we're running in extension platform
  const isExtension = bridge.getPlatform() === 'extension';

  // Get current address and network
  const [currentAccount, setCurrentAccount] = React.useState<WalletAccount | null>(null);
  const network = bridge.getNetwork() || 'mainnet';
  // Load current account on mount
  React.useEffect(() => {
    const loadCurrentAccount = async () => {
      try {
        const account = await bridge.getSelectedAccount();
        setCurrentAccount(account);
        setFromAccount(account);
      } catch (error) {
        console.error('Failed to load current account:', error);
      }
    };
    loadCurrentAccount();
  }, []);

  // Get wallet accounts for modal selection
  const accounts = useWalletStore(walletSelectors.getAllAccounts);
  const loadAccountsFromBridge = useWalletStore((state) => state.loadAccountsFromBridge);
  const isLoadingWallet = useWalletStore((state) => state.isLoading);

  // 🔥 TanStack Query: Fetch tokens with automatic caching, retry, and background refresh
  const {
    data: tokens = [],
    isLoading: isTokensLoading,
    error: tokensError,
    refetch: refetchTokens,
  } = useQuery({
    queryKey: tokenQueryKeys.tokens(currentAccount?.address || '', network),
    queryFn: () => tokenQueries.fetchTokens(currentAccount?.address || '', network),
    enabled: !!currentAccount?.address && tab === 'Tokens',
    staleTime: 0, // Always fetch fresh for financial data
    refetchOnWindowFocus: true,
    refetchOnReconnect: true,
  });

  // 🔥 TanStack Query: Fetch NFT collections with intelligent caching
  const {
    data: nftCollections = [],
    isLoading: isNFTsLoading,
    error: nftsError,
    refetch: refetchNFTs,
  } = useQuery({
    queryKey: tokenQueryKeys.nfts(currentAccount?.address || '', network),
    queryFn: () => tokenQueries.fetchNFTCollections(currentAccount?.address || '', network),
    enabled: !!currentAccount?.address && tab === 'NFTs',
    staleTime: 5 * 60 * 1000, // NFTs can be cached for 5 minutes
    refetchOnWindowFocus: true,
    refetchOnReconnect: true,
  });

  // 🔥 TanStack Query: Fetch balance with stale-while-revalidate pattern
  const { data: balanceData, isLoading: isBalanceLoading } = useQuery({
    queryKey: tokenQueryKeys.balance(currentAccount?.address || '', network),
    queryFn: () => tokenQueries.fetchBalance(currentAccount?.address || '', undefined, network),
    enabled: !!currentAccount?.address,
    staleTime: 30 * 1000, // Use cached balance for 30 seconds
    refetchOnWindowFocus: true,
    refetchOnReconnect: true,
    refetchInterval: 60 * 1000, // Refresh balance every minute in background
  });

  // 🔥 TanStack Query: Fetch batch balances for all accounts
  const { data: batchBalances, isLoading: isLoadingBatchBalances } = useQuery({
    queryKey: ['batchBalances', accounts.map((acc) => acc.address)],
    queryFn: () => tokenQueries.fetchBatchFlowBalances(accounts.map((acc) => acc.address)),
    enabled: accounts.length > 0,
    staleTime: 30 * 1000, // Use cached balances for 30 seconds
    refetchOnWindowFocus: true,
    refetchOnReconnect: true,
    refetchInterval: 60 * 1000, // Refresh balances every minute in background
  });

  // 🔥 TanStack Query: Fetch accessible IDs for child accounts only
  const { data: accessibleIds, refetch: refetchAccessibleIds } = useQuery({
    queryKey: accessibleAssetQueryKeys.allowTypes(
      currentAccount?.parentAddress || '',
      currentAccount?.address || '',
      network
    ),
    queryFn: () =>
      accessibleAssetQueries.fetchChildAccountAllowTypes(
        currentAccount?.parentAddress || '',
        currentAccount?.address || '',
        network
      ),
    enabled:
      currentAccount?.type === 'child' &&
      !!currentAccount?.parentAddress &&
      !!currentAccount?.address, // Only fetch for child accounts
    staleTime: 5 * 60 * 1000, // Cache for 5 minutes as access permissions don't change frequently
    refetchOnWindowFocus: true,
    refetchOnReconnect: true,
  });

  // For regular accounts, all assets are accessible by default
  const effectiveAccessibleIds = currentAccount?.type === 'child' ? accessibleIds : null;

  // Initialize screen
  React.useEffect(() => {
    setCurrentStep('select-tokens');
  }, [setCurrentStep]);

  // Initialize wallet accounts on mount (only if not already loaded)
  React.useEffect(() => {
    if (accounts.length === 0 && !isLoadingWallet) {
      loadAccountsFromBridge();
    }
  }, [loadAccountsFromBridge, accounts.length, isLoadingWallet]);

  // Handle tab change
  const handleTabChange = (newTab: TabType): void => {
    if (newTab !== tab) {
      clearTransactionData();
    }
    setTab(newTab);
  };

  // Handle token press
  const handleTokenPress = (token: TokenModel): void => {
    // Find the current account to set in store
    const account = accounts.find(
      (acc: WalletAccount) => acc.address?.toLowerCase() === currentAccount?.address?.toLowerCase()
    );

    // Set store data for SendTo flow
    setSelectedToken(token);
    if (account) {
      setFromAccount(account);
    }
    setTransactionType('tokens');
    setCurrentStep('send-to');
    navigation.navigate('SendTo');
  };

  // Handle NFT press
  const handleNFTPress = (collection: CollectionModel): void => {
    // Find the current account to set in store
    const account = accounts.find(
      (acc: WalletAccount) => acc.address?.toLowerCase() === currentAccount?.address?.toLowerCase()
    );

    // Set store data for NFTListScreen
    setSelectedCollection(collection);
    if (account) {
      setFromAccount(account);
    }
    setTransactionType('multiple-nfts');
    navigation.navigate('NFTList', { collection, address: currentAccount?.address || '' });
  };

  // Handle account selection from modal
  const handleAccountSelect = (selectedAccount: WalletAccount): void => {
    // Switch to the selected account
    setCurrentAccount(selectedAccount);
    setFromAccount(selectedAccount);
    clearTransactionData();
    refreshAll();
  };

  // Refresh functions - TanStack Query makes this super simple!
  const refreshTokens = useCallback(() => {
    refetchTokens();
    refetchAccessibleIds();
  }, [refetchTokens, refetchAccessibleIds]);

  const refreshNFTCollections = useCallback(() => {
    refetchNFTs();
    refetchAccessibleIds();
  }, [refetchNFTs, refetchAccessibleIds]);

  const refreshAll = useCallback(() => {
    refetchTokens();
    refetchNFTs();
    refetchAccessibleIds();
  }, [refetchTokens, refetchNFTs, refetchAccessibleIds]);

  // Filter tokens with balance
  const tokensWithBalance = tokens.filter((token) => {
    const rawBalance = parseFloat(token.displayBalance || token.balance || '0');
    const availableBalance = parseFloat(token.availableBalanceToUse || '0');
    const hasBalance = rawBalance > 0 || availableBalance > 0;
    return hasBalance;
  });

  // Create a balance lookup map for efficient access
  const balanceLookup = React.useMemo(() => {
    if (!batchBalances) return new Map<string, string>();

    const lookup = new Map<string, string>();
    batchBalances.forEach(([address, balance]) => {
      lookup.set(address, balance);
    });
    return lookup;
  }, [batchBalances]);

  // Convert wallet accounts to AccountCard format with dynamic balances
  const accountsForModal = React.useMemo(() => {
<<<<<<< HEAD
    return accounts.map((account: WalletAccount) => ({
      name: account.name,
      address: account.address,
      avatar: account.avatar,
      balance: isLoadingBatchBalances
        ? t('messages.loading')
        : balanceLookup.get(account.address) || '0 FLOW',
      emojiInfo: account.emojiInfo,
      parentEmoji: account.parentEmoji,
      type: account.type,
    }));
  }, [accounts, isLoadingBatchBalances, balanceLookup, t]);
=======
    return accounts.map((account) => ({
      ...account,
      balance: balanceLookup.get(account.address) || account.balance || '0 FLOW',
    }));
  }, [accounts, balanceLookup]);
>>>>>>> 32ecabf1

  return (
    <BackgroundWrapper backgroundColor="$bgDrawer">
      {isExtension && (
        <ExtensionHeader
          title={t('send.title')}
          help={true}
          onGoBack={() => navigation.goBack()}
          onNavigate={(link: string) => navigation.navigate(link)}
        />
      )}
      <YStack flex={1} px="$4" pt="$2">
        {/* Header */}

        {/* Account Selector - Show balance from React Query */}
        {!isExtension && currentAccount && (
          <YStack bg="$light10" rounded="$4" p={16} gap={12}>
            <AccountSelector
              currentAccount={{
                ...currentAccount,
                balance: balanceData?.balance || currentAccount.balance || '0 FLOW',
              }}
              accounts={accountsForModal}
              onAccountSelect={handleAccountSelect}
              title={t('send.fromAccount')}
              showEditButton={accounts.length > 1}
            />
          </YStack>
        )}

        {/* Tab Selector */}
        <YStack my="$4">
          <SegmentedControl
            segments={TABS as unknown as string[]}
            value={tab === 'Tokens' ? TABS[0] : TABS[1]}
            onChange={(value) => handleTabChange(value === TABS[0] ? 'Tokens' : 'NFTs')}
          />
        </YStack>

        {/* Content */}
        <ScrollView flex={1} showsVerticalScrollIndicator={false}>
          {tab === 'Tokens' && (
            <YStack gap="$4">
              {isTokensLoading ? (
                <>
                  {[1, 2, 3, 4, 5].map((index) => (
                    <YStack key={`token-skeleton-${index}`} p="$3" height={72}>
                      <XStack items="center" gap="$3">
                        <Skeleton width="$12" height="$12" borderRadius="$6" />
                        <YStack flex={1} gap="$2">
                          <Skeleton height="$3" width="60%" />
                          <Skeleton height="$2" width="40%" />
                        </YStack>
                        <YStack items="flex-end" gap="$2">
                          <Skeleton height="$3" width="$20" />
                          <Skeleton height="$2" width="$18" />
                        </YStack>
                      </XStack>
                    </YStack>
                  ))}
                </>
              ) : tokensError ? (
                <RefreshView
                  type="error"
                  message={tokensError.message || t('errors.failedToLoadTokens')}
                  onRefresh={refreshTokens}
                  refreshText={t('buttons.retry')}
                />
              ) : tokensWithBalance.length === 0 ? (
                <RefreshView
                  type="empty"
                  message={t('messages.noTokensWithBalance')}
                  onRefresh={refreshTokens}
                  refreshText={t('buttons.refresh')}
                />
              ) : (
                <YStack gap="$2">
                  {tokensWithBalance.map((token, idx) => (
                    <React.Fragment key={`token-${token.identifier || token.symbol}-${idx}`}>
                      <TokenCard
                        token={token}
                        currency={bridge.getCurrency()}
                        isVerified={token.isVerified}
                        onPress={() => handleTokenPress(token)}
                        isAccessible={accessibleAssetHelpers.isTokenAllowed(
                          token,
                          effectiveAccessibleIds
                        )}
                        inaccessibleText={t('send.inaccessible')}
                      />
                      {idx < tokensWithBalance.length - 1 && <Divider />}
                    </React.Fragment>
                  ))}
                </YStack>
              )}
            </YStack>
          )}

          {tab === 'NFTs' && (
            <YStack gap="$4">
              {isNFTsLoading ? (
                <>
                  {[1, 2, 3, 4].map((index) => (
                    <YStack key={`nft-skeleton-${index}`} p="$3" height={72}>
                      <XStack items="center" gap="$3">
                        <Skeleton width="$12" height="$12" borderRadius="$6" />
                        <YStack flex={1} gap="$2">
                          <Skeleton height="$3" width="60%" />
                          <Skeleton height="$2" width="40%" />
                        </YStack>
                        <YStack items="flex-end" gap="$2">
                          <Skeleton height="$3" width="$20" />
                          <Skeleton height="$2" width="$1" />
                        </YStack>
                      </XStack>
                    </YStack>
                  ))}
                </>
              ) : nftsError ? (
                <RefreshView
                  type="error"
                  message={nftsError.message || t('errors.failedToLoadNFTs')}
                  onRefresh={refreshNFTCollections}
                  refreshText={t('buttons.retry')}
                />
              ) : nftCollections.length === 0 ? (
                <RefreshView
                  type="empty"
                  message={t('messages.noNFTCollectionsForAccount')}
                  onRefresh={refreshNFTCollections}
                  refreshText={t('buttons.refresh')}
                />
              ) : (
                <YStack gap="$1">
                  {nftCollections.map((collection, idx) => (
                    <React.Fragment
                      key={`nft-collection-${collection.id || collection.contractName || collection.name}-${idx}`}
                    >
                      <NFTCollectionRow
                        collection={collection}
                        onPress={() => handleNFTPress(collection)}
                        isAccessible={accessibleAssetHelpers.isCollectionAllowed(
                          collection,
                          effectiveAccessibleIds
                        )}
                        inaccessibleText={t('send.inaccessible')}
                      />
                      {idx < nftCollections.length - 1 && <Divider />}
                    </React.Fragment>
                  ))}
                </YStack>
              )}
            </YStack>
          )}
        </ScrollView>
      </YStack>
    </BackgroundWrapper>
  );
}<|MERGE_RESOLUTION|>--- conflicted
+++ resolved
@@ -255,26 +255,11 @@
 
   // Convert wallet accounts to AccountCard format with dynamic balances
   const accountsForModal = React.useMemo(() => {
-<<<<<<< HEAD
-    return accounts.map((account: WalletAccount) => ({
-      name: account.name,
-      address: account.address,
-      avatar: account.avatar,
-      balance: isLoadingBatchBalances
-        ? t('messages.loading')
-        : balanceLookup.get(account.address) || '0 FLOW',
-      emojiInfo: account.emojiInfo,
-      parentEmoji: account.parentEmoji,
-      type: account.type,
-    }));
-  }, [accounts, isLoadingBatchBalances, balanceLookup, t]);
-=======
     return accounts.map((account) => ({
       ...account,
       balance: balanceLookup.get(account.address) || account.balance || '0 FLOW',
     }));
   }, [accounts, balanceLookup]);
->>>>>>> 32ecabf1
 
   return (
     <BackgroundWrapper backgroundColor="$bgDrawer">
