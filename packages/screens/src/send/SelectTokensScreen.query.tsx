--- conflicted
+++ resolved
@@ -23,10 +23,7 @@
   XStack,
   YStack,
 } from '@onflow/frw-ui';
-<<<<<<< HEAD
-=======
-import { isDarkMode, retryConfigs } from '@onflow/frw-utils';
->>>>>>> 96d272bd
+import { retryConfigs } from '@onflow/frw-utils';
 import { validateEvmAddress, validateFlowAddress } from '@onflow/frw-workflow';
 import { useQuery } from '@tanstack/react-query';
 import React, { useCallback } from 'react';
