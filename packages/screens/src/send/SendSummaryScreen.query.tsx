import { bridge, navigation } from '@onflow/frw-context';
import {
  useSendStore,
  sendSelectors,
  storageQueryKeys,
  storageQueries,
  storageUtils,
  useTokenQueryStore,
  payerStatusQueryKeys,
  payerStatusQueries,
} from '@onflow/frw-stores';
import { Platform, type NFTTransactionDisplayData, type SendFormData } from '@onflow/frw-types';
import {
  BackgroundWrapper,
  YStack,
  View,
  NFTSendPreview,
  MultipleNFTsPreview,
  SendArrowDivider,
  ConfirmationDrawer,
  TransactionFeeSection,
  SurgeFeeConfirmationSection,
  SurgeModal,
  ToAccountSection,
  AccountCard,
  SendSectionHeader,
  StorageWarning,
  Text,
  ExtensionHeader,
  Separator,
  XStack,
  ERC1155QuantitySelector,
} from '@onflow/frw-ui';
import {
  logger,
  getNFTCover,
  getNFTId,
  transformAccountForCard,
  transformAccountForDisplay,
<<<<<<< HEAD
  showError,
=======
  retryConfigs,
>>>>>>> 16fed4c0
} from '@onflow/frw-utils';
import { useQuery } from '@tanstack/react-query';
import React, { useState, useEffect, useCallback, useMemo } from 'react';
import { useTranslation } from 'react-i18next';

import type { ScreenAssets } from '../assets/images';

interface SendSummaryScreenProps {
  assets?: ScreenAssets;
}

/**
 * Unified Send Summary Screen that handles both single and multiple NFT transfers
 * Automatically detects the transfer type based on selected NFTs
 */
export function SendSummaryScreen({ assets }: SendSummaryScreenProps = {}): React.ReactElement {
  const { t } = useTranslation();
  const isExtension = bridge.getPlatform() === 'extension';
  const network = bridge.getNetwork() || 'mainnet';

  // Local state for confirmation modal
  const [isConfirmationVisible, setIsConfirmationVisible] = useState(false);
  const [isFreeGasEnabled, setIsFreeGasEnabled] = useState(true);
  const [isSurgeWarningVisible, setIsSurgeWarningVisible] = useState(false);

  // Get data from send store using selectors
  const selectedNFTs = useSendStore(sendSelectors.selectedNFTs);
  const fromAccount = useSendStore(sendSelectors.fromAccount);
  const toAccount = useSendStore(sendSelectors.toAccount);
  const isLoading = useSendStore(sendSelectors.isLoading);
  const setCurrentStep = useSendStore((state) => state.setCurrentStep);
  const setSelectedNFTs = useSendStore((state) => state.setSelectedNFTs);
  const executeTransaction = useSendStore((state) => state.executeTransaction);
  const getNFTQuantity = useSendStore((state) => state.getNFTQuantity);
  const selectedCollection = useSendStore((state) => state.selectedCollection);
  const setNFTQuantity = useSendStore((state) => state.setNFTQuantity);

  // Determine transfer type based on selected NFTs
  const isMultipleNFTs = selectedNFTs && selectedNFTs.length > 1;
  const isSingleNFT = selectedNFTs && selectedNFTs.length === 1;
  const selectedNFT = selectedNFTs?.[0] || null;

  // For ERC1155 single NFT, get the quantity from the store
  const getInitialQuantity = () => {
    if (selectedNFT && selectedNFT.contractType === 'ERC1155') {
      const nftId = selectedNFT.id || '';
      return getNFTQuantity(nftId);
    }
    return 1;
  };

  const [selectedQuantity, setSelectedQuantity] = useState(getInitialQuantity);

  // Check if NFT is ERC1155 (only for single NFT)
  const isERC1155 = selectedNFT?.contractType === 'ERC1155';
  const maxQuantity =
    typeof selectedNFT?.amount === 'number'
      ? selectedNFT.amount
      : parseInt(selectedNFT?.amount as string) || 1;

  // Theme-aware styling
  const cardBackgroundColor = '$bg1';
  const separatorColor = '$border1';

  // Dynamic section title based on transfer type
  const sectionTitle = useMemo(() => {
    if (isMultipleNFTs) {
      return t('send.sendNFTs');
    } else if (isERC1155) {
      return t('send.sendSNFTs');
    } else {
      return t('send.sendNFTs');
    }
  }, [isMultipleNFTs, isERC1155, t]);

  // Update current step when screen loads
  useEffect(() => {
    setCurrentStep('send-nft');
  }, [setCurrentStep]);

  // Check free gas status
  useEffect(() => {
    const checkFreeGasStatus = async (): Promise<void> => {
      try {
        const isEnabled = await bridge.isFreeGasEnabled?.();
        setIsFreeGasEnabled(isEnabled ?? true);
      } catch (error) {
        setIsFreeGasEnabled(true);
      }
    };

    checkFreeGasStatus();
  }, []);

  // Transform NFT data for UI
  const nftForUI: NFTTransactionDisplayData = useMemo(
    () =>
      ({
        ...selectedNFT,
        id: selectedNFT?.id || '',
        name: selectedNFT?.name || t('nft.untitled'),
        thumbnail: selectedNFT ? getNFTCover(selectedNFT) : '',
        collection: selectedNFT?.collectionName || t('nft.unknownCollection'),
        collectionContractName: selectedNFT?.collectionContractName,
        description: selectedNFT?.description || '',
        type: selectedNFT?.type || 'flow',
        contractType: selectedNFT?.contractType,
        amount: maxQuantity.toString(),
      }) as NFTTransactionDisplayData,
    [selectedNFT, maxQuantity]
  );

  const nftsForUI: NFTTransactionDisplayData[] = useMemo(
    () =>
      selectedNFTs?.map(
        (nft) =>
          ({
            ...nft,
            id: nft.id || '',
            name: nft.name || t('nft.untitled'),
            thumbnail: getNFTCover(nft),
            collection: nft.collectionName || t('nft.unknownCollection'),
            collectionContractName: nft.collectionContractName,
            description: nft.description || '',
            type: nft.type || 'flow',
          }) as NFTTransactionDisplayData
      ) || [],
    [selectedNFTs]
  );

  // Query for complete account information
  // Only fetch for main accounts as child accounts don't need storage validation
  const { data: accountInfo } = useQuery({
    queryKey: storageQueryKeys.accountInfo(fromAccount || null),
    queryFn: () => storageQueries.fetchAccountInfo(fromAccount || null),
    enabled: !!fromAccount?.address && fromAccount?.type === 'main',
    staleTime: 0,
  });

  // Query for resource compatibility check
  const firstNFTFlowIdentifier = selectedNFTs?.[0]?.flowIdentifier;
  const { data: isResourceCompatible = true } = useQuery({
    queryKey: storageQueryKeys.resourceCheck(
      toAccount?.address || '',
      firstNFTFlowIdentifier || ''
    ),
    queryFn: () =>
      storageQueries.checkResourceCompatibility(
        toAccount?.address || '',
        firstNFTFlowIdentifier || ''
      ),
    enabled: !!(toAccount?.address && firstNFTFlowIdentifier),
    staleTime: 5 * 60 * 1000,
  });

  const isAccountIncompatible = !isResourceCompatible;

  const {
    data: payerStatus = null,
    isLoading: isLoadingPayerStatus,
    error: payerStatusError,
  } = useQuery({
    queryKey: payerStatusQueryKeys.payerStatus(network as 'mainnet' | 'testnet'),
    queryFn: () => payerStatusQueries.fetchPayerStatus(network as 'mainnet' | 'testnet'),
    staleTime: 0,
    enabled: true,
    retry: retryConfigs.critical.retry,
    retryDelay: retryConfigs.critical.retryDelay,
  });

  const isSurgePricingActive = Boolean(payerStatus?.surge?.active);
  const surgeMultiplier = payerStatus?.surge?.multiplier || 1;

  const formattedSurgeMultiplier = useMemo(() => {
    const multiplier = Number(surgeMultiplier || 1);
    if (Number.isNaN(multiplier)) {
      return '1';
    }
    return multiplier.toFixed(2).replace(/\.?0+$/, '');
  }, [surgeMultiplier]);

  // Calculate transaction fee from API's maxFee field or fallback to default
  // Calculate transaction fee from API's maxFee or use default
  const transactionFee = useMemo(() => {
    const fee = payerStatus?.surge?.maxFee;
    if (!fee) return '~0.001 FLOW';

    const precision = fee < 0.01 ? 4 : fee < 0.1 ? 3 : 2;
    return `~${fee.toFixed(precision)} FLOW`;
  }, [payerStatus?.surge?.maxFee]);

  const usdFee = '$0.02';
  const isFeesFree = false;

  // Calculate storage warning state
  // Only validate for main accounts as child accounts don't have storage limitations
  const validationResult = useMemo(() => {
    // Skip validation for non-main accounts (child accounts don't need storage validation)
    if (!fromAccount || fromAccount.type !== 'main' || !accountInfo) {
      return { canProceed: true, showWarning: false, warningType: null };
    }
    return storageUtils.validateOtherTransaction(accountInfo, isFeesFree);
  }, [fromAccount, accountInfo, isFeesFree]);

  const showStorageWarning = validationResult.showWarning;
  const storageWarningMessage = useMemo(() => {
    return t(storageUtils.getStorageWarningMessageKey(validationResult.warningType));
  }, [validationResult.warningType, t]);

  // Calculate if send button should be disabled
  const isSendDisabled =
    !selectedNFTs ||
    selectedNFTs.length === 0 ||
    !fromAccount ||
    !toAccount ||
    isLoading ||
    !validationResult.canProceed ||
    isAccountIncompatible;

  // Create form data for transaction confirmation
  const formData: SendFormData = {
    tokenAmount: isMultipleNFTs
      ? selectedNFTs.length.toString()
      : isERC1155
        ? selectedQuantity.toString()
        : '1',
    fiatAmount: '0.00',
    isTokenMode: true,
    transactionFee,
  };

  // Event handlers
  const handleEditNFTPress = useCallback(() => {
    // Get current NFT data from store
    const currentSelectedNFTs = useSendStore.getState().selectedNFTs;
    const currentSelectedNFT = currentSelectedNFTs?.[0] || null;

    logger.debug('[SendSummaryScreen] Edit NFT pressed:', {
      currentSelectedNFT: currentSelectedNFT
        ? {
            id: currentSelectedNFT.id,
            collectionName: currentSelectedNFT.collectionName,
            collectionContractName: currentSelectedNFT.collectionContractName,
            flowIdentifier: currentSelectedNFT.flowIdentifier,
            evmAddress: currentSelectedNFT.evmAddress,
            address: currentSelectedNFT.address,
          }
        : null,
      fromAccount: fromAccount?.address,
    });

    if (currentSelectedNFT && fromAccount) {
      // Instead of creating a new collection, find the existing one from the token store
      // This ensures we have all the required properties including the path
      const tokenStore = useTokenQueryStore.getState();

      // For EVM NFTs, we might need to check both Flow and EVM addresses
      const addressesToCheck = [fromAccount.address];
      if ((fromAccount as any).evmAddress) {
        addressesToCheck.push((fromAccount as any).evmAddress);
      }

      let matchingCollection = null;

      // Try each address until we find the collection
      for (const address of addressesToCheck) {
        const existingCollections = tokenStore.getNFTCollectionsForAddress(address);

        logger.debug('[SendSummaryScreen] Searching for collection:', {
          address,
          collectionsFound: existingCollections?.length || 0,
        });

        if (existingCollections) {
          // Find the collection that matches this NFT
          matchingCollection = existingCollections.find((collection) => {
            let matches = false;

            // Flow collection use flowIdentifier
            if (collection.type === 'flow') {
              matches = collection.flowIdentifier === currentSelectedNFT.flowIdentifier;
            }
            // EVM collection use evmAddress
            else if (collection.type === 'evm') {
              matches = collection.evmAddress === currentSelectedNFT.evmAddress;
            }

            if (matches) {
              logger.debug('[SendSummaryScreen] Found matching collection:', {
                collectionName: collection.name,
                collectionId: collection.id,
                collectionType: collection.type,
              });
            }

            return matches;
          });

          if (matchingCollection) {
            break; // Found it, stop searching
          }
        }
      }

      if (matchingCollection) {
        const setSelectedCollection = useSendStore.getState().setSelectedCollection;
        setSelectedCollection(matchingCollection);
      } else {
        // Fallback: Create a minimal collection object if not found
        logger.warn('[SendSummaryScreen] No matching collection found, creating fallback');
        const fallbackCollection = {
          id: currentSelectedNFT.collectionContractName || currentSelectedNFT.contractName || '',
          name: currentSelectedNFT.collectionName || 'Unknown Collection',
          contractName:
            currentSelectedNFT.collectionContractName || currentSelectedNFT.contractName || '',
          address: currentSelectedNFT.contractAddress || currentSelectedNFT.address || '',
          evmAddress: currentSelectedNFT.evmAddress,
          flowIdentifier: currentSelectedNFT.flowIdentifier,
          path: null,
          nfts: [],
        };
        const setSelectedCollection = useSendStore.getState().setSelectedCollection;
        setSelectedCollection(fallbackCollection as any);
      }
    }

    navigation.navigate('NFTList');
  }, [fromAccount]);

  const handleEditAccountPress = useCallback(() => {
    navigation.navigate('SendTo');
  }, []);

  const handleRemoveNFT = useCallback(
    (nftId: string) => {
      if (!selectedNFTs) return;
      const updatedNFTs = selectedNFTs.filter((nft) => getNFTId(nft) !== nftId);
      setSelectedNFTs(updatedNFTs);

      if (updatedNFTs.length === 0) {
        navigation.navigate('NFTList');
      }
    },
    [selectedNFTs, setSelectedNFTs]
  );

  const handleSendPress = useCallback(() => {
    if (isERC1155) {
      logger.info('[SendSummaryScreen] Sending ERC1155 NFT with quantity:', {
        quantity: selectedQuantity,
        maxQuantity,
        nftId: selectedNFT?.id,
      });
    } else if (isMultipleNFTs) {
      logger.info('[SendSummaryScreen] Sending multiple NFTs:', {
        count: selectedNFTs.length,
      });
    } else {
      logger.info('[SendSummaryScreen] Sending single NFT');
    }
    if (isSurgePricingActive) {
      setIsSurgeWarningVisible(true);
      return;
    }

    setIsConfirmationVisible(true);
  }, [
    isERC1155,
    selectedQuantity,
    maxQuantity,
    selectedNFT,
    isMultipleNFTs,
    selectedNFTs,
    isSurgePricingActive,
  ]);

  const handleSurgeModalClose = useCallback(() => {
    setIsSurgeWarningVisible(false);
  }, []);

  const handleSurgeModalAgree = useCallback(() => {
    setIsSurgeWarningVisible(false);
    setIsConfirmationVisible(true);
  }, []);

  const handleConfirmationClose = useCallback(() => {
    setIsConfirmationVisible(false);
  }, []);

  const handleTransactionConfirm = useCallback(async () => {
    try {
      const result = await executeTransaction();

      const platform = bridge.getPlatform();
      if (result && (platform === Platform.iOS || platform === Platform.Android)) {
        bridge.closeRN();
      }

      // Invalidate NFT caches after successful transaction
      const tokenStore = useTokenQueryStore.getState();
      if (selectedCollection && fromAccount) {
        const network = bridge.getNetwork();
        const currentAddress = fromAccount.address;
        tokenStore.invalidateNFTCollection(currentAddress, selectedCollection, network);
      }
    } catch (error: any) {
      logger.error('[SendSummaryScreen] Transaction failed:', error);
      showError(error, t);
    }
  }, [executeTransaction, selectedCollection, fromAccount]);

  // Early return if essential data is missing
  if (!selectedNFTs || selectedNFTs.length === 0) {
    return (
      <BackgroundWrapper backgroundColor="$bgDrawer">
        <YStack flex={1} items="center" justify="center" px="$6">
          <Text fontSize="$6" fontWeight="600" color="$color" mb="$3" text="center">
            {t('nft.notFound.title')}
          </Text>
          <Text fontSize="$4" color="$textSecondary" text="center">
            {t('send.noNFTSelected')}
          </Text>
        </YStack>
      </BackgroundWrapper>
    );
  }

  return (
    <BackgroundWrapper backgroundColor="$bgDrawer">
      <YStack flex={1}>
        {/* Extension Header */}
        {isExtension && (
          <ExtensionHeader
            title={t('send.title')}
            help={true}
            onGoBack={() => navigation.goBack()}
            onNavigate={(link: string) => navigation.navigate(link)}
          />
        )}

        <YStack flex={1}>
          {/* Scrollable Content */}
          <YStack flex={1} gap="$3">
            <YStack gap="$1" bg={cardBackgroundColor} rounded="$4" p="$4">
              {/* From Account Section */}
              {fromAccount && (
                <AccountCard
                  isSendTokensScreen={!isExtension}
                  account={transformAccountForCard(fromAccount)}
                  title={t('send.fromAccount')}
                  isLoading={false}
                />
              )}

              <Separator mx="$0" mt="$4" mb="$2" borderColor={separatorColor} borderWidth={0.5} />

              <SendSectionHeader
                title={sectionTitle}
                onEditPress={handleEditNFTPress}
                showEditButton={true}
                editButtonText={t('send.change')}
              />

              {/* NFT Preview - Conditional rendering based on transfer type */}
              <View mt={-8} mb={-8}>
                {isMultipleNFTs ? (
                  <MultipleNFTsPreview
                    nfts={nftsForUI}
                    onRemoveNFT={handleRemoveNFT}
                    maxVisibleThumbnails={3}
                    expandable={true}
                    thumbnailSize={90}
                    backgroundColor="transparent"
                    borderRadius={14.4}
                    contentPadding="$0"
                    unnamedNFTText={t('nft.untitled')}
                    unknownCollectionText={t('nft.unknownCollection')}
                    noNFTsSelectedText={t('nft.noNFTsSelected')}
                  />
                ) : (
                  <NFTSendPreview
                    nft={nftForUI}
                    onEditPress={handleEditNFTPress}
                    showEditButton={false}
                    sectionTitle=""
                    backgroundColor="transparent"
                    borderRadius={0}
                    contentPadding="$0"
                    imageSize={76}
                  />
                )}
              </View>

              {/* ERC1155 Quantity Selector - Only for single ERC1155 NFTs */}
              {isSingleNFT && isERC1155 && (
                <YStack gap="$2" mb="$3">
                  <ERC1155QuantitySelector
                    quantity={selectedQuantity}
                    maxQuantity={maxQuantity}
                    onQuantityChange={(newQuantity) => {
                      logger.info('[SendSummaryScreen] ERC1155 quantity changed:', {
                        from: selectedQuantity,
                        to: newQuantity,
                        maxQuantity,
                      });
                      setSelectedQuantity(newQuantity);
                      if (selectedNFT?.id) {
                        setNFTQuantity(selectedNFT.id, newQuantity);
                      }
                    }}
                    disabled={false}
                  />
                </YStack>
              )}
            </YStack>

            {/* Arrow Down Indicator */}
            <XStack position="relative" height={0}>
              <XStack width="100%" position="absolute" t={-30} justify="center" z={10}>
                <SendArrowDivider variant="arrow" size={48} />
              </XStack>
            </XStack>

            {/* To Account Section */}
            {toAccount && (
              <YStack mt={'$1'}>
                <ToAccountSection
                  account={toAccount}
                  title={t('send.toAccount')}
                  isAccountIncompatible={isAccountIncompatible}
                  onEditPress={handleEditAccountPress}
                  showEditButton={true}
                  isLinked={toAccount.type === 'child' || !!toAccount.parentAddress}
                  incompatibleAccountText={t('account.compatibility.incompatible')}
                  learnMoreText={t('account.compatibility.learnMore')}
                  unknownAccountText={t('account.compatibility.unknown')}
                  dialogTitle={t('account.compatibility.dialog.title')}
                  dialogButtonText={t('account.compatibility.dialog.button')}
                  dialogDescriptionMain={t('account.compatibility.dialog.descriptionMain')}
                  dialogDescriptionSecondary={t(
                    'account.compatibility.dialog.descriptionSecondary'
                  )}
                />
              </YStack>
            )}

            {/* Transaction Fee and Storage Warning Section */}
            <YStack gap="$3" mt={-16}>
              {!isSurgePricingActive ? (
                <TransactionFeeSection
                  flowFee={transactionFee}
                  usdFee={usdFee}
                  isFree={isFreeGasEnabled}
                  showCovered={true}
                  title={t('send.transactionFee')}
                  backgroundColor="transparent"
                  borderRadius={16}
                  contentPadding={0}
                />
              ) : (
                <SurgeFeeConfirmationSection
                  transactionFee={transactionFee}
                  surgeMultiplier={surgeMultiplier}
                  transactionFeeLabel={t('surge.modal.transactionFee')}
                  surgeTitle={t('surge.modal.surgeActive')}
                  description={t('surge.modal.description', {
                    multiplier: formattedSurgeMultiplier,
                  })}
                />
              )}

              {/* Storage Warning */}
              {showStorageWarning && (
                <StorageWarning
                  message={storageWarningMessage}
                  showIcon={true}
                  title={t('storage.warning.title')}
                  visible={true}
                />
              )}
            </YStack>
          </YStack>
        </YStack>

        {/* Send Button - Anchored to bottom */}
        <YStack pt="$4" mb={'$10'}>
          <YStack
            width="100%"
            height={52}
            bg={isSendDisabled ? '#6b7280' : isSurgePricingActive ? '$warning' : '$text'}
            rounded={16}
            items="center"
            justify="center"
            borderWidth={1}
            borderColor={isSendDisabled ? '$textMuted' : '$text'}
            opacity={isSendDisabled ? 0.7 : 1}
            pressStyle={{ opacity: 0.9 }}
            onPress={isSendDisabled ? undefined : handleSendPress}
            cursor={isSendDisabled ? 'not-allowed' : 'pointer'}
          >
            <Text data-testid="next" fontSize="$4" fontWeight="600" color="$bg">
              {t('common.next')}
            </Text>
          </YStack>
        </YStack>

        {/* Transaction Confirmation - Dynamic transaction type */}
        <ConfirmationDrawer
          visible={isConfirmationVisible}
          transactionType={isMultipleNFTs ? 'multiple-nfts' : 'single-nft'}
          selectedToken={null}
          sendStaticImage={assets?.sendStaticImage}
          selectedNFTs={
            isMultipleNFTs
              ? nftsForUI
              : selectedNFT
                ? [
                    {
                      id: selectedNFT.id || '',
                      name: selectedNFT.name || t('nft.untitled'),
                      thumbnail: selectedNFT.thumbnail || '',
                      collection: selectedNFT.collectionName || t('nft.unknownCollection'),
                      collectionContractName:
                        selectedNFT.collectionContractName || selectedNFT.contractName || '',
                      description: selectedNFT.description || '',
                      contractType: selectedNFT.contractType,
                      amount: maxQuantity,
                      selectedQuantity: isERC1155 ? selectedQuantity : undefined,
                    },
                  ]
                : undefined
          }
          fromAccount={transformAccountForDisplay(fromAccount)}
          toAccount={transformAccountForDisplay(toAccount)}
          formData={formData}
          onConfirm={handleTransactionConfirm}
          onClose={handleConfirmationClose}
          isExtension={isExtension}
          summaryText={t('send.summary')}
          sendNFTsText={t('send.sendNFTs')}
          sendSNFTsText={t('send.sendSNFTs')}
          sendingText={t('send.sending')}
          confirmSendText={t('send.confirmSend')}
          holdToSendText={t('send.holdToSend')}
          unknownAccountText={t('send.unknownAccount')}
        />

        <SurgeModal
          visible={isSurgeWarningVisible}
          transactionFee={transactionFee}
          multiplier={formattedSurgeMultiplier}
          title={t('surge.modal.title')}
          transactionFeeLabel={t('surge.modal.transactionFee')}
          surgeActiveText={t('surge.modal.surgeActive')}
          description={t('surge.modal.description', { multiplier: formattedSurgeMultiplier })}
          holdToAgreeText={t('surge.modal.holdToAgree')}
          onClose={handleSurgeModalClose}
          onAgree={handleSurgeModalAgree}
          isLoading={isLoading}
        />
      </YStack>
    </BackgroundWrapper>
  );
}<|MERGE_RESOLUTION|>--- conflicted
+++ resolved
@@ -37,11 +37,7 @@
   getNFTId,
   transformAccountForCard,
   transformAccountForDisplay,
-<<<<<<< HEAD
-  showError,
-=======
   retryConfigs,
->>>>>>> 16fed4c0
 } from '@onflow/frw-utils';
 import { useQuery } from '@tanstack/react-query';
 import React, { useState, useEffect, useCallback, useMemo } from 'react';
