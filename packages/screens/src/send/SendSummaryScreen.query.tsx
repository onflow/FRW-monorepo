import { bridge, navigation } from '@onflow/frw-context';
import {
  useSendStore,
  sendSelectors,
  storageQueryKeys,
  storageQueries,
  storageUtils,
  useTokenQueryStore,
} from '@onflow/frw-stores';
import { Platform, type NFTTransactionDisplayData, type SendFormData } from '@onflow/frw-types';
import {
  BackgroundWrapper,
  YStack,
  View,
  NFTSendPreview,
  MultipleNFTsPreview,
  SendArrowDivider,
  ConfirmationDrawer,
  TransactionFeeSection,
  SurgeFeeSection,
  ToAccountSection,
  AccountCard,
  SendSectionHeader,
  StorageWarning,
  Text,
  ExtensionHeader,
  Separator,
  XStack,
  ERC1155QuantitySelector,
<<<<<<< HEAD
  useTheme,
  SurgeWarning,
=======
>>>>>>> e134ae6c
} from '@onflow/frw-ui';
import {
  logger,
  getNFTCover,
  getNFTId,
  transformAccountForCard,
  transformAccountForDisplay,
} from '@onflow/frw-utils';
import { useQuery } from '@tanstack/react-query';
import React, { useState, useEffect, useCallback, useMemo } from 'react';
import { useTranslation } from 'react-i18next';

import type { ScreenAssets } from '../assets/images';

interface SendSummaryScreenProps {
  assets?: ScreenAssets;
}

/**
 * Unified Send Summary Screen that handles both single and multiple NFT transfers
 * Automatically detects the transfer type based on selected NFTs
 */
export function SendSummaryScreen({ assets }: SendSummaryScreenProps = {}): React.ReactElement {
  const { t } = useTranslation();
  const isExtension = bridge.getPlatform() === 'extension';

  // Local state for confirmation modal
  const [isConfirmationVisible, setIsConfirmationVisible] = useState(false);
  const [isFreeGasEnabled, setIsFreeGasEnabled] = useState(true);
  const [isSurgeWarningVisible, setIsSurgeWarningVisible] = useState(false);

  // Mock surge pricing data - this would come from API in real implementation
  const isSurgePricingActive = true; // You can set this based on network conditions

  // Get data from send store using selectors
  const selectedNFTs = useSendStore(sendSelectors.selectedNFTs);
  const fromAccount = useSendStore(sendSelectors.fromAccount);
  const toAccount = useSendStore(sendSelectors.toAccount);
  const isLoading = useSendStore(sendSelectors.isLoading);
  const setCurrentStep = useSendStore((state) => state.setCurrentStep);
  const setSelectedNFTs = useSendStore((state) => state.setSelectedNFTs);
  const executeTransaction = useSendStore((state) => state.executeTransaction);
  const getNFTQuantity = useSendStore((state) => state.getNFTQuantity);
  const selectedCollection = useSendStore((state) => state.selectedCollection);
  const setNFTQuantity = useSendStore((state) => state.setNFTQuantity);

  // Determine transfer type based on selected NFTs
  const isMultipleNFTs = selectedNFTs && selectedNFTs.length > 1;
  const isSingleNFT = selectedNFTs && selectedNFTs.length === 1;
  const selectedNFT = selectedNFTs?.[0] || null;

  // For ERC1155 single NFT, get the quantity from the store
  const getInitialQuantity = () => {
    if (selectedNFT && selectedNFT.contractType === 'ERC1155') {
      const nftId = selectedNFT.id || '';
      return getNFTQuantity(nftId);
    }
    return 1;
  };

  const [selectedQuantity, setSelectedQuantity] = useState(getInitialQuantity);

  // Check if NFT is ERC1155 (only for single NFT)
  const isERC1155 = selectedNFT?.contractType === 'ERC1155';
  const maxQuantity =
    typeof selectedNFT?.amount === 'number'
      ? selectedNFT.amount
      : parseInt(selectedNFT?.amount as string) || 1;

  // Theme-aware styling
  const cardBackgroundColor = '$bg1';
  const separatorColor = '$border1';

  // Dynamic section title based on transfer type
  const sectionTitle = useMemo(() => {
    if (isMultipleNFTs) {
      return t('send.sendNFTs');
    } else if (isERC1155) {
      return t('send.sendSNFTs');
    } else {
      return t('send.sendNFTs');
    }
  }, [isMultipleNFTs, isERC1155, t]);

  // Update current step when screen loads
  useEffect(() => {
    setCurrentStep('send-nft');
  }, [setCurrentStep]);

  // Check free gas status
  useEffect(() => {
    const checkFreeGasStatus = async (): Promise<void> => {
      try {
        const isEnabled = await bridge.isFreeGasEnabled?.();
        setIsFreeGasEnabled(isEnabled ?? true);
      } catch (error) {
        setIsFreeGasEnabled(true);
      }
    };

    checkFreeGasStatus();
  }, []);

  // Transform NFT data for UI
  const nftForUI: NFTTransactionDisplayData = useMemo(
    () =>
      ({
        ...selectedNFT,
        id: selectedNFT?.id || '',
        name: selectedNFT?.name || t('nft.untitled'),
        thumbnail: selectedNFT ? getNFTCover(selectedNFT) : '',
        collection: selectedNFT?.collectionName || t('nft.unknownCollection'),
        collectionContractName: selectedNFT?.collectionContractName,
        description: selectedNFT?.description || '',
        type: selectedNFT?.type || 'flow',
        contractType: selectedNFT?.contractType,
        amount: maxQuantity.toString(),
      }) as NFTTransactionDisplayData,
    [selectedNFT, maxQuantity]
  );

  const nftsForUI: NFTTransactionDisplayData[] = useMemo(
    () =>
      selectedNFTs?.map(
        (nft) =>
          ({
            ...nft,
            id: nft.id || '',
            name: nft.name || t('nft.untitled'),
            thumbnail: getNFTCover(nft),
            collection: nft.collectionName || t('nft.unknownCollection'),
            collectionContractName: nft.collectionContractName,
            description: nft.description || '',
            type: nft.type || 'flow',
          }) as NFTTransactionDisplayData
      ) || [],
    [selectedNFTs]
  );

  // Query for complete account information
  const { data: accountInfo } = useQuery({
    queryKey: storageQueryKeys.accountInfo(fromAccount || null),
    queryFn: () => storageQueries.fetchAccountInfo(fromAccount || null),
    enabled: !!fromAccount?.address,
    staleTime: 0,
  });

  // Query for resource compatibility check
  const firstNFTFlowIdentifier = selectedNFTs?.[0]?.flowIdentifier;
  const { data: isResourceCompatible = true } = useQuery({
    queryKey: storageQueryKeys.resourceCheck(
      toAccount?.address || '',
      firstNFTFlowIdentifier || ''
    ),
    queryFn: () =>
      storageQueries.checkResourceCompatibility(
        toAccount?.address || '',
        firstNFTFlowIdentifier || ''
      ),
    enabled: !!(toAccount?.address && firstNFTFlowIdentifier),
    staleTime: 5 * 60 * 1000,
  });

  const isAccountIncompatible = !isResourceCompatible;

  // Mock transaction fee data
  const transactionFee = '0.001 FLOW';
  const usdFee = '$0.02';
  const isFeesFree = false;

  // Calculate storage warning state
  const validationResult = useMemo(() => {
    if (!accountInfo) {
      return { canProceed: true, showWarning: false, warningType: null };
    }
    return storageUtils.validateOtherTransaction(accountInfo, isFeesFree);
  }, [accountInfo, isFeesFree]);

  const showStorageWarning = validationResult.showWarning;
  const storageWarningMessage = useMemo(() => {
    return t(storageUtils.getStorageWarningMessageKey(validationResult.warningType));
  }, [validationResult.warningType, accountInfo, t]);

  // Calculate if send button should be disabled
  const isSendDisabled =
    !selectedNFTs ||
    selectedNFTs.length === 0 ||
    !fromAccount ||
    !toAccount ||
    isLoading ||
    !validationResult.canProceed ||
    isAccountIncompatible;

  // Create form data for transaction confirmation
  const formData: SendFormData = {
    tokenAmount: isMultipleNFTs
      ? selectedNFTs.length.toString()
      : isERC1155
        ? selectedQuantity.toString()
        : '1',
    fiatAmount: '0.00',
    isTokenMode: true,
    transactionFee,
  };

  // Event handlers
  const handleEditNFTPress = useCallback(() => {
    // Get current NFT data from store
    const currentSelectedNFTs = useSendStore.getState().selectedNFTs;
    const currentSelectedNFT = currentSelectedNFTs?.[0] || null;

    logger.debug('[SendSummaryScreen] Edit NFT pressed:', {
      currentSelectedNFT: currentSelectedNFT
        ? {
            id: currentSelectedNFT.id,
            collectionName: currentSelectedNFT.collectionName,
            collectionContractName: currentSelectedNFT.collectionContractName,
            flowIdentifier: currentSelectedNFT.flowIdentifier,
            evmAddress: currentSelectedNFT.evmAddress,
            address: currentSelectedNFT.address,
          }
        : null,
      fromAccount: fromAccount?.address,
    });

    if (currentSelectedNFT && fromAccount) {
      // Instead of creating a new collection, find the existing one from the token store
      // This ensures we have all the required properties including the path
      const tokenStore = useTokenQueryStore.getState();

      // For EVM NFTs, we might need to check both Flow and EVM addresses
      const addressesToCheck = [fromAccount.address];
      if ((fromAccount as any).evmAddress) {
        addressesToCheck.push((fromAccount as any).evmAddress);
      }

      let matchingCollection = null;

      // Try each address until we find the collection
      for (const address of addressesToCheck) {
        const existingCollections = tokenStore.getNFTCollectionsForAddress(address);

        logger.debug('[SendSummaryScreen] Searching for collection:', {
          address,
          collectionsFound: existingCollections?.length || 0,
        });

        if (existingCollections) {
          // Find the collection that matches this NFT
          matchingCollection = existingCollections.find((collection) => {
            // Try multiple matching strategies
            const matches =
              collection.name === currentSelectedNFT.collectionName ||
              collection.contractName === currentSelectedNFT.collectionContractName ||
              collection.id === currentSelectedNFT.collectionContractName ||
              collection.flowIdentifier === currentSelectedNFT.flowIdentifier ||
              collection.evmAddress === currentSelectedNFT.evmAddress ||
              // Additional matching for Android native NFTs
              collection.address === currentSelectedNFT.address ||
              collection.address === currentSelectedNFT.contractAddress;

            if (matches) {
              logger.debug('[SendSummaryScreen] Found matching collection:', {
                collectionName: collection.name,
                collectionId: collection.id,
              });
            }

            return matches;
          });

          if (matchingCollection) {
            break; // Found it, stop searching
          }
        }
      }

      if (matchingCollection) {
        const setSelectedCollection = useSendStore.getState().setSelectedCollection;
        setSelectedCollection(matchingCollection);
      } else {
        // Fallback: Create a minimal collection object if not found
        logger.warn('[SendSummaryScreen] No matching collection found, creating fallback');
        const fallbackCollection = {
          id: currentSelectedNFT.collectionContractName || currentSelectedNFT.contractName || '',
          name: currentSelectedNFT.collectionName || 'Unknown Collection',
          contractName:
            currentSelectedNFT.collectionContractName || currentSelectedNFT.contractName || '',
          address: currentSelectedNFT.contractAddress || currentSelectedNFT.address || '',
          evmAddress: currentSelectedNFT.evmAddress,
          flowIdentifier: currentSelectedNFT.flowIdentifier,
          path: null,
          nfts: [],
        };
        const setSelectedCollection = useSendStore.getState().setSelectedCollection;
        setSelectedCollection(fallbackCollection as any);
      }
    }

    navigation.navigate('NFTList');
  }, [fromAccount]);

  const handleEditAccountPress = useCallback(() => {
    navigation.navigate('SendTo');
  }, []);

  const handleRemoveNFT = useCallback(
    (nftId: string) => {
      if (!selectedNFTs) return;
      const updatedNFTs = selectedNFTs.filter((nft) => getNFTId(nft) !== nftId);
      setSelectedNFTs(updatedNFTs);

      if (updatedNFTs.length === 0) {
        navigation.navigate('NFTList');
      }
    },
    [selectedNFTs, setSelectedNFTs]
  );

  const handleSendPress = useCallback(() => {
    if (isERC1155) {
      logger.info('[SendSummaryScreen] Sending ERC1155 NFT with quantity:', {
        quantity: selectedQuantity,
        maxQuantity,
        nftId: selectedNFT?.id,
      });
    } else if (isMultipleNFTs) {
      logger.info('[SendSummaryScreen] Sending multiple NFTs:', {
        count: selectedNFTs.length,
      });
    } else {
      logger.info('[SendSummaryScreen] Sending single NFT');
    }
    setIsConfirmationVisible(true);
  }, [isERC1155, selectedQuantity, maxQuantity, selectedNFT, isMultipleNFTs, selectedNFTs]);

  const handleConfirmationClose = useCallback(() => {
    setIsConfirmationVisible(false);
  }, []);

  const handleTransactionConfirm = useCallback(async () => {
    try {
      const result = await executeTransaction();

      const platform = bridge.getPlatform();
      if (result && (platform === Platform.iOS || platform === Platform.Android)) {
        bridge.closeRN();
      }

      // Invalidate NFT caches after successful transaction
      const tokenStore = useTokenQueryStore.getState();
      if (selectedCollection && fromAccount) {
        const network = bridge.getNetwork();
        const currentAddress = fromAccount.address;
        tokenStore.invalidateNFTCollection(currentAddress, selectedCollection, network);
      }
    } catch (error) {
      logger.error('[SendSummaryScreen] Transaction failed:', error);
    }
  }, [executeTransaction, selectedCollection, fromAccount]);

  // Early return if essential data is missing
  if (!selectedNFTs || selectedNFTs.length === 0) {
    return (
      <BackgroundWrapper backgroundColor="$bgDrawer">
        <YStack flex={1} items="center" justify="center" px="$6">
          <Text fontSize="$6" fontWeight="600" color="$color" mb="$3" text="center">
            {t('nft.notFound.title')}
          </Text>
          <Text fontSize="$4" color="$textSecondary" text="center">
            {t('send.noNFTSelected')}
          </Text>
        </YStack>
      </BackgroundWrapper>
    );
  }

  return (
    <BackgroundWrapper backgroundColor="$bgDrawer">
      <YStack flex={1}>
        {/* Extension Header */}
        {isExtension && (
          <ExtensionHeader
            title={t('send.title')}
            help={true}
            onGoBack={() => navigation.goBack()}
            onNavigate={(link: string) => navigation.navigate(link)}
          />
        )}

        <YStack flex={1}>
          {/* Scrollable Content */}
          <YStack flex={1} gap="$3">
            <YStack gap="$1" bg={cardBackgroundColor} rounded="$4" p="$4">
              {/* From Account Section */}
              {fromAccount && (
                <AccountCard
                  isSendTokensScreen={!isExtension}
                  account={transformAccountForCard(fromAccount)}
                  title={t('send.fromAccount')}
                  isLoading={false}
                />
              )}

              <Separator mx="$0" mt="$4" mb="$2" borderColor={separatorColor} borderWidth={0.5} />

              <SendSectionHeader
                title={sectionTitle}
                onEditPress={handleEditNFTPress}
                showEditButton={true}
                editButtonText={t('send.change')}
              />

              {/* NFT Preview - Conditional rendering based on transfer type */}
              <View mt={-8} mb={-8}>
                {isMultipleNFTs ? (
                  <MultipleNFTsPreview
                    nfts={nftsForUI}
                    onRemoveNFT={handleRemoveNFT}
                    maxVisibleThumbnails={3}
                    expandable={true}
                    thumbnailSize={90}
                    backgroundColor="transparent"
                    borderRadius={14.4}
                    contentPadding="$0"
                    unnamedNFTText={t('nft.untitled')}
                    unknownCollectionText={t('nft.unknownCollection')}
                    noNFTsSelectedText={t('nft.noNFTsSelected')}
                  />
                ) : (
                  <NFTSendPreview
                    nft={nftForUI}
                    onEditPress={handleEditNFTPress}
                    showEditButton={false}
                    sectionTitle=""
                    backgroundColor="transparent"
                    borderRadius={0}
                    contentPadding="$0"
                    imageSize={76}
                  />
                )}
              </View>

              {/* ERC1155 Quantity Selector - Only for single ERC1155 NFTs */}
              {isSingleNFT && isERC1155 && (
                <YStack gap="$2" mb="$3">
                  <ERC1155QuantitySelector
                    quantity={selectedQuantity}
                    maxQuantity={maxQuantity}
                    onQuantityChange={(newQuantity) => {
                      logger.info('[SendSummaryScreen] ERC1155 quantity changed:', {
                        from: selectedQuantity,
                        to: newQuantity,
                        maxQuantity,
                      });
                      setSelectedQuantity(newQuantity);
                      if (selectedNFT?.id) {
                        setNFTQuantity(selectedNFT.id, newQuantity);
                      }
                    }}
                    disabled={false}
                  />
                </YStack>
              )}
            </YStack>

            {/* Arrow Down Indicator */}
            <XStack position="relative" height={0}>
              <XStack width="100%" position="absolute" t={-30} justify="center" z={10}>
                <SendArrowDivider variant="arrow" size={48} />
              </XStack>
            </XStack>

            {/* To Account Section */}
            {toAccount && (
              <YStack mt={'$1'}>
                <ToAccountSection
                  account={toAccount}
                  title={t('send.toAccount')}
                  isAccountIncompatible={isAccountIncompatible}
                  onEditPress={handleEditAccountPress}
                  showEditButton={true}
                  isLinked={toAccount.type === 'child' || !!toAccount.parentAddress}
                  incompatibleAccountText={t('account.compatibility.incompatible')}
                  learnMoreText={t('account.compatibility.learnMore')}
                  unknownAccountText={t('account.compatibility.unknown')}
                  dialogTitle={t('account.compatibility.dialog.title')}
                  dialogButtonText={t('account.compatibility.dialog.button')}
                  dialogDescriptionMain={t('account.compatibility.dialog.descriptionMain')}
                  dialogDescriptionSecondary={t(
                    'account.compatibility.dialog.descriptionSecondary'
                  )}
                />
              </YStack>
            )}

            {/* Transaction Fee and Storage Warning Section */}
            <YStack gap="$3" mt={-16}>
              {!isSurgePricingActive ? (
                <TransactionFeeSection
                  flowFee={transactionFee}
                  usdFee={usdFee}
                  isFree={isFreeGasEnabled}
                  showCovered={true}
                  title={t('send.transactionFee')}
                  backgroundColor="transparent"
                  borderRadius={16}
                  contentPadding={0}
                />
              ) : (
                <YStack mt="$-4">
                  <SurgeFeeSection
                    transactionFee="- 5.00"
                    freeAllowance="1.1357"
                    showWarning={isSurgeWarningVisible}
                    onSurgeInfoPress={() => setIsSurgeWarningVisible(true)}
                  />
                </YStack>
              )}

              {/* Storage Warning */}
              {showStorageWarning && (
                <StorageWarning
                  message={storageWarningMessage}
                  showIcon={true}
                  title={t('storage.warning.title')}
                  visible={true}
                />
              )}
            </YStack>
          </YStack>
        </YStack>

        {/* Send Button - Anchored to bottom */}
        <YStack pt="$4" mb={'$10'}>
          <YStack
            width="100%"
            height={52}
            bg={isSendDisabled ? '$textMuted' : '$text'}
            rounded={16}
            items="center"
            justify="center"
            borderWidth={1}
            borderColor={isSendDisabled ? '$textMuted' : '$text'}
            opacity={isSendDisabled ? 0.7 : 1}
            pressStyle={{ opacity: 0.9 }}
            onPress={isSendDisabled ? undefined : handleSendPress}
            cursor={isSendDisabled ? 'not-allowed' : 'pointer'}
          >
            <Text fontSize="$4" fontWeight="600" color="$bg">
              {t('common.next')}
            </Text>
          </YStack>
        </YStack>

        {/* Transaction Confirmation - Dynamic transaction type */}
        <ConfirmationDrawer
          visible={isConfirmationVisible}
          transactionType={isMultipleNFTs ? 'multiple-nfts' : 'single-nft'}
          selectedToken={null}
          sendStaticImage={assets?.sendStaticImage}
          selectedNFTs={
            isMultipleNFTs
              ? nftsForUI
              : selectedNFT
                ? [
                    {
                      id: selectedNFT.id || '',
                      name: selectedNFT.name || t('nft.untitled'),
                      thumbnail: selectedNFT.thumbnail || '',
                      collection: selectedNFT.collectionName || t('nft.unknownCollection'),
                      collectionContractName:
                        selectedNFT.collectionContractName || selectedNFT.contractName || '',
                      description: selectedNFT.description || '',
                      contractType: selectedNFT.contractType,
                      amount: maxQuantity,
                      selectedQuantity: isERC1155 ? selectedQuantity : undefined,
                    },
                  ]
                : undefined
          }
          fromAccount={transformAccountForDisplay(fromAccount)}
          toAccount={transformAccountForDisplay(toAccount)}
          formData={formData}
          onConfirm={handleTransactionConfirm}
          onClose={handleConfirmationClose}
          isExtension={isExtension}
          summaryText={t('send.summary')}
          sendNFTsText={t('send.sendNFTs')}
          sendSNFTsText={t('send.sendSNFTs')}
          sendingText={t('send.sending')}
          confirmSendText={t('send.confirmSend')}
          holdToSendText={t('send.holdToSend')}
          unknownAccountText={t('send.unknownAccount')}
        />

        {/* SurgeWarning Modal */}
        <SurgeWarning
          message={t('surge.message')}
          title={t('surge.title')}
          variant="warning"
          visible={isSurgeWarningVisible}
          onClose={() => setIsSurgeWarningVisible(false)}
          onButtonPress={() => {
            setIsSurgeWarningVisible(false);
          }}
        />
      </YStack>
    </BackgroundWrapper>
  );
}<|MERGE_RESOLUTION|>--- conflicted
+++ resolved
@@ -27,11 +27,6 @@
   Separator,
   XStack,
   ERC1155QuantitySelector,
-<<<<<<< HEAD
-  useTheme,
-  SurgeWarning,
-=======
->>>>>>> e134ae6c
 } from '@onflow/frw-ui';
 import {
   logger,
@@ -627,18 +622,6 @@
           holdToSendText={t('send.holdToSend')}
           unknownAccountText={t('send.unknownAccount')}
         />
-
-        {/* SurgeWarning Modal */}
-        <SurgeWarning
-          message={t('surge.message')}
-          title={t('surge.title')}
-          variant="warning"
-          visible={isSurgeWarningVisible}
-          onClose={() => setIsSurgeWarningVisible(false)}
-          onButtonPress={() => {
-            setIsSurgeWarningVisible(false);
-          }}
-        />
       </YStack>
     </BackgroundWrapper>
   );
