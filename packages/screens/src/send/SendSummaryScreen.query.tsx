--- conflicted
+++ resolved
@@ -27,11 +27,7 @@
   Separator,
   XStack,
   ERC1155QuantitySelector,
-<<<<<<< HEAD
-  useTheme,
   SurgeWarning,
-=======
->>>>>>> 975485d5
 } from '@onflow/frw-ui';
 import {
   logger,
