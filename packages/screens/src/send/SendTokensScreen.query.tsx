import { bridge, navigation } from '@onflow/frw-context';
import {
  useSendStore,
  useTokenStore,
  useWalletStore,
  walletSelectors,
  useAddressBookStore,
  storageQueryKeys,
  storageQueries,
  storageUtils,
} from '@onflow/frw-stores';
<<<<<<< HEAD
import { isFlow, Platform, type SendFormData } from '@onflow/frw-types';
=======
import { isFlow, Platform, type TokenModel } from '@onflow/frw-types';
>>>>>>> da9b4713
import {
  BackgroundWrapper,
  YStack,
  TokenAmountInput,
  ConfirmationDrawer,
  AccountCard,
  ToAccountSection,
  SendArrowDivider,
  StorageWarning,
  ExtensionHeader,
  TransactionFeeSection,
  TokenSelectorModal,
  Text,
  Separator,
  XStack,
  useTheme,
  // NFT-related components
  MultipleNFTsPreview,
} from '@onflow/frw-ui';
import {
  logger,
  transformAccountForCard,
  transformAccountForDisplay,
  isDarkMode,
  extractNumericBalance,
  retryConfigs,
} from '@onflow/frw-utils';
import { useQuery } from '@tanstack/react-query';
import BN from 'bignumber.js';
import React, { useState, useEffect, useCallback, useMemo, useRef } from 'react';
import { useTranslation } from 'react-i18next';

import type { ScreenAssets } from '../assets/images';

interface SendTokensScreenProps {
  assets?: ScreenAssets;
}

/**
 * Query-integrated version of SendTokensScreen following the established pattern
 * Uses TanStack Query for data fetching and caching
 */
export const SendTokensScreen = ({ assets }: SendTokensScreenProps = {}): React.ReactElement => {
  const { t } = useTranslation();
  const theme = useTheme();

  // Theme-aware background color for cards
  const cardBackgroundColor = isDarkMode(theme) ? '$light10' : '$bg2';

  // Theme-aware send button colors - use theme tokens for better reliability
  const isCurrentlyDarkMode = isDarkMode(theme);
  const sendButtonBackgroundColor = isCurrentlyDarkMode
    ? theme.white?.val || '#FFFFFF'
    : theme.black?.val || '#000000';
  const sendButtonTextColor = isCurrentlyDarkMode
    ? theme.black?.val || '#000000'
    : theme.white?.val || '#FFFFFF';
  const disabledButtonTextColor = theme.color?.val || (isCurrentlyDarkMode ? '#999999' : '#FFFFFF');

  // Theme-aware separator color
  const separatorColor = isDarkMode(theme) ? 'rgba(255, 255, 255, 0.1)' : 'rgba(0, 0, 0, 0.1)';

  // Check if we're running in extension platform
  const isExtension = bridge.getPlatform() === 'extension';
  const network = bridge.getNetwork() || 'mainnet';
  const currency = bridge.getCurrency();
  const [isFreeGasEnabled, setIsFreeGasEnabled] = useState(true);

  // Get send store
  const {
    setSelectedToken,
    setSelectedNFTs,
    setTransactionType,
    transactionType,
    selectedNFTs,
    selectedToken,
    fromAccount,
    toAccount,
    updateFormData,
    executeTransaction,
    isLoading,
    setCurrentStep,
  } = useSendStore();

  // Get token store and wallet store
  const { getTokensForAddress, fetchTokens } = useTokenStore();
  const accounts = useWalletStore(walletSelectors.getAllAccounts);
  const loadAccountsFromBridge = useWalletStore((state) => state.loadAccountsFromBridge);
  const isLoadingWallet = useWalletStore((state) => state.isLoading);

  // Get address book store for setting recent contacts
  const addressBookStore = useAddressBookStore();

  // Update current step when screen loads
  useEffect(() => {
    setCurrentStep('send-tokens');
  }, [setCurrentStep]);

  // Reset amount and error when selected token changes
  useEffect(() => {
    setAmount('');
    setAmountError('');
  }, [selectedToken]);

  // Check free gas status
  useEffect(() => {
    const checkFreeGasStatus = async () => {
      try {
        // Check if the platform supports free gas
        const platform = bridge.getPlatform();
        if (platform === 'extension' || platform === 'android' || platform === 'ios') {
          // For now, default to true since the method might not be available yet
          setIsFreeGasEnabled(true);
        } else {
          setIsFreeGasEnabled(true);
        }
      } catch (error) {
        logger.error('Failed to check free gas status:', error);
        // Default to enabled if we can't determine the status
        setIsFreeGasEnabled(true);
      }
    };

    checkFreeGasStatus();
  }, []);

  // Initialize wallet accounts on mount (only if not already loaded)
  useEffect(() => {
    if (accounts.length === 0 && !isLoadingWallet) {
      loadAccountsFromBridge();
    }
  }, [loadAccountsFromBridge, accounts.length, isLoadingWallet]);

  // Query for selected account with automatic caching
  const {
    data: selectedAccount,
    isLoading: isLoadingAccount,
    error: accountError,
  } = useQuery({
    queryKey: ['selectedAccount', bridge.getSelectedAddress()],
    queryFn: () => bridge.getSelectedAccount(),
    staleTime: 5 * 60 * 1000, // 5 minutes
    enabled: true,
  });

  // Query for tokens with automatic caching and retry logic
  const {
    data: tokens = [],
    isLoading: isLoadingTokens,
    error: tokensError,
  } = useQuery({
    queryKey: ['tokens', selectedAccount?.address, network],
    queryFn: async () => {
      if (!selectedAccount?.address) return [];

      // Check if we already have cached data first
      const cachedTokens = getTokensForAddress(selectedAccount.address, network);

      if (!cachedTokens || cachedTokens.length === 0) {
        await fetchTokens(selectedAccount.address, network, false);
      }

      // Get tokens from cache (either existing or newly fetched)
      const coinsData = getTokensForAddress(selectedAccount.address, network);
      return coinsData || [];
    },
    staleTime: 5 * 60 * 1000, // 5 minutes
    enabled: !!selectedAccount?.address,
    ...retryConfigs.critical, // Critical financial data retry config
    refetchOnWindowFocus: true,
    refetchOnReconnect: true,
  });

  // Query for complete account information including storage and balance
  const { data: accountInfo } = useQuery({
    queryKey: storageQueryKeys.accountInfo(selectedAccount || null),
    queryFn: () => storageQueries.fetchAccountInfo(selectedAccount || null),
    enabled: !!selectedAccount?.address,
    staleTime: 0, // Always fresh for financial data
    ...retryConfigs.critical, // Critical account info retry config
    refetchOnWindowFocus: true,
    refetchOnReconnect: true,
  });

  // Extract and format identifier with .Vault suffix if needed
  const resourceIdentifier = useMemo(() => {
    if (!selectedToken?.identifier) return '';
    const identifier = selectedToken.identifier;
    return identifier.includes('.Vault') ? identifier : `${identifier}.Vault`;
  }, [selectedToken?.identifier]);

  // Query for resource compatibility check (tokens only)
  const { data: isResourceCompatible = true } = useQuery({
    queryKey: storageQueryKeys.resourceCheck(toAccount?.address || '', resourceIdentifier),
    queryFn: () =>
      storageQueries.checkResourceCompatibility(toAccount?.address || '', resourceIdentifier),
    enabled: !!(toAccount?.address && resourceIdentifier),
    staleTime: 5 * 60 * 1000, // 5 minutes cache for resource compatibility
    ...retryConfigs.minimal, // Minimal retry for compatibility checks
    refetchOnWindowFocus: false, // Don't refetch compatibility on focus (less critical)
    refetchOnReconnect: true,
  });

  // Calculate account incompatibility (invert the compatibility result)
  const isAccountIncompatible = !isResourceCompatible;

  // Theme-aware styling to match Figma design
  const backgroundColor = '$bgDrawer'; // Main background (surfaceDarkDrawer in dark mode)
  const contentPadding = '$4';
  const usdFee = '$0.02';
  const isBalanceLoading = false;
  const showEditButtons = true;

  // Internal callback handlers
  const onEditAccountPress = () => {
    // Navigate back to SendTo screen to select a different recipient
    navigation.goBack();
  };

  // Internal state - no more props for data
  const [amount, setAmount] = useState<string>('');
  const [isTokenMode, setIsTokenMode] = useState<boolean>(true);
  const [isTokenSelectorVisible, setIsTokenSelectorVisible] = useState(false);
  const [isConfirmationVisible, setIsConfirmationVisible] = useState(false);
  const [transactionFee, setTransactionFee] = useState<string>('~0.001 FLOW');
  const [amountError, setAmountError] = useState<string>('');
  const inputRef = useRef<any>(null);

  // Calculate storage warning state based on real validation logic
  const validationResult = useMemo(() => {
    if (!accountInfo) return { canProceed: true, showWarning: false, warningType: null };

    const transactionAmount = parseFloat(amount) || 0;
    const isFlowTransaction = selectedToken ? isFlow(selectedToken) : false;

    if (isFlowTransaction) {
      return storageUtils.validateFlowTokenTransaction(accountInfo, transactionAmount);
    } else {
      return storageUtils.validateOtherTransaction(accountInfo);
    }
  }, [accountInfo, amount, selectedToken]);

  const showStorageWarning = validationResult.showWarning;
  const storageWarningMessage = t(
    storageUtils.getStorageWarningMessageKey(validationResult.warningType)
  );

  // Handler functions - now internal to the screen
  const handleTokenSelect = useCallback(
    (token: TokenModel | null) => {
      setSelectedToken(token);
      setIsTokenSelectorVisible(false);
    },
    [setSelectedToken]
  );

  const handleAmountChange = useCallback(
    (newAmount: string) => {
      // Remove any non-numeric characters except decimal point
      const sanitized = newAmount.replace(/[^0-9.]/g, '');

      // Prevent multiple decimal points
      const parts = sanitized.split('.');
      if (parts.length > 2) {
        return; // Don't update if there are multiple decimal points
      }

      // Limit decimal places based on mode
      if (parts.length === 2) {
        if (isTokenMode && parts[1].length > (selectedToken?.decimal || 8)) {
          return; // Max 8 decimal places for tokens
        } else if (!isTokenMode && parts[1].length > 2) {
          return; // Max 2 decimal places for USD
        }
      }

      // Prevent leading zeros (except for decimal numbers like 0.123)
      if (sanitized.length > 1 && sanitized[0] === '0' && sanitized[1] !== '.') {
        setAmount(sanitized.substring(1));
        return;
      }

      // Allow user to type any amount - validation will show error if exceeds balance
      setAmount(sanitized);
    },
    [selectedToken, isTokenMode, currency.rate]
  );

  const handleToggleInputMode = useCallback(() => {
    // Convert the amount when switching modes
    if (selectedToken?.priceInUSD) {
      const price = new BN(selectedToken.priceInUSD).times(new BN(currency.rate || 1));
      const currentAmount = new BN(amount || '0');

      if (!price.isNaN() && !currentAmount.isNaN() && price.gt(0)) {
        if (isTokenMode) {
          // Converting from token to USD
          const usdAmount = currentAmount.times(price);
          setAmount(usdAmount.toFixed(2));
        } else {
          // Converting from USD to token
          const tokenAmount = currentAmount.div(price);
          // Keep up to 8 decimal places for token amount
          setAmount(tokenAmount.toFixed(selectedToken.decimal || 8));
        }
      }
    }

    setIsTokenMode((prev) => !prev);
  }, [isTokenMode, amount, selectedToken, currency.rate]);

  const handleMaxPress = useCallback(() => {
    if (selectedToken) {
      // Try multiple sources for the numeric balance, in order of preference
      let numericBalance = '0';
      
      // 1. Try availableBalanceToUse (most reliable for calculations)
      if (selectedToken.availableBalanceToUse) {
        numericBalance = extractNumericBalance(selectedToken.availableBalanceToUse);
      }
      // 2. Try displayBalance 
      else if (selectedToken.displayBalance) {
        numericBalance = extractNumericBalance(selectedToken.displayBalance);
      }
      // 3. Fall back to balance field
      else if (selectedToken.balance) {
        numericBalance = extractNumericBalance(selectedToken.balance);
      }
      
      // Validate that we have a valid number
      const parsedBalance = parseFloat(numericBalance);
      if (!isNaN(parsedBalance) && parsedBalance > 0) {
        setAmount(numericBalance);
        // Switch to token mode when MAX is pressed (disable $ mode)
        setIsTokenMode(true);
      } else {
        logger.warn('[SendTokensScreen] Max button clicked but no valid balance found:', {
          token: selectedToken.symbol,
          availableBalanceToUse: selectedToken.availableBalanceToUse,
          displayBalance: selectedToken.displayBalance,
          balance: selectedToken.balance,
          extractedBalance: numericBalance,
        });
      }
    }
  }, [selectedToken]);

  const handleSendPress = useCallback(() => {
    setIsConfirmationVisible(true);
  }, []);

  const handleTokenSelectorOpen = useCallback(() => {
    setIsTokenSelectorVisible(true);
  }, []);

  const handleTokenSelectorClose = useCallback(() => {
    setIsTokenSelectorVisible(false);
  }, []);

  const handleConfirmationClose = useCallback(() => {
    setIsConfirmationVisible(false);
  }, []);

  const handleNFTRemove = useCallback(
    (nftId: string) => {
      const oldSelectedNFTs = selectedNFTs;
      // Only remove if there's more than 1 NFT selected
      if (oldSelectedNFTs.length > 1) {
        const newSelectedNFTs = oldSelectedNFTs.filter((nft) => nft.id !== nftId);
        setSelectedNFTs(newSelectedNFTs);
      }
    },
    [selectedNFTs, setSelectedNFTs]
  );

  const handleTransactionConfirm = useCallback(async () => {
    if (!selectedToken || !fromAccount || !toAccount || !amount) {
      throw new Error('Missing transaction data');
    }

    setSelectedToken(selectedToken);
    setSelectedNFTs([]);
    setTransactionType('tokens');
    const inputAmount = new BN(amount || '0');
    let tokenAmount: string;
    const decimals = selectedToken.decimal || 8;
    if (!isTokenMode) {
      // Converting from USD to token
      const price = new BN(selectedToken.priceInUSD || 0).times(new BN(currency.rate || 1));
      tokenAmount = inputAmount.div(price).toFixed(decimals);
    } else {
      // Already in token mode
      tokenAmount = inputAmount.toFixed(decimals);
    }

    updateFormData({ tokenAmount: tokenAmount });

    const result = await executeTransaction();

    // Set the recipient as a recent contact after successful transaction
    if (result && toAccount) {
      try {
        // Convert WalletAccount to Contact format
        const recentContact = {
          id: toAccount.id || toAccount.address,
          name: toAccount.name,
          address: toAccount.address,
          avatar: toAccount.avatar || '',
          isFavorite: false,
          createdAt: Date.now(),
          updatedAt: Date.now(),
        };

        await addressBookStore.setRecentContact(recentContact);
      } catch (error) {
        logger.error('❌ [SendTokensScreen] Error setting recent contact:', error);
      }

      // Close the React Native view after successful transaction
      const platform = bridge.getPlatform();
      if (platform === Platform.iOS || platform === Platform.Android) {
        bridge.closeRN();
      }
    }

    return result;
  }, [
    transactionType,
    selectedToken,
    selectedNFTs,
    fromAccount,
    toAccount,
    amount,
    setSelectedToken,
    setSelectedNFTs,
    setTransactionType,
    updateFormData,
    executeTransaction,
    addressBookStore,
  ]);

  // Calculate if send button should be disabled and set amount error
  const isSendDisabled = useMemo(() => {
    if (transactionType === 'tokens') {
      const amountNum = new BN(amount || '0');
      
      // Extract numeric value from balance string (handle cases like "123.45 FUSD")
      // Try multiple sources for the numeric balance, in order of preference
      let numericBalanceString = '0';
      if (selectedToken?.availableBalanceToUse) {
        numericBalanceString = extractNumericBalance(selectedToken.availableBalanceToUse);
      } else if (selectedToken?.displayBalance) {
        numericBalanceString = extractNumericBalance(selectedToken.displayBalance);
      } else if (selectedToken?.balance) {
        numericBalanceString = extractNumericBalance(selectedToken.balance);
      }
      const balanceNum = new BN(numericBalanceString);

      // Convert amount to token equivalent if in USD mode
      let tokenAmount = amountNum;
      if (!isTokenMode && selectedToken?.priceInUSD) {
        const price = new BN(selectedToken.priceInUSD).times(new BN(currency.rate || 1));
        if (!price.isNaN() && price.gt(0)) {
          tokenAmount = amountNum.div(price);
        }
      }

      if (tokenAmount.gt(balanceNum)) {
        setAmountError(t('send.insufficient'));
      } else {
        setAmountError('');
      }

      return (
        !selectedToken ||
        !fromAccount ||
        !toAccount ||
        amountNum.lte(0) ||
        tokenAmount.gt(balanceNum) ||
        showStorageWarning ||
        isAccountIncompatible
      );
    } else {
      setAmountError(''); // Clear error for non-token transactions
      return !selectedNFTs.length || !fromAccount || !toAccount;
    }
  }, [
    transactionType,
    selectedToken,
    selectedNFTs,
    fromAccount,
    toAccount,
    amount,
    isTokenMode,
    showStorageWarning,
    isAccountIncompatible,
    t,
  ]);

  // Create form data for transaction confirmation
  const formData: SendFormData = useMemo(
    () => ({
      tokenAmount: isTokenMode
        ? amount
        : selectedToken?.priceInUSD
          ? new BN(amount || '0')
              .div(new BN(selectedToken.priceInUSD).times(new BN(currency.rate || 1)))
              .toFixed(2)
          : amount,
      fiatAmount:
        isTokenMode && selectedToken?.priceInUSD
          ? new BN(amount || '0')
              .times(new BN(selectedToken.priceInUSD).times(new BN(currency.rate || 1)))
              .toFixed(2)
          : amount,
      isTokenMode,
      transactionFee: transactionFee,
    }),
    [
      transactionType,
      amount,
      selectedToken?.priceInUSD,
      selectedNFTs.length,
      isTokenMode,
      transactionFee,
      currency.rate,
    ]
  );

  // Calculate overall loading state - only show loading screen for critical data
  // Don't block on wallet store loading if we already have accounts
  const isOverallLoading = isLoadingAccount || (isLoadingWallet && accounts.length === 0);

  // Calculate error state
  const error = useMemo(() => {
    if (accountError) return 'Failed to load account data. Please try refreshing.';
    if (tokensError) return 'Failed to load tokens. Please try refreshing.';
    if (tokens.length === 0 && !isLoadingTokens && selectedAccount) {
      return 'No tokens available. Please ensure your wallet has tokens to send.';
    }
    return null;
  }, [accountError, tokensError, tokens.length, isLoadingTokens, selectedAccount]);

  // Helper function to handle press outside input
  const handlePressOutside = useCallback((event: any) => {
    // Only blur if the click target is not the input or its children
    if (inputRef.current && inputRef.current.blur) {
      const target = event.target;
      const inputElement = inputRef.current;

      // Check if the clicked element is the input or a child of the input
      if (target !== inputElement && !inputElement.contains(target)) {
        inputRef.current.blur();
      }
    }
  }, []);

  // Show loading state
  if (isOverallLoading) {
    return (
      <BackgroundWrapper backgroundColor={backgroundColor}>
        {isExtension && <ExtensionHeader title={t('send.sendTo.title')} help={true} />}
        <YStack flex={1} items="center" justify="center" p="$4">
          <Text>{t('messages.loading')}</Text>
        </YStack>
      </BackgroundWrapper>
    );
  }

  // Show error state
  if (error) {
    return (
      <BackgroundWrapper backgroundColor={backgroundColor}>
        {isExtension && <ExtensionHeader title={t('send.sendTo.title')} help={true} />}
        <YStack flex={1} items="center" justify="center" p="$4">
          <Text color="$error">{error}</Text>
        </YStack>
      </BackgroundWrapper>
    );
  }

  return (
    <BackgroundWrapper backgroundColor={backgroundColor}>
      {isExtension && (
        <ExtensionHeader
          title={t('send.title')}
          help={true}
          onGoBack={() => navigation.goBack()}
          onNavigate={(link: string) => navigation.navigate(link)}
        />
      )}

      <YStack flex={1} onPress={handlePressOutside}>
        {/* Scrollable Content */}
        <YStack flex={1} gap="$3">
          <YStack gap="$1" bg={cardBackgroundColor} rounded="$4" p="$4">
            {/* From Account Section */}
            {fromAccount ? (
              <AccountCard
                isSendTokensScreen={!isExtension}
                account={transformAccountForCard(fromAccount)}
                title={t('send.fromAccount')}
                isLoading={isBalanceLoading}
              />
            ) : (
              <Text>{t('errors.addressNotFound')}</Text>
            )}
            <Separator mx="$0" mt="$4" mb="$2" borderColor={separatorColor} borderWidth={0.5} />
            {transactionType === 'tokens' ? (
              /* Token Amount Input Section */
              <YStack gap="$4">
                <TokenAmountInput
                  selectedToken={
                    selectedToken
                      ? {
                          symbol: selectedToken.symbol,
                          name: selectedToken.name,
                          logo: selectedToken.logoURI,
                          logoURI: selectedToken.logoURI,
                          balance: selectedToken.balance?.toString(),
                          price: selectedToken.priceInUSD
                            ? new BN(selectedToken.priceInUSD).times(new BN(currency.rate || 1))
                            : undefined,
                          isVerified: selectedToken.isVerified,
                        }
                      : undefined
                  }
                  amount={amount}
                  onAmountChange={handleAmountChange}
                  isTokenMode={isTokenMode}
                  onToggleInputMode={handleToggleInputMode}
                  onTokenSelectorPress={handleTokenSelectorOpen}
                  onMaxPress={handleMaxPress}
                  placeholder="0.00"
                  showBalance={true}
                  showConverter={true}
                  disabled={false}
                  inputRef={inputRef}
                  currency={currency}
                  amountError={amountError}
                  headerText={t('send.title')}
                />
              </YStack>
            ) : (
              /* NFTs Section */
              selectedNFTs &&
              selectedNFTs.length > 0 && (
                <YStack bg={cardBackgroundColor} rounded="$4" pt={16} px={16} pb={24} gap={12}>
                  {/* NFTs Preview */}
                  <MultipleNFTsPreview
                    nfts={selectedNFTs.map((nft) => ({
                      id: nft.id || '',
                      name: nft.name || '',
                      image: nft.thumbnail || '',
                      collection: nft.collectionName || '',
                      collectionContractName: nft.collectionContractName || '',
                      description: nft.description || '',
                    }))}
                    onRemoveNFT={handleNFTRemove}
                    maxVisibleThumbnails={3}
                    expandable={true}
                  />
                </YStack>
              )
            )}
          </YStack>

          {/* Arrow Down Indicator */}
          <XStack position="relative" height={0} mt="$1">
            <XStack width="100%" position="absolute" t={-40} justify="center" z={10}>
              <SendArrowDivider variant="arrow" size={48} />
            </XStack>
          </XStack>

          {/* To Account Section */}
          {toAccount && (
            <ToAccountSection
              account={toAccount}
              fromAccount={fromAccount || undefined}
              isAccountIncompatible={isAccountIncompatible}
              onEditPress={onEditAccountPress}
              showEditButton={showEditButtons}
              title={t('send.toAccount')}
              isLinked={toAccount.type === 'child' || !!toAccount.parentAddress}
              incompatibleAccountText={t('account.compatibility.incompatible')}
              learnMoreText={t('account.compatibility.learnMore')}
              unknownAccountText={t('account.compatibility.unknown')}
              dialogTitle={t('account.compatibility.dialog.title')}
              dialogButtonText={t('account.compatibility.dialog.button')}
              dialogDescriptionMain={t('account.compatibility.dialog.descriptionMain')}
              dialogDescriptionSecondary={t('account.compatibility.dialog.descriptionSecondary')}
            />
          )}

          {/* Transaction Fee and Storage Warning Section */}
          <YStack gap="$3">
            <TransactionFeeSection
              flowFee={transactionFee}
              usdFee={usdFee}
              isFree={isFreeGasEnabled}
              showCovered={true}
              title={t('send.transactionFee')}
              backgroundColor="transparent"
              borderRadius={16}
              contentPadding={0}
            />

            {showStorageWarning && (
              <StorageWarning
                message={storageWarningMessage}
                showIcon={true}
                title={t('storage.warning.title')}
                visible={true}
              />
            )}
          </YStack>
        </YStack>

        {/* Send Button - Anchored to bottom */}
        <YStack pt="$4" mb={'$10'}>
          <YStack
            width="100%"
            height={52}
            bg={isSendDisabled ? '#6b7280' : sendButtonBackgroundColor}
            rounded={16}
            items="center"
            justify="center"
            borderWidth={1}
            borderColor={isSendDisabled ? '#6b7280' : sendButtonBackgroundColor}
            opacity={isSendDisabled ? 0.7 : 1}
            pressStyle={{ opacity: 0.9 }}
            onPress={isSendDisabled ? undefined : handleSendPress}
            cursor={isSendDisabled ? 'not-allowed' : 'pointer'}
          >
            <Text
              fontSize="$4"
              fontWeight="600"
              color={isSendDisabled ? disabledButtonTextColor : sendButtonTextColor}
            >
              {t('common.next')}
            </Text>
          </YStack>
        </YStack>

        {/* Token Selector Modal */}
        <TokenSelectorModal
          visible={isTokenSelectorVisible}
          selectedToken={selectedToken}
          tokens={tokens}
          onTokenSelect={handleTokenSelect}
          onClose={handleTokenSelectorClose}
          platform="mobile"
          title={t('tabs.tokens')}
          currency={currency}
          isExtension={isExtension}
        />

        <ConfirmationDrawer
          visible={isConfirmationVisible}
          transactionType={transactionType}
          selectedToken={selectedToken}
          sendStaticImage={assets?.sendStaticImage}
          selectedNFTs={selectedNFTs?.map((nft) => ({
            id: nft.id || '',
            name: nft.name || '',
            thumbnail: nft.thumbnail || '',
            collection: nft.collectionName || '',
            collectionContractName: nft.collectionContractName || '',
            description: nft.description || '',
          }))}
          fromAccount={transformAccountForDisplay(fromAccount)}
          toAccount={toAccount ? transformAccountForDisplay(toAccount) : null}
          formData={formData}
          onConfirm={handleTransactionConfirm}
          onClose={handleConfirmationClose}
          isExtension={isExtension}
          summaryText={t('send.summary')}
          sendTokensText={t('send.sendTokens')}
          sendNFTsText={t('send.sendNFTs')}
          sendingText={t('send.sending')}
          confirmSendText={t('send.confirmSend')}
          holdToSendText={t('send.holdToSend')}
          unknownAccountText={t('send.unknownAccount')}
        />
      </YStack>
    </BackgroundWrapper>
  );
};<|MERGE_RESOLUTION|>--- conflicted
+++ resolved
@@ -9,11 +9,7 @@
   storageQueries,
   storageUtils,
 } from '@onflow/frw-stores';
-<<<<<<< HEAD
-import { isFlow, Platform, type SendFormData } from '@onflow/frw-types';
-=======
-import { isFlow, Platform, type TokenModel } from '@onflow/frw-types';
->>>>>>> da9b4713
+import { isFlow, Platform, type TokenModel, type SendFormData } from '@onflow/frw-types';
 import {
   BackgroundWrapper,
   YStack,
@@ -329,12 +325,12 @@
     if (selectedToken) {
       // Try multiple sources for the numeric balance, in order of preference
       let numericBalance = '0';
-      
+
       // 1. Try availableBalanceToUse (most reliable for calculations)
       if (selectedToken.availableBalanceToUse) {
         numericBalance = extractNumericBalance(selectedToken.availableBalanceToUse);
       }
-      // 2. Try displayBalance 
+      // 2. Try displayBalance
       else if (selectedToken.displayBalance) {
         numericBalance = extractNumericBalance(selectedToken.displayBalance);
       }
@@ -342,7 +338,7 @@
       else if (selectedToken.balance) {
         numericBalance = extractNumericBalance(selectedToken.balance);
       }
-      
+
       // Validate that we have a valid number
       const parsedBalance = parseFloat(numericBalance);
       if (!isNaN(parsedBalance) && parsedBalance > 0) {
@@ -459,7 +455,7 @@
   const isSendDisabled = useMemo(() => {
     if (transactionType === 'tokens') {
       const amountNum = new BN(amount || '0');
-      
+
       // Extract numeric value from balance string (handle cases like "123.45 FUSD")
       // Try multiple sources for the numeric balance, in order of preference
       let numericBalanceString = '0';
