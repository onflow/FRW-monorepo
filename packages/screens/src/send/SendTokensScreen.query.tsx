--- conflicted
+++ resolved
@@ -28,7 +28,6 @@
   Text,
   Separator,
   XStack,
-  SurgeFeeSection,
 } from '@onflow/frw-ui';
 import {
   logger,
@@ -154,13 +153,6 @@
     enabled: true,
     retry: 3,
     retryDelay: 1000,
-<<<<<<< HEAD
-    // Add explicit error handling to prevent undefined access
-    onError: (error) => {
-      logger.error('Failed to fetch payer status:', error);
-    },
-=======
->>>>>>> 84c64103
   });
 
   // Query for tokens with automatic caching and retry logic
@@ -247,8 +239,6 @@
   const isSurgePricingActive = Boolean(payerStatus?.surge?.active);
   const surgeMultiplier = payerStatus?.surge?.multiplier || 1;
 
-<<<<<<< HEAD
-=======
   // Calculate transaction fee from API's maxFee field or fallback to default
   const transactionFee = useMemo(() => {
     if (payerStatus?.surge?.maxFee) {
@@ -269,7 +259,6 @@
     return '~0.001 FLOW';
   }, [payerStatus?.surge?.maxFee]);
 
->>>>>>> 84c64103
   // Log payer status API response for debugging
   React.useEffect(() => {
     if (payerStatus && typeof payerStatus === 'object') {
@@ -301,26 +290,6 @@
   ]);
   const [amountError, setAmountError] = useState<string>('');
   const inputRef = useRef<any>(null);
-
-  // Calculate transaction fee from API's maxFee field or fallback to default
-  const transactionFee = useMemo(() => {
-    if (payerStatus?.surge?.maxFee) {
-      // maxFee is provided by the API with surge factor already applied
-      const fee = payerStatus.surge.maxFee;
-
-      // Format the fee with appropriate precision
-      if (fee < 0.01) {
-        return `~${fee.toFixed(4)} FLOW`;
-      } else if (fee < 0.1) {
-        return `~${fee.toFixed(3)} FLOW`;
-      } else {
-        return `~${fee.toFixed(2)} FLOW`;
-      }
-    }
-
-    // Fallback to default fee if maxFee is not available
-    return '~0.001 FLOW';
-  }, [payerStatus?.surge?.maxFee]);
 
   // Calculate storage warning state based on real validation logic
   const validationResult = useMemo(() => {
@@ -741,19 +710,6 @@
                 contentPadding={0}
               />
             )}
-<<<<<<< HEAD
-
-            <YStack mt="$-4">
-              <SurgeFeeSection
-                transactionFee={transactionFee}
-                showWarning={isSurgeWarningVisible}
-                surgeMultiplier={surgeMultiplier}
-                isSurgePricingActive={isSurgePricingActive}
-                onSurgeInfoPress={() => setIsSurgeWarningVisible(true)}
-              />
-            </YStack>
-=======
->>>>>>> 84c64103
 
             {showStorageWarning && (
               <StorageWarning
