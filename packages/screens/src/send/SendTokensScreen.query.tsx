import { bridge, navigation } from '@onflow/frw-context';
<<<<<<< HEAD
import { useSendStore, useTokenStore, useWalletStore, walletSelectors } from '@onflow/frw-stores';
import { type NFTModel, type CollectionModel, type WalletAccount } from '@onflow/frw-types';
=======
import {
  useSendStore,
  useTokenStore,
  useWalletStore,
  walletSelectors,
  useAddressBookStore,
} from '@onflow/frw-stores';
import { type NFTModel, type CollectionModel } from '@onflow/frw-types';
>>>>>>> 0a0c440a
import {
  BackgroundWrapper,
  YStack,
  TokenAmountInput,
  TokenSelectorModal,
  TransactionConfirmationModal,
  ConfirmationDrawer,
  AccountCard,
  ToAccountSection,
  TransactionFeeSection,
  SendArrowDivider,
  StorageWarning,
  ExtensionHeader,
  type TransactionFormData,
  type AccountDisplayData,
  Text,
  Separator,
  XStack,
  Button,
  // NFT-related components
  MultipleNFTsPreview,
} from '@onflow/frw-ui';
import { logger } from '@onflow/frw-utils';
import { useQuery } from '@tanstack/react-query';
import React, { useState, useEffect, useCallback, useMemo } from 'react';
import { useTranslation } from 'react-i18next';

/**
 * Transform WalletAccount to AccountDisplayData for UI components
 */
const transformAccountForDisplay = (account: WalletAccount | null): AccountDisplayData | null => {
  if (!account) return null;

  return {
    name: account.name,
    address: account.address,
    avatarSrc: account.avatar,
    avatarFallback: account.emojiInfo?.emoji || account.name?.charAt(0) || 'A',
    avatarBgColor: account.emojiInfo?.color,
  };
};

/**
 * Query-integrated version of SendTokensScreen following the established pattern
 * Uses TanStack Query for data fetching and caching
 */
export const SendTokensScreen = (props) => {
  const { t } = useTranslation();
  // Check if we're running in extension platform
  const isExtension = bridge.getPlatform() === 'extension';
  const network = bridge.getNetwork() || 'mainnet';

  // Get send store
  const {
    setSelectedToken,
    setSelectedNFTs,
    setTransactionType,
    transactionType,
    selectedNFTs,
    selectedToken,
    fromAccount,
    setFromAccount,
    toAccount,
    updateFormData,
    executeTransaction,
    isLoading: storeLoading,
    setCurrentStep,
  } = useSendStore();

  // Get token store and wallet store
  const { getTokensForAddress, fetchTokens } = useTokenStore();
  const accounts = useWalletStore(walletSelectors.getAllAccounts);
  const loadAccountsFromBridge = useWalletStore((state) => state.loadAccountsFromBridge);
  const isLoadingWallet = useWalletStore((state) => state.isLoading);

  // Get address book store for setting recent contacts
  const addressBookStore = useAddressBookStore();

  // Update current step when screen loads
  useEffect(() => {
    setCurrentStep('send-tokens');
  }, [setCurrentStep]);

  // Initialize wallet accounts on mount (only if not already loaded)
  useEffect(() => {
    if (accounts.length === 0 && !isLoadingWallet) {
      loadAccountsFromBridge();
    }
  }, [loadAccountsFromBridge, accounts.length, isLoadingWallet]);

  // Query for selected account with automatic caching
  const {
    data: selectedAccount,
    isLoading: isLoadingAccount,
    error: accountError,
  } = useQuery({
    queryKey: ['selectedAccount'],
    queryFn: () => bridge.getSelectedAccount(),
    staleTime: 5 * 60 * 1000, // 5 minutes
    enabled: true,
  });

  // Query for tokens with automatic caching
  const {
    data: tokens = [],
    isLoading: isLoadingTokens,
    error: tokensError,
  } = useQuery({
    queryKey: ['tokens', selectedAccount?.address, network],
    queryFn: async () => {
      if (!selectedAccount?.address) return [];

      // Check if we already have cached data first
      const cachedTokens = getTokensForAddress(selectedAccount.address, network);

      if (!cachedTokens || cachedTokens.length === 0) {
        await fetchTokens(selectedAccount.address, network, false);
      }

      // Get tokens from cache (either existing or newly fetched)
      const coinsData = getTokensForAddress(selectedAccount.address, network);
      return coinsData || [];
    },
    staleTime: 5 * 60 * 1000, // 5 minutes
    enabled: !!selectedAccount?.address,
  });

  // Set fromAccount when selectedAccount is loaded
  useEffect(() => {
    if (selectedAccount && !fromAccount) {
      setFromAccount({
        id: selectedAccount.address,
        address: selectedAccount.address,
        name: selectedAccount.name,
        avatar: selectedAccount.avatar,
        emojiInfo: selectedAccount.emojiInfo,
        parentAddress: selectedAccount.parentAddress,
        isActive: true,
        type: selectedAccount.type,
      });
    }
  }, [selectedAccount, fromAccount, setFromAccount]);

  // Theme-aware styling to match Figma design
  const backgroundColor = '$bgDrawer'; // Main background (surfaceDarkDrawer in dark mode)
  const cardBackgroundColor = '$light10'; // rgba(255, 255, 255, 0.1) from theme
  const contentPadding = 16;
  const usdFee = '$0.02';
  const isAccountIncompatible = false;
  const isBalanceLoading = false;
  const showStorageWarning = true;
  const storageWarningMessage =
    'Account balance will fall below the minimum FLOW required for storage after this transaction.';
  const showEditButtons = true;
  const isFeesFree = false;

  // Internal callback handlers
  const onEditAccountPress = () => {
    // Navigate back to SendTo screen to select a different recipient
    navigation.goBack();
  };
  const onLearnMorePress = () => {
    // Handle learn more press internally
  };

  // Internal state - no more props for data
  const [amount, setAmount] = useState<string>('');
  const [isTokenMode, setIsTokenMode] = useState<boolean>(true);
  const [isTokenSelectorVisible, setIsTokenSelectorVisible] = useState(false);
  const [isConfirmationVisible, setIsConfirmationVisible] = useState(false);
  const [transactionFee, setTransactionFee] = useState<string>('~0.001 FLOW');

  const [nftCollections, setNftCollections] = useState<CollectionModel[]>([]);
  const [availableNFTs, setAvailableNFTs] = useState<NFTModel[]>([]);
  const [isNFTSelectorVisible, setIsNFTSelectorVisible] = useState(false);
  const [isCollectionSelectorVisible, setIsCollectionSelectorVisible] = useState(false);

  // Handler functions - now internal to the screen
  const handleTokenSelect = useCallback(
    (token: any) => {
      setSelectedToken(token);
      setIsTokenSelectorVisible(false);
    },
    [setSelectedToken]
  );

  const handleAmountChange = useCallback((newAmount: string) => {
    setAmount(newAmount);
  }, []);

  const handleToggleInputMode = useCallback(() => {
    setIsTokenMode((prev) => !prev);
  }, []);

  const handleMaxPress = useCallback(() => {
    if (selectedToken?.balance) {
      setAmount(selectedToken.balance.toString());
    }
  }, [selectedToken]);

  const handleSendPress = useCallback(() => {
    setIsConfirmationVisible(true);
  }, []);

  const handleTokenSelectorOpen = useCallback(() => {
    setIsTokenSelectorVisible(true);
  }, []);

  const handleTokenSelectorClose = useCallback(() => {
    setIsTokenSelectorVisible(false);
  }, []);

  const handleConfirmationOpen = useCallback(() => {
    setIsConfirmationVisible(true);
  }, []);

  const handleConfirmationClose = useCallback(() => {
    setIsConfirmationVisible(false);
  }, []);

  const handleNFTRemove = useCallback(
    (nftId: string) => {
      const oldSelectedNFTs = selectedNFTs;
      // Only remove if there's more than 1 NFT selected
      if (oldSelectedNFTs.length > 1) {
        const newSelectedNFTs = oldSelectedNFTs.filter((nft) => nft.id !== nftId);
        setSelectedNFTs(newSelectedNFTs);
      }
    },
    [selectedNFTs, setSelectedNFTs]
  );

  const handleTransactionConfirm = useCallback(async () => {
    if (transactionType === 'tokens') {
      if (!selectedToken || !fromAccount || !toAccount || !amount) {
        throw new Error('Missing transaction data');
      }

      setSelectedToken(selectedToken);
      setSelectedNFTs([]);
      setTransactionType('tokens');
      updateFormData({ tokenAmount: amount });
    } else {
      if (!selectedNFTs.length || !fromAccount || !toAccount) {
        throw new Error('Missing NFT transaction data');
      }
      setSelectedToken(null);
      setSelectedNFTs(selectedNFTs);
      setTransactionType(transactionType);
    }

    const result = await executeTransaction();

    // Set the recipient as a recent contact after successful transaction
    if (result && toAccount) {
      try {
        // Convert WalletAccount to Contact format
        const recentContact = {
          id: toAccount.id || toAccount.address,
          name: toAccount.name,
          address: toAccount.address,
          avatar: toAccount.avatar || '',
          isFavorite: false,
          createdAt: Date.now(),
          updatedAt: Date.now(),
        };

        await addressBookStore.setRecentContact(recentContact);
      } catch (error) {
        logger.error('❌ [SendTokensScreen] Error setting recent contact:', error);
      }
    }

    return result;
  }, [
    transactionType,
    selectedToken,
    selectedNFTs,
    fromAccount,
    toAccount,
    amount,
    setSelectedToken,
    setSelectedNFTs,
    setTransactionType,
    updateFormData,
    executeTransaction,
    addressBookStore,
  ]);

  // Calculate if send button should be disabled
  const isSendDisabled = useMemo(() => {
    if (transactionType === 'tokens') {
      return !selectedToken || !fromAccount || !toAccount || parseFloat(amount || '0') <= 0;
    } else {
      return !selectedNFTs.length || !fromAccount || !toAccount;
    }
  }, [transactionType, selectedToken, selectedNFTs, fromAccount, toAccount, amount]);

  // Create form data for transaction confirmation
  const formData: TransactionFormData = useMemo(
    () => ({
      tokenAmount: transactionType === 'tokens' ? amount : selectedNFTs.length.toString(),
      fiatAmount:
        transactionType === 'tokens' && selectedToken?.priceInUSD
          ? (parseFloat(amount || '0') * parseFloat(selectedToken.priceInUSD)).toFixed(2)
          : '0.00',
      isTokenMode,
      transactionFee: transactionFee,
    }),
    [
      transactionType,
      amount,
      selectedToken?.priceInUSD,
      selectedNFTs.length,
      isTokenMode,
      transactionFee,
    ]
  );

  // Calculate overall loading state - only show loading screen for critical data
  // Don't block on wallet store loading if we already have accounts
  const isLoading = isLoadingAccount || (isLoadingWallet && accounts.length === 0);

  // Calculate error state
  const error = useMemo(() => {
    if (accountError) return 'Failed to load account data. Please try refreshing.';
    if (tokensError) return 'Failed to load tokens. Please try refreshing.';
    if (tokens.length === 0 && !isLoadingTokens && selectedAccount) {
      return 'No tokens available. Please ensure your wallet has tokens to send.';
    }
    return null;
  }, [accountError, tokensError, tokens.length, isLoadingTokens, selectedAccount]);

  // Show loading state
  if (isLoading) {
    return (
      <BackgroundWrapper backgroundColor={backgroundColor}>
        {isExtension && <ExtensionHeader title="Send to" help={true} />}
        <YStack flex={1} items="center" justify="center" p="$4">
          <Text>Loading wallet data...</Text>
        </YStack>
      </BackgroundWrapper>
    );
  }

  // Show error state
  if (error) {
    return (
      <BackgroundWrapper backgroundColor={backgroundColor}>
        {isExtension && <ExtensionHeader title="Send to" help={true} />}
        <YStack flex={1} items="center" justify="center" p="$4">
          <Text color="$error">{error}</Text>
        </YStack>
      </BackgroundWrapper>
    );
  }

  return (
    <BackgroundWrapper backgroundColor={backgroundColor}>
      {isExtension && (
        <ExtensionHeader
          title={t('send.sendTokens.title', 'Sending')}
          help={true}
          onGoBack={() => navigation.goBack()}
          onNavigate={(link: string) => navigation.navigate(link)}
        />
      )}

      <YStack flex={1} p={contentPadding}>
        {/* Scrollable Content */}
        <YStack flex={1} gap="$3">
          <YStack bg={cardBackgroundColor} rounded="$4" p="$3" gap="$3">
            {/* From Account Section */}
            {fromAccount ? (
              <AccountCard
                account={fromAccount}
                title="From Account"
                isLoading={isBalanceLoading}
              />
            ) : (
              <Text>No account data available</Text>
            )}
            <Separator mx="$0" my="$0" borderColor="rgba(255, 255, 255, 0.1)" borderWidth={0.5} />
            {transactionType === 'tokens' ? (
              /* Token Amount Input Section */
              <YStack gap="$4">
                <TokenAmountInput
                  selectedToken={
                    selectedToken
                      ? {
                          symbol: selectedToken.symbol,
                          name: selectedToken.name,
                          logo: selectedToken.logoURI,
                          logoURI: selectedToken.logoURI,
                          balance: selectedToken.balance?.toString(),
                          price: selectedToken.priceInUSD
                            ? parseFloat(selectedToken.priceInUSD)
                            : undefined,
                          isVerified: selectedToken.isVerified,
                        }
                      : undefined
                  }
                  amount={amount}
                  onAmountChange={handleAmountChange}
                  isTokenMode={isTokenMode}
                  onToggleInputMode={handleToggleInputMode}
                  onTokenSelectorPress={handleTokenSelectorOpen}
                  onMaxPress={handleMaxPress}
                  placeholder="0.00"
                  showBalance={true}
                  showConverter={true}
                  disabled={false}
                />
              </YStack>
            ) : (
              /* NFTs Section */
              selectedNFTs &&
              selectedNFTs.length > 0 && (
                <YStack bg={cardBackgroundColor} rounded="$4" pt={16} px={16} pb={24} gap={12}>
                  {/* NFTs Preview */}
                  <MultipleNFTsPreview
                    nfts={selectedNFTs.map((nft) => ({
                      id: nft.id || '',
                      name: nft.name || '',
                      image: nft.thumbnail || '',
                      collection: nft.collectionName || '',
                      collectionContractName: nft.collectionContractName || '',
                      description: nft.description || '',
                    }))}
                    onRemoveNFT={handleNFTRemove}
                    maxVisibleThumbnails={3}
                    expandable={true}
                  />
                </YStack>
              )
            )}
          </YStack>

          {/* Arrow Down Indicator */}
          <XStack position="relative" height={0}>
            <XStack width="100%" position="absolute" t={-30} justify="center">
              <SendArrowDivider variant="arrow" size={48} />
            </XStack>
          </XStack>

          {/* To Account Section */}
          {toAccount && (
            <ToAccountSection
              account={toAccount}
              fromAccount={fromAccount || undefined}
              isAccountIncompatible={isAccountIncompatible}
              onEditPress={onEditAccountPress}
              onLearnMorePress={onLearnMorePress}
              showEditButton={showEditButtons}
              title={t('send.toAccount')}
            />
          )}

          {/* Transaction Fee and Storage Warning Section */}
          <YStack gap="$3">
            <TransactionFeeSection
              flowFee={transactionFee}
              usdFee={usdFee}
              isFree={isFeesFree}
              showCovered={true}
              title="Transaction Fee"
              backgroundColor="transparent"
              borderRadius={16}
              contentPadding={0}
            />

            {showStorageWarning && (
              <StorageWarning
                message={storageWarningMessage}
                showIcon={true}
                title="Storage warning"
                visible={true}
              />
            )}
          </YStack>
        </YStack>

        {/* Send Button - Anchored to bottom */}
        <YStack pt="$4">
          <Button
            fullWidth={true}
            size="large"
            disabled={isSendDisabled}
            onPress={handleSendPress}
            style={{
              height: 52,
              backgroundColor: isSendDisabled ? '#6b7280' : '#FFFFFF',
              color: isSendDisabled ? '#999' : '#000000',
              borderColor: isSendDisabled ? '#6b7280' : '#FFFFFF',
              borderWidth: 1,
              borderRadius: 16,
              paddingHorizontal: 20,
              paddingVertical: 16,
              shadowColor: 'rgba(16, 24, 40, 0.05)',
              shadowOffset: { width: 0, height: 1 },
              shadowOpacity: isSendDisabled ? 0 : 1,
              shadowRadius: 2,
              elevation: isSendDisabled ? 0 : 1,
              opacity: isSendDisabled ? 0.7 : 1,
            }}
          >
            <Text fontSize="$4" fontWeight="600" color={isSendDisabled ? '#999' : '#000000'}>
              Next
            </Text>
          </Button>
        </YStack>

        {/* Token Selector Modal */}
        <TokenSelectorModal
          visible={isTokenSelectorVisible}
          selectedToken={selectedToken}
          tokens={tokens}
          onTokenSelect={handleTokenSelect}
          onClose={handleTokenSelectorClose}
          platform="mobile"
          title="Tokens"
        />

        {/* Transaction Confirmation Modal/Drawer - Platform specific */}
        {isExtension ? (
          <TransactionConfirmationModal
            visible={isConfirmationVisible}
            transactionType={transactionType}
            selectedToken={selectedToken}
            selectedNFTs={selectedNFTs?.map((nft) => ({
              id: nft.id || '',
              name: nft.name || '',
              image: nft.thumbnail || '',
              collection: nft.collectionName || '',
              collectionContractName: nft.collectionContractName || '',
              description: nft.description || '',
            }))}
            fromAccount={transformAccountForDisplay(fromAccount)}
            toAccount={transformAccountForDisplay(toAccount)}
            formData={formData}
            onConfirm={handleTransactionConfirm}
            onClose={handleConfirmationClose}
          />
        ) : (
          <ConfirmationDrawer
            visible={isConfirmationVisible}
            transactionType={transactionType}
            selectedToken={selectedToken}
            selectedNFTs={selectedNFTs?.map((nft) => ({
              id: nft.id || '',
              name: nft.name || '',
              image: nft.thumbnail || '',
              collection: nft.collectionName || '',
              collectionContractName: nft.collectionContractName || '',
              description: nft.description || '',
            }))}
            fromAccount={transformAccountForDisplay(fromAccount)}
            toAccount={transformAccountForDisplay(toAccount)}
            formData={formData}
            onConfirm={handleTransactionConfirm}
            onClose={handleConfirmationClose}
          />
        )}
      </YStack>
    </BackgroundWrapper>
  );
};<|MERGE_RESOLUTION|>--- conflicted
+++ resolved
@@ -1,8 +1,4 @@
 import { bridge, navigation } from '@onflow/frw-context';
-<<<<<<< HEAD
-import { useSendStore, useTokenStore, useWalletStore, walletSelectors } from '@onflow/frw-stores';
-import { type NFTModel, type CollectionModel, type WalletAccount } from '@onflow/frw-types';
-=======
 import {
   useSendStore,
   useTokenStore,
@@ -11,7 +7,6 @@
   useAddressBookStore,
 } from '@onflow/frw-stores';
 import { type NFTModel, type CollectionModel } from '@onflow/frw-types';
->>>>>>> 0a0c440a
 import {
   BackgroundWrapper,
   YStack,
