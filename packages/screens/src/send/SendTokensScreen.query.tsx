--- conflicted
+++ resolved
@@ -160,7 +160,6 @@
     enabled: true,
   });
 
-<<<<<<< HEAD
   // Query for payer status with automatic caching
   const {
     data: payerStatus = null,
@@ -173,16 +172,9 @@
     enabled: true,
     retry: 3,
     retryDelay: 1000,
-    // Add explicit error handling to prevent undefined access
-    onError: (error) => {
-      logger.error('Failed to fetch payer status:', error);
-    },
   });
 
-  // Query for tokens with automatic caching
-=======
   // Query for tokens with automatic caching and retry logic
->>>>>>> 8fecd394
   const {
     data: tokens = [],
     isLoading: isLoadingTokens,
