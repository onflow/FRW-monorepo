import { bridge, navigation } from '@onflow/frw-context';
import {
  useSendStore,
  useTokenStore,
  useWalletStore,
  walletSelectors,
  useAddressBookStore,
  storageQueryKeys,
  storageQueries,
  storageUtils,
  payerStatusQueryKeys,
  payerStatusQueries,
} from '@onflow/frw-stores';
import { isFlow, Platform, type TokenModel, type SendFormData } from '@onflow/frw-types';
import {
  BackgroundWrapper,
  YStack,
  TokenAmountInput,
  ConfirmationDrawer,
  AccountCard,
  ToAccountSection,
  SendArrowDivider,
  StorageWarning,
  SurgeWarning,
  ExtensionHeader,
  TransactionFeeSection,
  TokenSelectorModal,
  Text,
  Separator,
  XStack,
<<<<<<< HEAD
  View,
  useTheme,
  // NFT-related components
  MultipleNFTsPreview,
  SurgeFeeSection,
=======
>>>>>>> 975485d5
} from '@onflow/frw-ui';
import {
  logger,
  transformAccountForCard,
  transformAccountForDisplay,
  extractNumericBalance,
  retryConfigs,
} from '@onflow/frw-utils';
import { useQuery } from '@tanstack/react-query';
import BN from 'bignumber.js';
import React, { useState, useEffect, useCallback, useMemo, useRef } from 'react';
import { useTranslation } from 'react-i18next';
import { Keyboard } from 'react-native';

import type { ScreenAssets } from '../assets/images';

interface SendTokensScreenProps {
  assets?: ScreenAssets;
}

/**
 * Query-integrated version of SendTokensScreen following the established pattern
 * Uses TanStack Query for data fetching and caching
 */
export const SendTokensScreen = ({ assets }: SendTokensScreenProps = {}): React.ReactElement => {
  const { t } = useTranslation();

  // Theme-aware styling
  const cardBackgroundColor = '$bg1';
  const separatorColor = '$border1';

  // Check if we're running in extension platform
  const isExtension = bridge.getPlatform() === 'extension';
  const network = bridge.getNetwork() || 'mainnet';
  const currency = bridge.getCurrency();
  const [isFreeGasEnabled, setIsFreeGasEnabled] = useState(true);

  // Get send store
  const {
    setSelectedToken,
    setSelectedNFTs,
    setTransactionType,
    transactionType,
    selectedToken,
    fromAccount,
    toAccount,
    updateFormData,
    executeTransaction,
    isLoading,
    setCurrentStep,
  } = useSendStore();

  // Get token store and wallet store
  const { getTokensForAddress, fetchTokens } = useTokenStore();
  const accounts = useWalletStore(walletSelectors.getAllAccounts);
  const loadAccountsFromBridge = useWalletStore((state) => state.loadAccountsFromBridge);
  const isLoadingWallet = useWalletStore((state) => state.isLoading);

  // Get address book store for setting recent contacts
  const addressBookStore = useAddressBookStore();

  // Update current step when screen loads
  useEffect(() => {
    setCurrentStep('send-tokens');
  }, [setCurrentStep]);

  // Reset amount and error when selected token changes
  useEffect(() => {
    setAmount('');
    setAmountError('');
  }, [selectedToken]);

  // Check free gas status
  useEffect(() => {
    const checkFreeGasStatus = async () => {
      try {
        // Check if the platform supports free gas
        const platform = bridge.getPlatform();
        if (platform === 'extension' || platform === 'android' || platform === 'ios') {
          // For now, default to true since the method might not be available yet
          setIsFreeGasEnabled(true);
        } else {
          setIsFreeGasEnabled(true);
        }
      } catch (error) {
        logger.error('Failed to check free gas status:', error);
        // Default to enabled if we can't determine the status
        setIsFreeGasEnabled(true);
      }
    };

    checkFreeGasStatus();
  }, []);

  // Initialize wallet accounts on mount (only if not already loaded)
  useEffect(() => {
    if (accounts.length === 0 && !isLoadingWallet) {
      loadAccountsFromBridge();
    }
  }, [loadAccountsFromBridge, accounts.length, isLoadingWallet]);

  // Query for selected account with automatic caching
  const {
    data: selectedAccount,
    isLoading: isLoadingAccount,
    error: accountError,
  } = useQuery({
    queryKey: ['selectedAccount', bridge.getSelectedAddress()],
    queryFn: () => bridge.getSelectedAccount(),
    staleTime: 5 * 60 * 1000, // 5 minutes
    enabled: true,
  });

<<<<<<< HEAD
  // Query for payer status with automatic caching
  const {
    data: payerStatus = null,
    isLoading: isLoadingPayerStatus,
    error: payerStatusError,
  } = useQuery({
    queryKey: payerStatusQueryKeys.payerStatus(network as 'mainnet' | 'testnet'),
    queryFn: () => payerStatusQueries.fetchPayerStatus(network as 'mainnet' | 'testnet'),
    staleTime: 0, // Always fresh for financial data
    enabled: true,
    retry: 3,
    retryDelay: 1000,
    // Add explicit error handling to prevent undefined access
    onError: (error) => {
      logger.error('Failed to fetch payer status:', error);
    },
  });

  // Query for tokens with automatic caching
=======
  // Query for tokens with automatic caching and retry logic
>>>>>>> 975485d5
  const {
    data: tokens = [],
    isLoading: isLoadingTokens,
    error: tokensError,
  } = useQuery({
    queryKey: ['tokens', selectedAccount?.address, network],
    queryFn: async () => {
      if (!selectedAccount?.address) return [];

      // Check if we already have cached data first
      const cachedTokens = getTokensForAddress(selectedAccount.address, network);

      if (!cachedTokens || cachedTokens.length === 0) {
        await fetchTokens(selectedAccount.address, network, false);
      }

      // Get tokens from cache (either existing or newly fetched)
      const coinsData = getTokensForAddress(selectedAccount.address, network);
      return coinsData || [];
    },
    staleTime: 5 * 60 * 1000, // 5 minutes
    enabled: !!selectedAccount?.address,
    ...retryConfigs.critical, // Critical financial data retry config
    refetchOnWindowFocus: true,
    refetchOnReconnect: true,
  });

  // Query for complete account information including storage and balance
  const { data: accountInfo } = useQuery({
    queryKey: storageQueryKeys.accountInfo(selectedAccount || null),
    queryFn: () => storageQueries.fetchAccountInfo(selectedAccount || null),
    enabled: !!selectedAccount?.address,
    staleTime: 0, // Always fresh for financial data
    ...retryConfigs.critical, // Critical account info retry config
    refetchOnWindowFocus: true,
    refetchOnReconnect: true,
  });

  // Extract and format identifier with .Vault suffix if needed
  const resourceIdentifier = useMemo(() => {
    if (!selectedToken?.identifier) return '';
    const identifier = selectedToken.identifier;
    return identifier.includes('.Vault') ? identifier : `${identifier}.Vault`;
  }, [selectedToken?.identifier]);

  // Query for resource compatibility check (tokens only)
  const { data: isResourceCompatible = true } = useQuery({
    queryKey: storageQueryKeys.resourceCheck(toAccount?.address || '', resourceIdentifier),
    queryFn: () =>
      storageQueries.checkResourceCompatibility(toAccount?.address || '', resourceIdentifier),
    enabled: !!(toAccount?.address && resourceIdentifier),
    staleTime: 5 * 60 * 1000, // 5 minutes cache for resource compatibility
    ...retryConfigs.minimal, // Minimal retry for compatibility checks
    refetchOnWindowFocus: false, // Don't refetch compatibility on focus (less critical)
    refetchOnReconnect: true,
  });

  // Calculate account incompatibility (invert the compatibility result)
  const isAccountIncompatible = !isResourceCompatible;

  // Theme-aware styling to match Figma design
  const backgroundColor = '$bgDrawer'; // Main background (surfaceDarkDrawer in dark mode)
  const contentPadding = '$4';
  const usdFee = '$0.02';
  const isBalanceLoading = false;
  const showEditButtons = true;

  // Internal callback handlers
  const onEditAccountPress = () => {
    // Navigate back to SendTo screen to select a different recipient
    navigation.goBack();
  };

  // Internal state - no more props for data
  const [amount, setAmount] = useState<string>('');
  const [isTokenMode, setIsTokenMode] = useState<boolean>(true);
  const [isTokenSelectorVisible, setIsTokenSelectorVisible] = useState(false);
  const [isConfirmationVisible, setIsConfirmationVisible] = useState(false);
  const [isSurgeWarningVisible, setIsSurgeWarningVisible] = useState(false);
  // Dynamic surge pricing state based on API response - with defensive defaults
  const isSurgePricingActive = Boolean(payerStatus?.surge?.active);
  const surgeMultiplier = payerStatus?.surge?.multiplier || 1;

  // Log payer status API response for debugging
  React.useEffect(() => {
    if (payerStatus && typeof payerStatus === 'object') {
      logger.info('Payer Status API Response:', {
        surge: payerStatus?.surge || null,
        feePayer: payerStatus?.feePayer || null,
        bridgePayer: payerStatus?.bridgePayer || null,
        updatedAt: payerStatus?.updatedAt || null,
        reason: payerStatus?.reason || null,
        isSurgePricingActive,
        surgeMultiplier,
        maxFee: payerStatus?.surge?.maxFee || null,
        calculatedTransactionFee: transactionFee,
      });
    }
    if (isLoadingPayerStatus) {
      logger.info('Loading payer status...');
    }
    if (payerStatusError) {
      logger.error('Payer status error:', payerStatusError);
    }
  }, [
    payerStatus,
    isLoadingPayerStatus,
    payerStatusError,
    isSurgePricingActive,
    surgeMultiplier,
    transactionFee,
  ]);
  const [amountError, setAmountError] = useState<string>('');
  const inputRef = useRef<any>(null);

  // Calculate transaction fee from API's maxFee field or fallback to default
  const transactionFee = useMemo(() => {
    if (payerStatus?.surge?.maxFee) {
      // maxFee is provided by the API with surge factor already applied
      const fee = payerStatus.surge.maxFee;

      // Format the fee with appropriate precision
      if (fee < 0.01) {
        return `~${fee.toFixed(4)} FLOW`;
      } else if (fee < 0.1) {
        return `~${fee.toFixed(3)} FLOW`;
      } else {
        return `~${fee.toFixed(2)} FLOW`;
      }
    }

    // Fallback to default fee if maxFee is not available
    return '~0.001 FLOW';
  }, [payerStatus?.surge?.maxFee]);

  // Calculate storage warning state based on real validation logic
  const validationResult = useMemo(() => {
    if (!accountInfo) return { canProceed: true, showWarning: false, warningType: null };

    const transactionAmount = parseFloat(amount) || 0;
    const isFlowTransaction = selectedToken ? isFlow(selectedToken) : false;

    if (isFlowTransaction) {
      return storageUtils.validateFlowTokenTransaction(accountInfo, transactionAmount);
    } else {
      return storageUtils.validateOtherTransaction(accountInfo);
    }
  }, [accountInfo, amount, selectedToken]);

  const showStorageWarning = validationResult.showWarning;
  const storageWarningMessage = t(
    storageUtils.getStorageWarningMessageKey(validationResult.warningType)
  );

  // Handler functions - now internal to the screen
  const handleTokenSelect = useCallback(
    (token: TokenModel | null) => {
      setSelectedToken(token);
      setIsTokenSelectorVisible(false);
    },
    [setSelectedToken]
  );

  const handleAmountChange = useCallback(
    (newAmount: string) => {
      // Remove any non-numeric characters except decimal point
      const sanitized = newAmount.replace(/[^0-9.]/g, '');

      // Prevent multiple decimal points
      const parts = sanitized.split('.');
      if (parts.length > 2) {
        return; // Don't update if there are multiple decimal points
      }

      // Limit decimal places based on mode
      if (parts.length === 2) {
        if (isTokenMode && parts[1].length > (selectedToken?.decimal || 8)) {
          return; // Max 8 decimal places for tokens
        } else if (!isTokenMode && parts[1].length > 2) {
          return; // Max 2 decimal places for USD
        }
      }

      // Prevent leading zeros (except for decimal numbers like 0.123)
      if (sanitized.length > 1 && sanitized[0] === '0' && sanitized[1] !== '.') {
        setAmount(sanitized.substring(1));
        return;
      }

      // Allow user to type any amount - validation will show error if exceeds balance
      setAmount(sanitized);
    },
    [selectedToken, isTokenMode, currency.rate]
  );

  const handleToggleInputMode = useCallback(() => {
    // Convert the amount when switching modes
    if (selectedToken?.priceInUSD) {
      const price = new BN(selectedToken.priceInUSD).times(new BN(currency.rate || 1));
      const currentAmount = new BN(amount || '0');

      if (!price.isNaN() && !currentAmount.isNaN() && price.gt(0)) {
        if (isTokenMode) {
          // Converting from token to USD
          const usdAmount = currentAmount.times(price);
          setAmount(usdAmount.toFixed(2));
        } else {
          // Converting from USD to token
          const tokenAmount = currentAmount.div(price);
          // Keep up to 8 decimal places for token amount
          setAmount(tokenAmount.toFixed(selectedToken.decimal || 8));
        }
      }
    }

    setIsTokenMode((prev) => !prev);
  }, [isTokenMode, amount, selectedToken, currency.rate]);

  const handleMaxPress = useCallback(() => {
    if (selectedToken) {
      // Try multiple sources for the numeric balance, in order of preference
      let numericBalance = '0';

      // 1. Try availableBalanceToUse (most reliable for calculations)
      if (selectedToken.availableBalanceToUse) {
        numericBalance = extractNumericBalance(selectedToken.availableBalanceToUse);
      }
      // 2. Try displayBalance
      else if (selectedToken.displayBalance) {
        numericBalance = extractNumericBalance(selectedToken.displayBalance);
      }
      // 3. Fall back to balance field
      else if (selectedToken.balance) {
        numericBalance = extractNumericBalance(selectedToken.balance);
      }

      // Validate that we have a valid number
      const parsedBalance = parseFloat(numericBalance);
      if (!isNaN(parsedBalance) && parsedBalance > 0) {
        setAmount(numericBalance);
        // Switch to token mode when MAX is pressed (disable $ mode)
        setIsTokenMode(true);
      } else {
        logger.warn('[SendTokensScreen] Max button clicked but no valid balance found:', {
          token: selectedToken.symbol,
          availableBalanceToUse: selectedToken.availableBalanceToUse,
          displayBalance: selectedToken.displayBalance,
          balance: selectedToken.balance,
          extractedBalance: numericBalance,
        });
      }
    }
  }, [selectedToken]);

  const handleSendPress = useCallback(() => {
    setIsConfirmationVisible(true);
  }, []);

  const handleTokenSelectorOpen = useCallback(() => {
    setIsTokenSelectorVisible(true);
  }, []);

  const handleTokenSelectorClose = useCallback(() => {
    setIsTokenSelectorVisible(false);
  }, []);

  const handleConfirmationClose = useCallback(() => {
    setIsConfirmationVisible(false);
  }, []);

  const handleTransactionConfirm = useCallback(async () => {
    if (!selectedToken || !fromAccount || !toAccount || !amount) {
      throw new Error('Missing transaction data');
    }

    setSelectedToken(selectedToken);
    setSelectedNFTs([]);
    setTransactionType('tokens');
    const inputAmount = new BN(amount || '0');
    let tokenAmount: string;
    const decimals = selectedToken.decimal || 8;
    if (!isTokenMode) {
      // Converting from USD to token
      const price = new BN(selectedToken.priceInUSD || 0).times(new BN(currency.rate || 1));
      tokenAmount = inputAmount.div(price).toFixed(decimals);
    } else {
      // Already in token mode
      tokenAmount = inputAmount.toFixed(decimals);
    }

    updateFormData({ tokenAmount: tokenAmount });

    const result = await executeTransaction();

    // Set the recipient as a recent contact after successful transaction
    if (result && toAccount) {
      try {
        // Convert WalletAccount to Contact format
        const recentContact = {
          id: toAccount.id || toAccount.address,
          name: toAccount.name,
          address: toAccount.address,
          avatar: toAccount.avatar || '',
          isFavorite: false,
          createdAt: Date.now(),
          updatedAt: Date.now(),
        };

        await addressBookStore.setRecentContact(recentContact);
      } catch (error) {
        logger.error('❌ [SendTokensScreen] Error setting recent contact:', error);
      }

      // Close the React Native view after successful transaction
      const platform = bridge.getPlatform();
      if (platform === Platform.iOS || platform === Platform.Android) {
        bridge.closeRN();
      }
    }

    return result;
  }, [
    transactionType,
    selectedToken,
    fromAccount,
    toAccount,
    amount,
    setSelectedToken,
    setSelectedNFTs,
    setTransactionType,
    updateFormData,
    executeTransaction,
    addressBookStore,
  ]);

  // Calculate if send button should be disabled and set amount error
  const isSendDisabled = useMemo(() => {
    if (transactionType === 'tokens') {
      const amountNum = new BN(amount || '0');

      // Extract numeric value from token-denominated balance (prefer displayBalance)
      const numericBalanceString = extractNumericBalance(
        selectedToken?.displayBalance || selectedToken?.balance || '0'
      );
      const balanceNum = new BN(numericBalanceString);

      // Convert amount to token equivalent if in USD mode
      let tokenAmount = amountNum;
      if (!isTokenMode && selectedToken?.priceInUSD) {
        const price = new BN(selectedToken.priceInUSD).times(new BN(currency.rate || 1));
        if (!price.isNaN() && price.gt(0)) {
          tokenAmount = amountNum.div(price);
        }
      }

      if (tokenAmount.gt(balanceNum)) {
        setAmountError(t('send.insufficient'));
      } else {
        setAmountError('');
      }

      return (
        !selectedToken ||
        !fromAccount ||
        !toAccount ||
        amountNum.lte(0) ||
        tokenAmount.gt(balanceNum)
      );
    } else {
      setAmountError(''); // Clear error for non-token transactions
      return !fromAccount || !toAccount;
    }
  }, [transactionType, selectedToken, fromAccount, toAccount, amount, isTokenMode, t]);

  // Create form data for transaction confirmation
  const formData: SendFormData = useMemo(
    () => ({
      tokenAmount: isTokenMode
        ? amount
        : selectedToken?.priceInUSD
          ? new BN(amount || '0')
              .div(new BN(selectedToken.priceInUSD).times(new BN(currency.rate || 1)))
              .toFixed(2)
          : amount,
      fiatAmount:
        isTokenMode && selectedToken?.priceInUSD
          ? new BN(amount || '0')
              .times(new BN(selectedToken.priceInUSD).times(new BN(currency.rate || 1)))
              .toFixed(2)
          : amount,
      isTokenMode,
      transactionFee: transactionFee,
      surgeMultiplier: isSurgePricingActive ? surgeMultiplier : undefined,
    }),
<<<<<<< HEAD
    [
      transactionType,
      amount,
      selectedToken?.priceInUSD,
      selectedNFTs.length,
      isTokenMode,
      transactionFee,
      currency.rate,
      isSurgePricingActive,
      surgeMultiplier,
    ]
=======
    [transactionType, amount, selectedToken?.priceInUSD, isTokenMode, transactionFee, currency.rate]
>>>>>>> 975485d5
  );

  // Calculate overall loading state - only show loading screen for critical data
  // Don't block on wallet store loading if we already have accounts
  const isOverallLoading = isLoadingAccount || (isLoadingWallet && accounts.length === 0);

  // Calculate error state
  const error = useMemo(() => {
    if (accountError) return 'Failed to load account data. Please try refreshing.';
    if (tokensError) return 'Failed to load tokens. Please try refreshing.';
    if (tokens.length === 0 && !isLoadingTokens && selectedAccount) {
      return 'No tokens available. Please ensure your wallet has tokens to send.';
    }
    return null;
  }, [accountError, tokensError, tokens.length, isLoadingTokens, selectedAccount]);

  // Show loading state
  if (isOverallLoading) {
    return (
      <BackgroundWrapper backgroundColor={backgroundColor}>
        {isExtension && <ExtensionHeader title={t('send.sendTo.title')} help={true} />}
        <YStack flex={1} items="center" justify="center" p="$4">
          <Text>{t('messages.loading')}</Text>
        </YStack>
      </BackgroundWrapper>
    );
  }

  // Show error state
  if (error) {
    return (
      <BackgroundWrapper backgroundColor={backgroundColor}>
        {isExtension && <ExtensionHeader title={t('send.sendTo.title')} help={true} />}
        <YStack flex={1} items="center" justify="center" p="$4">
          <Text color="$error">{error}</Text>
        </YStack>
      </BackgroundWrapper>
    );
  }

  return (
    <BackgroundWrapper backgroundColor={backgroundColor}>
      {isExtension && (
        <ExtensionHeader
          title={t('send.title')}
          help={true}
          onGoBack={() => navigation.goBack()}
          onNavigate={(link: string) => navigation.navigate(link)}
        />
      )}

      <YStack flex={1} {...(!isExtension && { onPress: Keyboard.dismiss })}>
        {/* Scrollable Content */}
        <YStack flex={1} gap="$3">
          <YStack gap="$1" bg={cardBackgroundColor} rounded="$4" p="$4">
            {/* From Account Section */}
            {fromAccount ? (
              <AccountCard
                isSendTokensScreen={!isExtension}
                account={transformAccountForCard(fromAccount)}
                title={t('send.fromAccount')}
                isLoading={isBalanceLoading}
              />
            ) : (
              <Text>{t('errors.addressNotFound')}</Text>
            )}
            <Separator mx="$0" mt="$4" mb="$2" borderColor={separatorColor} borderWidth={0.5} />
            <YStack gap="$4">
              <TokenAmountInput
                selectedToken={
                  selectedToken
                    ? {
                        type: selectedToken.type,
                        symbol: selectedToken.symbol,
                        name: selectedToken.name,
                        logoURI: selectedToken.logoURI,
                        // Use token-denominated display balance if available to avoid showing 0 on first load
                        balance: (
                          selectedToken.displayBalance ||
                          selectedToken.balance ||
                          '0'
                        ).toString(),
                        priceInUSD: selectedToken.priceInUSD
                          ? new BN(selectedToken.priceInUSD)
                              .times(new BN(currency.rate || 1))
                              .toString()
                          : undefined,
                        isVerified: selectedToken.isVerified,
                      }
                    : undefined
                }
                amount={amount}
                onAmountChange={handleAmountChange}
                isTokenMode={isTokenMode}
                onToggleInputMode={handleToggleInputMode}
                onTokenSelectorPress={handleTokenSelectorOpen}
                onMaxPress={handleMaxPress}
                placeholder="0.00"
                showBalance={true}
                showConverter={true}
                disabled={false}
                inputRef={inputRef}
                currency={currency}
                amountError={amountError}
                headerText={t('send.title')}
              />
            </YStack>
          </YStack>

          {/* Arrow Down Indicator */}
          <XStack position="relative" height={0} mt="$1">
            <XStack width="100%" position="absolute" t={-40} justify="center" z={10}>
              <SendArrowDivider variant="arrow" size={48} />
            </XStack>
          </XStack>

          {/* To Account Section */}
          {toAccount && (
            <ToAccountSection
              account={toAccount}
              fromAccount={fromAccount || undefined}
              isAccountIncompatible={isAccountIncompatible}
              onEditPress={onEditAccountPress}
              showEditButton={showEditButtons}
              title={t('send.toAccount')}
              isLinked={toAccount.type === 'child' || !!toAccount.parentAddress}
              incompatibleAccountText={t('account.compatibility.incompatible')}
              learnMoreText={t('account.compatibility.learnMore')}
              unknownAccountText={t('account.compatibility.unknown')}
              dialogTitle={t('account.compatibility.dialog.title')}
              dialogButtonText={t('account.compatibility.dialog.button')}
              dialogDescriptionMain={t('account.compatibility.dialog.descriptionMain')}
              dialogDescriptionSecondary={t('account.compatibility.dialog.descriptionSecondary')}
            />
          )}

          {/* Transaction Fee and Storage Warning Section */}
          <YStack gap="$3">
            {/* Only show normal transaction fee when surge pricing is NOT active */}
            {!isSurgePricingActive && (
              <TransactionFeeSection
                flowFee={transactionFee}
                usdFee={usdFee}
                isFree={isFreeGasEnabled}
                showCovered={true}
                title={t('send.transactionFee')}
                backgroundColor="transparent"
                borderRadius={16}
                contentPadding={0}
              />
            )}

            <YStack mt="$-4">
              <SurgeFeeSection
                transactionFee={transactionFee}
                showWarning={isSurgeWarningVisible}
                surgeMultiplier={surgeMultiplier}
                isSurgePricingActive={isSurgePricingActive}
                onSurgeInfoPress={() => setIsSurgeWarningVisible(true)}
              />
            </YStack>

            {showStorageWarning && (
              <StorageWarning
                message={storageWarningMessage}
                showIcon={true}
                title={t('storage.warning.title')}
                visible={true}
              />
            )}
          </YStack>
        </YStack>

        {/* Send Button - Anchored to bottom */}
        <YStack pt="$4" mb={'$10'}>
          <YStack
            data-testid="next"
            width="100%"
            height={52}
            bg={isSendDisabled ? '#6b7280' : '$text'}
            rounded={16}
            items="center"
            justify="center"
            borderWidth={1}
            borderColor={isSendDisabled ? '#6b7280' : '$text'}
            opacity={isSendDisabled ? 0.7 : 1}
            pressStyle={{ opacity: 0.9 }}
            onPress={isSendDisabled ? undefined : handleSendPress}
            cursor={isSendDisabled ? 'not-allowed' : 'pointer'}
          >
            <Text fontSize="$4" fontWeight="600" color={isSendDisabled ? '$white' : '$bg'}>
              {t('common.next')}
            </Text>
          </YStack>
        </YStack>

        {/* Token Selector Modal */}
        <TokenSelectorModal
          visible={isTokenSelectorVisible}
          selectedToken={selectedToken}
          tokens={tokens}
          onTokenSelect={handleTokenSelect}
          onClose={handleTokenSelectorClose}
          platform="mobile"
          title={t('tabs.tokens')}
          currency={currency}
          isExtension={isExtension}
        />

        <ConfirmationDrawer
          visible={isConfirmationVisible}
          transactionType={transactionType}
          selectedToken={selectedToken}
          sendStaticImage={assets?.sendStaticImage}
          fromAccount={transformAccountForDisplay(fromAccount)}
          toAccount={toAccount ? transformAccountForDisplay(toAccount) : null}
          formData={formData}
          onConfirm={handleTransactionConfirm}
          onClose={handleConfirmationClose}
          isExtension={isExtension}
          summaryText={t('send.summary')}
          sendTokensText={t('send.sendTokens')}
          sendNFTsText={t('send.sendNFTs')}
          sendingText={t('send.sending')}
          confirmSendText={t('send.confirmSend')}
          holdToSendText={t('send.holdToSend')}
          unknownAccountText={t('send.unknownAccount')}
        />
      </YStack>
      {/* SurgeWarning Modal */}
      <SurgeWarning
        message={
          isSurgePricingActive && surgeMultiplier
            ? `Due to high network activity, transaction fees are elevated. Current network fees are ${Number(
                surgeMultiplier
              )
                .toFixed(2)
                .replace(
                  /\.?0+$/,
                  ''
                )}× higher than usual and your free allowance will not cover the fee for this transaction.`
            : t('surge.message')
        }
        title={t('surge.title')}
        variant="warning"
        visible={isSurgeWarningVisible}
        onClose={() => setIsSurgeWarningVisible(false)}
        onButtonPress={() => {
          setIsSurgeWarningVisible(false);
        }}
        surgeMultiplier={surgeMultiplier}
      />
    </BackgroundWrapper>
  );
};<|MERGE_RESOLUTION|>--- conflicted
+++ resolved
@@ -28,14 +28,7 @@
   Text,
   Separator,
   XStack,
-<<<<<<< HEAD
-  View,
-  useTheme,
-  // NFT-related components
-  MultipleNFTsPreview,
   SurgeFeeSection,
-=======
->>>>>>> 975485d5
 } from '@onflow/frw-ui';
 import {
   logger,
@@ -149,7 +142,6 @@
     enabled: true,
   });
 
-<<<<<<< HEAD
   // Query for payer status with automatic caching
   const {
     data: payerStatus = null,
@@ -168,10 +160,7 @@
     },
   });
 
-  // Query for tokens with automatic caching
-=======
   // Query for tokens with automatic caching and retry logic
->>>>>>> 975485d5
   const {
     data: tokens = [],
     isLoading: isLoadingTokens,
@@ -566,21 +555,15 @@
       transactionFee: transactionFee,
       surgeMultiplier: isSurgePricingActive ? surgeMultiplier : undefined,
     }),
-<<<<<<< HEAD
     [
-      transactionType,
       amount,
       selectedToken?.priceInUSD,
-      selectedNFTs.length,
       isTokenMode,
       transactionFee,
       currency.rate,
       isSurgePricingActive,
       surgeMultiplier,
     ]
-=======
-    [transactionType, amount, selectedToken?.priceInUSD, isTokenMode, transactionFee, currency.rate]
->>>>>>> 975485d5
   );
 
   // Calculate overall loading state - only show loading screen for critical data
