--- conflicted
+++ resolved
@@ -103,7 +103,7 @@
           setIsFreeGasEnabled(true);
         }
       } catch (error) {
-        console.error('Failed to check free gas status:', error);
+        logger.error('Failed to check free gas status:', error);
         // Default to enabled if we can't determine the status
         setIsFreeGasEnabled(true);
       }
@@ -258,11 +258,8 @@
         setAmount(sanitized.substring(1));
         return;
       }
-<<<<<<< HEAD
 
       // Allow user to type any amount - validation will show error if exceeds balance
-=======
->>>>>>> 1db8c0fa
       setAmount(sanitized);
     },
     [selectedToken, isTokenMode, currency.rate]
@@ -408,14 +405,8 @@
         }
       }
 
-<<<<<<< HEAD
-      // Check if amount exceeds balance and set error
-      if (tokenAmount.gt(balanceNum) && amountNum.gt(0)) {
-        setAmountError(t('send.errors.amountExceedsBalance', 'Amount exceeds available balance'));
-=======
       if (tokenAmount.gt(balanceNum)) {
         setAmountError('Amount exceeds available balance');
->>>>>>> 1db8c0fa
       } else {
         setAmountError('');
       }
@@ -533,11 +524,7 @@
         />
       )}
 
-<<<<<<< HEAD
       <YStack flex={1} p={contentPadding} onPress={handlePressOutside}>
-=======
-      <YStack flex={1}>
->>>>>>> 1db8c0fa
         {/* Scrollable Content */}
         <YStack flex={1} gap="$3">
           <YStack bg={cardBackgroundColor} rounded="$4" p="$3" gap="$1">
@@ -591,10 +578,7 @@
                   showConverter={true}
                   disabled={false}
                   inputRef={inputRef}
-<<<<<<< HEAD
-=======
                   currency={currency}
->>>>>>> 1db8c0fa
                   amountError={amountError}
                 />
               </YStack>
