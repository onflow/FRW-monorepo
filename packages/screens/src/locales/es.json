{
  "navigation": {
    "send": "Enviar",
    "sendTo": "Enviar a",
    "sending": "Enviando",
    "selectTokens": "Seleccionar Tokens",
    "colorDemo": "Demo de Colores"
  },
  "common": {
    "cancel": "Cancelar",
    "confirm": "Confirmar",
    "back": "Atrás",
    "close": "Cerrar",
    "done": "Hecho",
    "next": "Siguiente",
    "previous": "Anterior",
    "loading": "Cargando...",
    "error": "Error",
    "success": "Éxito"
  },
  "tabs": {
    "tokens": "Tokens",
    "nfts": "NFTs"
  },
  "send": {
    "myAccounts": "Mis Cuentas",
    "recent": "Reciente",
    "addressBook": "Libreta de Direcciones",
    "sendTo": {
      "title": "Enviar a"
    },
    "searchAddress": "Buscar dirección o contacto...",
    "selectedToken": "Token Seleccionado",
    "noAccounts": {
      "title": "Sin Cuentas",
      "message": "Aún no tienes ninguna cuenta."
    },
    "noRecent": {
      "title": "Sin Destinatarios Recientes",
      "message": "No has enviado a nadie recientemente."
    },
    "noContacts": {
      "title": "Sin Contactos",
      "message": "Tu libreta de direcciones está vacía."
    },
    "noRecipients": "No se encontraron destinatarios",
    "selectToken": "Seleccionar Token",
    "selectRecipient": "Seleccionar Destinatario",
    "enterAmount": "Ingresar Cantidad",
    "reviewTransaction": "Revisar Transacción",
    "transactionFee": "Tarifa de Transacción",
    "total": "Total",
    "balance": "Saldo",
    "available": "Disponible",
    "insufficient": "Saldo Insuficiente",
    "recipient": "Destinatario",
    "from": "De",
    "to": "Para",
    "amount": "Cantidad",
    "asset": "Activo",
    "confirm": "Confirmar Transacción",
    "sending": "Enviando...",
    "sent": "Transacción Enviada",
    "failed": "Transacción Fallida",
    "searchRecipients": "Buscar destinatarios...",
    "recentRecipients": "Destinatarios Recientes",
    "contactsList": "Contactos",
    "enterAddress": "Ingresar dirección Flow",
    "invalidAddress": "Dirección inválida",
    "sameAddress": "No se puede enviar a la misma dirección",
    "selectNFTs": "Seleccionar NFTs",
    "selectedNFTs": "NFTs Seleccionados",
    "nftDetails": "Detalles del NFT",
    "collectionName": "Colección",
    "tokenId": "ID del Token",
    "properties": "Propiedades",
    "description": "Descripción",
    "creator": "Creador",
<<<<<<< HEAD
    "title": "Enviar"
=======
    "inaccessible": "Inaccesible"
>>>>>>> 90d9cd84
  },
  "messages": {
    "loading": "Cargando...",
    "noTokensWithBalance": "No hay tokens con saldo",
    "noNFTCollectionsForAccount": "No se encontraron colecciones NFT"
  },
  "buttons": {
    "retry": "Reintentar",
    "refresh": "Actualizar",
    "continue": "Continuar",
    "clearSearch": "Limpiar Búsqueda"
  },
  "errors": {
    "networkError": "Ocurrió un error de red",
    "invalidInput": "Entrada inválida",
    "transactionFailed": "La transacción falló",
    "insufficientFunds": "Fondos insuficientes",
    "addressNotFound": "Dirección no encontrada",
    "nftNotFound": "NFT no encontrado",
    "tokenNotSupported": "Token no soportado",
    "unauthorized": "Acceso no autorizado",
    "timeout": "Tiempo de espera agotado",
    "unknown": "Ocurrió un error desconocido",
    "failedToLoadTokens": "Error al cargar tokens",
    "failedToLoadNFTs": "Error al cargar NFTs"
  },
  "nft": {
    "noSearchResults": "Sin Resultados de Búsqueda",
    "noNFTsMatchSearch": "Ningún NFT coincide con '{{search}}'",
    "noNFTsFound": "No se Encontraron NFTs",
    "collectionEmpty": "Esta colección no contiene ningún NFT",
    "notFound": {
      "title": "NFT No Encontrado",
      "message": "El NFT solicitado no se pudo encontrar o cargar"
    }
  }
}<|MERGE_RESOLUTION|>--- conflicted
+++ resolved
@@ -76,11 +76,8 @@
     "properties": "Propiedades",
     "description": "Descripción",
     "creator": "Creador",
-<<<<<<< HEAD
-    "title": "Enviar"
-=======
+    "title": "Enviar",
     "inaccessible": "Inaccesible"
->>>>>>> 90d9cd84
   },
   "messages": {
     "loading": "Cargando...",
