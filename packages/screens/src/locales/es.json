{
  "navigation": {
    "send": "Enviar",
    "sendTo": "Enviar a",
    "sending": "Enviando",
    "selectTokens": "Seleccionar Tokens",
    "sendTokens": "Enviar Tokens",
    "nftDetails": "Detalles NFT",
    "colorDemo": "Demo de Colores",
    "receive": "Recibir Activos"
  },
  "common": {
    "cancel": "Cancelar",
    "confirm": "Confirmar",
    "back": "Atrás",
    "goBack": "Volver",
    "close": "Cerrar",
    "done": "Hecho",
    "next": "Siguiente",
    "previous": "Anterior",
    "loading": "Cargando...",
    "error": "Error",
    "success": "Éxito",
    "Search": "Buscar",
    "recommended": "Recomendado",
    "retry": "Reintentar"
  },
  "tabs": {
    "tokens": "Tokens",
    "nfts": "NFTs"
  },
  "send": {
    "tokens": "Tokens",
    "nfts": "NFTs",
    "myAccounts": "Mis Cuentas",
    "recent": "Reciente",
    "addressBook": "Libreta de Direcciones",
    "sendTo": {
      "title": "Enviar a"
    },
    "toAccount": "A Cuenta",
    "searchAddress": "Buscar dirección o contacto...",
    "searchPasteAddress": "Buscar / Pegar dirección",
    "selectedToken": "Token Seleccionado",
    "noAccounts": {
      "title": "Sin Cuentas",
      "message": "Aún no tienes ninguna cuenta."
    },
    "noRecent": {
      "title": "Sin Destinatarios Recientes",
      "message": "No has enviado a nadie recientemente."
    },
    "noContacts": {
      "title": "Sin Contactos",
      "message": "Tu libreta de direcciones está vacía."
    },
    "noSearchResults": {
      "title": "Sin Resultados",
      "message": "Ninguna cuenta o contacto coincide con tu búsqueda"
    },
    "noRecipients": "No se encontraron destinatarios",
    "selectToken": "Seleccionar Token",
    "selectRecipient": "Seleccionar Destinatario",
    "enterAmount": "Ingresar Cantidad",
    "reviewTransaction": "Revisar Transacción",
    "transactionFee": "Tarifa de Transacción",
    "total": "Total",
    "balance": "Saldo",
    "available": "Disponible",
    "insufficient": "Saldo Insuficiente",
    "recipient": "Destinatario",
    "from": "De",
    "fromAccount": "De Cuenta",
    "to": "Para",
    "amount": "Cantidad",
    "asset": "Activo",
    "confirm": "Confirmar Transacción",
    "sending": "Enviando...",
    "sent": "Transacción Enviada",
    "failed": "Transacción Fallida",
    "searchRecipients": "Buscar destinatarios...",
    "recentRecipients": "Destinatarios Recientes",
    "contactsList": "Contactos",
    "enterAddress": "Ingresar dirección Flow",
    "invalidAddress": "Dirección inválida",
    "sameAddress": "No se puede enviar a la misma dirección",
    "selectNFTs": "Seleccionar NFTs",
    "selectedNFTs": "NFTs Seleccionados",
    "nftDetails": "Detalles del NFT",
    "collectionName": "Colección",
    "tokenId": "ID del Token",
    "properties": "Propiedades",
    "description": "Descripción",
    "creator": "Creador",
    "title": "Enviar",
    "inaccessible": "Inaccesible",
    "confirmAddress": "Confirmar dirección",
    "firstTimeSendMessage": "Notamos que esta puede ser la primera vez que envías a esta dirección. Por favor confirma la dirección de destino.",
    "newContactTitle": "Nuevo contacto",
    "contactNameLabel": "Nombre del contacto",
    "contactNamePlaceholder": "Ingresa un nombre",
    "addToAddressBookButton": "Agregar a la libreta de direcciones",
    "sendSNFTs": "Enviar S/NFTs",
    "sendNFTs": "Enviar NFTs",
    "change": "Cambiar",
    "noNFTSelected": "No se seleccionó NFT. Por favor regresa y selecciona un NFT para enviar.",
    "summary": "Resumen",
    "sendTokens": "Enviar Tokens",
    "confirmSend": "Confirmar envío",
    "holdToSend": "Mantener para enviar",
    "unknownAccount": "Cuenta Desconocida",
    "errors": {
      "amountExceedsBalance": "La cantidad excede el saldo disponible"
    }
  },
  "messages": {
    "loading": "Cargando...",
    "noTokensWithBalance": "No hay tokens con saldo",
    "noNFTCollectionsForAccount": "No se encontraron colecciones NFT",
    "loadingProfiles": "Cargando perfiles...",
    "noProfiles": "Sin Perfiles",
    "noProfilesFound": "No se encontraron perfiles",
    "failedToLoadRecipients": "Error al cargar destinatarios",
    "copied": "¡Copiado!",
    "addressBookAdded": "Añadido a la libreta de direcciones",
    "failedToAddToAddressBook": "No se pudo añadir a la libreta de direcciones",
    "addressCopied": "Dirección copiada al portapapeles",
    "failedToCopy": "Error al copiar la dirección",
    "failedToShare": "Error al compartir el código QR"
  },
  "receive": {
    "title": "Recibir Activos",
    "receiveAccount": "Recibir en la Cuenta",
    "scanToReceive": "Escanear para recibir",
    "shareQRCode": "Compartir Código QR",
    "generatingQR": "Generando código QR...",
    "noQRCode": "No hay código QR disponible",
    "evmWarning": "Asegúrese de enviar activos solo a esta dirección en la red Flow EVM. Los activos enviados a esta dirección en otras redes se perderán."
  },
  "buttons": {
    "retry": "Reintentar",
    "refresh": "Actualizar",
    "continue": "Continuar",
    "clearSearch": "Limpiar Búsqueda"
  },
  "errors": {
    "networkError": "Ocurrió un error de red",
    "invalidInput": "Entrada inválida",
    "transactionFailed": "La transacción falló",
    "insufficientFunds": "Fondos insuficientes",
    "addressNotFound": "Dirección no encontrada",
    "nftNotFound": "NFT no encontrado",
    "tokenNotSupported": "Token no soportado",
    "unauthorized": "Acceso no autorizado",
    "timeout": "Tiempo de espera agotado",
    "unknown": "Ocurrió un error desconocido",
    "failedToLoadTokens": "Error al cargar tokens",
    "failedToLoadNFTs": "Error al cargar NFTs",
    "transactionPayloadError": "Error al crear la carga de la transacción",
    "transactionExecutionError": "Error en la ejecución de la transacción",
    "generic": {
      "title": "Algo salió mal",
      "message": "Encontramos un error inesperado. Por favor, inténtalo de nuevo.",
      "button": "Intentar de nuevo",
      "reportBug": "Reportar Error"
    },
    "network": {
      "title": "Problema de conexión",
      "message": "No se puede conectar a la red. Por favor, verifica tu conexión e inténtalo de nuevo.",
      "button": "Reintentar",
      "reportBug": "Reportar Error"
    },
    "critical": {
      "title": "Error crítico",
      "message": "Ocurrió un error crítico. Por favor, reinicia la aplicación.",
      "button": "Reiniciar aplicación",
      "reportBug": "Reportar Error"
    }
  },
  "nft": {
    "untitled": "Sin título",
    "unknownCollection": "Colección desconocida",
    "noNFTsSelected": "No se seleccionaron NFTs",
    "noSearchResults": "Sin Resultados de Búsqueda",
    "noNFTsMatchSearch": "Ningún NFT coincide con '{{search}}'",
    "noNFTsFound": "No se Encontraron NFTs",
    "collectionEmpty": "Esta colección no contiene ningún NFT",
    "noCollectionSelected": "No se seleccionó colección. Por favor regresa y selecciona una colección de NFT.",
    "noAccountSelected": "No hay dirección de cuenta disponible. Por favor selecciona una cuenta.",
    "maxSelectionReached": "Se pueden seleccionar máximo 9 NFTs",
    "nftNotFound": "NFT no encontrado para ID:",
    "selectedCount": "{{count}} NFT Seleccionado",
    "selectedCount_plural": "{{count}} NFTs Seleccionados",
    "confirmSelection": "Confirmar {{count}} NFT",
    "confirmSelection_plural": "Confirmar {{count}} NFTs",
    "itemCount": "{{count}} elemento",
    "itemCount_plural": "{{count}} elementos",
    "notFound": {
      "title": "NFT No Encontrado",
      "message": "El NFT solicitado no se pudo encontrar o cargar"
    }
  },
  "storage": {
    "warning": {
      "title": "Advertencia de Almacenamiento",
      "balance": "Su cuenta está por debajo del saldo mínimo de FLOW requerido para el uso de almacenamiento, lo que puede causar que fallen las transacciones posteriores.",
      "storage": "Esta acción puede fallar porque puede reducir la cantidad de FLOW en su cuenta por debajo de lo requerido para cubrir el uso de almacenamiento.",
      "storageAfterAction": "El saldo de la cuenta caerá por debajo del FLOW mínimo requerido para el almacenamiento después de esta transacción, causando que falle."
    }
  },
  "account": {
    "compatibility": {
      "incompatible": "Cuenta Incompatible",
      "learnMore": "Saber más",
      "unknown": "Cuenta Desconocida",
      "dialog": {
        "title": "Compatibilidad de Cuenta",
        "button": "Entendido",
        "descriptionMain": "Flow Wallet administra sus cuentas EVM y Cadence en Flow. Las cuentas EVM son compatibles con aplicaciones EVM, y las cuentas Cadence son compatibles con aplicaciones Cadence.",
        "descriptionSecondary": "Si una aplicación está en EVM o Cadence, solo las cuentas compatibles estarán disponibles para conectar."
      }
    }
  },
  "surge": {
    "title": "Precio de congestión activo",
    "message": "Debido a la alta actividad de la red, las tarifas de transacción están elevadas. Las tarifas de red actuales son 4 veces más altas de lo habitual.",
    "modal": {
      "title": "¿Estás seguro de que quieres continuar con el precio de congestión?",
      "transactionFee": "Tu tarifa de transacción",
      "surgeActive": "Precio de congestión activo",
      "description": "Debido a la alta actividad de la red, las tarifas de transacción están elevadas, y Flow Wallet no está pagando temporalmente por tu gas. Las tarifas de red actuales son {{multiplier}}× más altas de lo habitual.",
      "holdToAgree": "Mantener para continuar con el precio de congestión"
    }
  },
  "onboarding": {
    "flowWallet": "Cartera Flow",
    "getStarted": {
      "title": "Comienza con Flow Wallet",
      "subtitle": "Bienvenido a Flow Wallet\nCrea una cuenta para comenzar.",
      "createAccount": "Crear una nueva cuenta",
      "signIn": "Ya tengo una cuenta",
      "agreementText": "Al usar Flow Wallet aceptas los",
      "termsOfService": "términos de servicio",
      "and": "y la",
      "privacyPolicy": "política de privacidad"
    },
    "profileType": {
      "welcomeTitle": "Bienvenido a\nFlow Wallet",
      "recoveryPhrase": {
        "title": "Asegurado por una Frase de Recuperación",
        "description": "Una frase de recuperación es una serie de palabras generadas que protegerán tu cartera."
      },
      "secureEnclaveProfile": "Perfil Secure Enclave",
      "next": "Siguiente"
    },
    "importProfile": {
      "title": "Importar perfil",
      "subtitle": "Importa tu perfil usando una copia de seguridad.",
      "previousProfiles": {
        "title": "Perfiles anteriores",
        "subtitle": "Se encontraron {{count}} perfiles previamente en este dispositivo"
      },
      "deviceBackup": {
        "title": "Desde Copia de Seguridad del Dispositivo",
        "subtitle": "Dispositivos móviles o de extensión"
      },
      "cloudBackup": {
        "title": "Desde Copia de Seguridad Multi-Nube",
        "subtitle": "Google Drive, iCloud o DropBox."
      },
      "recoveryPhrase": {
        "title": "Desde Frase de Recuperación",
        "subtitle": "Frase de recuperación de 12 palabras."
      },
      "anotherMethod": {
        "title": "Desde otro método",
        "subtitle": ""
      }
    },
    "importOtherMethods": {
      "title": "Desde otros métodos",
      "subtitle": "Importar perfil usando métodos alternativos",
      "recoveryPhrase": {
        "title": "Frase de recuperación",
        "subtitle": "Frase de recuperación de 12 palabras"
      },
      "keyStore": {
        "title": "Almacén de claves",
        "subtitle": "Importar archivo keystore (Copia de Seguridad Blocto)"
      },
      "privateKey": {
        "title": "Clave privada",
        "subtitle": "Importar con clave hexadecimal sin procesar"
      },
      "googleDrive": {
        "title": "Google Drive",
        "subtitle": "Desde copia de seguridad heredada de Google Drive"
      },
      "iCloud": {
        "title": "iCloud",
        "subtitle": "Desde copia de seguridad heredada de iCloud"
      }
    },
    "confirmImportProfile": {
      "title": "Confirmar qué perfil importar",
      "emptyTitle": "No se encontraron perfiles",
      "emptyMessage": "No se encontraron perfiles anteriores en este dispositivo",
      "importButton": "Importar perfil"
    },
    "secureEnclave": {
      "title": "Avanzado",
      "cardTitle": "Perfil Seguro",
      "cardDescription": "Utilizando claves de dispositivo con seguridad de grado de hardware, Flow Wallet en modo seguro es una cartera de hardware ultra segura en la que puedes confiar. Solo disponible para cuentas Cadence en Flow.",
      "features": {
        "secureEnclave": "Secure enclave",
        "hardwareSecurity": "Seguridad de grado de hardware",
        "noEvm": "Sin soporte EVM"
      },
      "next": "Siguiente",
      "dialog": {
        "title": "¿Eres un usuario avanzado?",
        "description": "¿Estás seguro de que deseas crear un Perfil Seguro? Esto limitará el acceso a ciertas funciones y no te dará acceso a una cuenta EVM en Flow.",
        "holdToConfirm": "Mantén para confirmar"
      },
      "creating": {
        "title": "Creando\ntu cuenta",
        "configuring": "Configurando cuenta"
      }
    },
    "notificationPreferences": {
      "headerTitle": "Notificaciones",
      "title": "Recibe notificaciones push",
      "subtitle": "Recibe notificaciones cuando tus transferencias, intercambios y aprobaciones se completen.",
      "enableButton": "Activar notificaciones push",
      "maybeLater": "Quizás más tarde"
    },
    "backupOptions": {
      "navTitle": "Copia de seguridad",
      "subtitle": "Selecciona cómo te gustaría hacer una copia de seguridad de tu cuenta para terminar de crear tu cuenta. Puedes cambiar esto más tarde en configuración.",
      "deviceBackup": {
        "title": "Crear copia de seguridad del dispositivo",
        "description": "Usa tu dispositivo como cartera de respaldo para proteger tus activos digitales"
      },
      "cloudBackup": {
        "title": "Crear copia de seguridad en la nube",
        "description": "Crea una copia de seguridad en la nube con proveedores de confianza como Google Drive e iCloud"
      },
      "recoveryPhrase": {
        "title": "Crear copia de seguridad con frase de recuperación",
        "description": "Crea una frase de recuperación de 12 palabras"
      },
      "skipWarning": {
        "title": "¿Continuar sin copia de seguridad?",
        "message": "Sin una copia de seguridad, puede perder el acceso a su billetera si pierde su dispositivo. ¿Está seguro de que desea continuar sin configurar una copia de seguridad?",
        "confirm": "Continuar sin copia de seguridad"
      }
    },
    "recoveryPhrase": {
      "navTitle": "Cuenta multicadena",
      "title": "Frase de recuperación",
      "description": "Escribe estas palabras en el orden correcto y guárdalas en un lugar seguro.",
      "clickToReveal": "Haz clic para revelar la frase",
      "copy": "Copiar",
      "next": "Siguiente",
      "warning": {
        "title": "¡No compartas tu frase secreta!",
        "description": "Si alguien tiene tu frase secreta,\nTendrá control total de tu cartera."
      },
      "error": {
        "title": "Error al generar la frase de recuperación",
        "unknown": "Ocurrió un error desconocido"
      }
    },
    "confirmRecoveryPhrase": {
      "navTitle": "Cuenta multicadena",
      "title": "Confirmar frase",
      "description": "Por favor selecciona las palabras una por una según su orden.",
      "selectWord": "Selecciona la palabra en #{{position}}",
      "finish": "Finalizar",
      "creating": {
        "title": "Creando\ntu cuenta",
        "configuring": "Configurando cuenta"
      },
      "error": {
        "title": "Error al crear la cuenta",
        "generic": "No se pudo crear la cuenta. Por favor, inténtalo de nuevo.",
        "server": "Ocurrió un error en el servidor. Por favor, inténtalo más tarde.",
        "validation": "Datos de cuenta inválidos. Por favor, inténtalo de nuevo."
      }
    }
  },
  "backup": {
    "tip": {
      "title": "Actualiza\ntu cuenta",
      "description": "Flow Wallet necesita actualizar la seguridad de tu cuenta para eliminar tus claves anteriores de Blocto",
      "sectionTitle": "¿Qué significa esto?",
      "fullControl": {
        "title": "Tendrás control total sobre tus cuentas y claves."
      },
      "newKey": {
        "title": "Crearemos una nueva clave para asegurar tu cuenta, eliminando el acceso de Blocto."
      },
      "newPhrase": {
        "title": "Crearemos una nueva frase de recuperación que asegurará tu cuenta en adelante."
      },
      "warning": {
        "prefix": "Ten en cuenta: ",
        "description": "Después de que este proceso se complete, tu kit de recuperación de Blocto ya no asegurará el acceso a tu cuenta. Esto es para tu protección ahora que Blocto ha cesado operaciones."
      },
      "start": "Comenzar",
      "notNow": "Ahora no"
    },
    "mnemonic": {
<<<<<<< HEAD
      "navTitle": "Crear cuenta",
=======
      "navTitle": "Actualizar cuenta",
>>>>>>> a3992172
      "title": "Frase de recuperación",
      "description": "Escribe estas palabras en el orden correcto y guárdalas en un lugar seguro.",
      "clickToReveal": "Haz clic para revelar la frase",
      "copy": "Copiar",
      "warning": {
        "title": "¡No compartas tu frase de recuperación!",
        "description": "Si alguien tiene tu frase de recuperación, tendrá control total de tu cartera."
      },
      "done": "Hecho"
    }
  }
}<|MERGE_RESOLUTION|>--- conflicted
+++ resolved
@@ -411,11 +411,7 @@
       "notNow": "Ahora no"
     },
     "mnemonic": {
-<<<<<<< HEAD
-      "navTitle": "Crear cuenta",
-=======
       "navTitle": "Actualizar cuenta",
->>>>>>> a3992172
       "title": "Frase de recuperación",
       "description": "Escribe estas palabras en el orden correcto y guárdalas en un lugar seguro.",
       "clickToReveal": "Haz clic para revelar la frase",
