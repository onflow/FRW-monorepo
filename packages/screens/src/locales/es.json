{
  "navigation": {
    "send": "Enviar",
    "sendTo": "Enviar a",
    "sending": "Enviando",
    "selectTokens": "Seleccionar Tokens",
    "sendTokens": "Enviar Tokens",
    "nftDetails": "Detalles NFT",
    "colorDemo": "Demo de Colores"
  },
  "common": {
    "cancel": "Cancelar",
    "confirm": "Confirmar",
    "back": "Atrás",
    "close": "Cerrar",
    "done": "Hecho",
    "next": "Siguiente",
    "previous": "Anterior",
    "loading": "Cargando...",
    "error": "Error",
    "success": "Éxito",
    "Search": "Buscar"
  },
  "tabs": {
    "tokens": "Tokens",
    "nfts": "NFTs"
  },
  "send": {
    "tokens": "Tokens",
    "nfts": "NFTs",
    "myAccounts": "Mis Cuentas",
    "recent": "Reciente",
    "addressBook": "Libreta de Direcciones",
    "sendTo": {
      "title": "Enviar a"
    },
    "toAccount": "A Cuenta",
    "searchAddress": "Buscar dirección o contacto...",
    "searchPasteAddress": "Buscar / Pegar dirección",
    "selectedToken": "Token Seleccionado",
    "noAccounts": {
      "title": "Sin Cuentas",
      "message": "Aún no tienes ninguna cuenta."
    },
    "noRecent": {
      "title": "Sin Destinatarios Recientes",
      "message": "No has enviado a nadie recientemente."
    },
    "noContacts": {
      "title": "Sin Contactos",
      "message": "Tu libreta de direcciones está vacía."
    },
    "noSearchResults": {
      "title": "Sin Resultados",
      "message": "Ninguna cuenta o contacto coincide con tu búsqueda"
    },
    "noRecipients": "No se encontraron destinatarios",
    "selectToken": "Seleccionar Token",
    "selectRecipient": "Seleccionar Destinatario",
    "enterAmount": "Ingresar Cantidad",
    "reviewTransaction": "Revisar Transacción",
    "transactionFee": "Tarifa de Transacción",
    "total": "Total",
    "balance": "Saldo",
    "available": "Disponible",
    "insufficient": "Saldo Insuficiente",
    "recipient": "Destinatario",
    "from": "De",
    "fromAccount": "De Cuenta",
    "to": "Para",
    "amount": "Cantidad",
    "asset": "Activo",
    "confirm": "Confirmar Transacción",
    "sending": "Enviando...",
    "sent": "Transacción Enviada",
    "failed": "Transacción Fallida",
    "searchRecipients": "Buscar destinatarios...",
    "recentRecipients": "Destinatarios Recientes",
    "contactsList": "Contactos",
    "enterAddress": "Ingresar dirección Flow",
    "invalidAddress": "Dirección inválida",
    "sameAddress": "No se puede enviar a la misma dirección",
    "selectNFTs": "Seleccionar NFTs",
    "selectedNFTs": "NFTs Seleccionados",
    "nftDetails": "Detalles del NFT",
    "collectionName": "Colección",
    "tokenId": "ID del Token",
    "properties": "Propiedades",
    "description": "Descripción",
    "creator": "Creador",
    "title": "Enviar",
    "inaccessible": "Inaccesible",
    "confirmAddress": "Confirmar dirección",
    "firstTimeSendMessage": "Notamos que esta puede ser la primera vez que envías a esta dirección. Por favor confirma la dirección de destino.",
    "newContactTitle": "Nuevo contacto",
    "contactNameLabel": "Nombre del contacto",
    "contactNamePlaceholder": "Ingresa un nombre",
    "addToAddressBookButton": "Agregar a la libreta de direcciones",
    "sendSNFTs": "Enviar S/NFTs",
    "sendNFTs": "Enviar NFTs",
    "change": "Cambiar",
    "noNFTSelected": "No se seleccionó NFT. Por favor regresa y selecciona un NFT para enviar.",
    "summary": "Resumen",
    "sendTokens": "Enviar Tokens",
    "confirmSend": "Confirmar envío",
    "holdToSend": "Mantener para enviar",
    "unknownAccount": "Cuenta Desconocida"
  },
  "messages": {
    "loading": "Cargando...",
    "noTokensWithBalance": "No hay tokens con saldo",
    "noNFTCollectionsForAccount": "No se encontraron colecciones NFT",
    "loadingProfiles": "Cargando perfiles...",
    "noProfiles": "Sin Perfiles",
    "noProfilesFound": "No se encontraron perfiles",
    "failedToLoadRecipients": "Error al cargar destinatarios",
    "copied": "¡Copiado!",
    "addressBookAdded": "Añadido a la libreta de direcciones",
    "failedToAddToAddressBook": "No se pudo añadir a la libreta de direcciones"
  },
  "buttons": {
    "retry": "Reintentar",
    "refresh": "Actualizar",
    "continue": "Continuar",
    "clearSearch": "Limpiar Búsqueda"
  },
  "errors": {
    "networkError": "Ocurrió un error de red",
    "invalidInput": "Entrada inválida",
    "transactionFailed": "La transacción falló",
    "insufficientFunds": "Fondos insuficientes",
    "addressNotFound": "Dirección no encontrada",
    "nftNotFound": "NFT no encontrado",
    "tokenNotSupported": "Token no soportado",
    "unauthorized": "Acceso no autorizado",
    "timeout": "Tiempo de espera agotado",
    "unknown": "Ocurrió un error desconocido",
    "failedToLoadTokens": "Error al cargar tokens",
    "failedToLoadNFTs": "Error al cargar NFTs",
    "transactionPayloadError": "Error al crear la carga de la transacción",
    "transactionExecutionError": "Error en la ejecución de la transacción",
    "generic": {
      "title": "Algo salió mal",
      "message": "Encontramos un error inesperado. Por favor, inténtalo de nuevo.",
      "button": "Intentar de nuevo",
      "reportBug": "Reportar Error"
    },
    "network": {
      "title": "Problema de conexión",
      "message": "No se puede conectar a la red. Por favor, verifica tu conexión e inténtalo de nuevo.",
      "button": "Reintentar",
      "reportBug": "Reportar Error"
    },
    "critical": {
      "title": "Error crítico",
      "message": "Ocurrió un error crítico. Por favor, reinicia la aplicación.",
      "button": "Reiniciar aplicación",
      "reportBug": "Reportar Error"
    }
  },
  "nft": {
    "untitled": "Sin título",
    "unknownCollection": "Colección desconocida",
    "noNFTsSelected": "No se seleccionaron NFTs",
    "noSearchResults": "Sin Resultados de Búsqueda",
    "noNFTsMatchSearch": "Ningún NFT coincide con '{{search}}'",
    "noNFTsFound": "No se Encontraron NFTs",
    "collectionEmpty": "Esta colección no contiene ningún NFT",
    "noCollectionSelected": "No se seleccionó colección. Por favor regresa y selecciona una colección de NFT.",
    "noAccountSelected": "No hay dirección de cuenta disponible. Por favor selecciona una cuenta.",
    "maxSelectionReached": "Se pueden seleccionar máximo 9 NFTs",
    "nftNotFound": "NFT no encontrado para ID:",
    "selectedCount": "{{count}} NFT Seleccionado",
    "selectedCount_plural": "{{count}} NFTs Seleccionados",
    "confirmSelection": "Confirmar {{count}} NFT",
    "confirmSelection_plural": "Confirmar {{count}} NFTs",
    "itemCount": "{{count}} elemento",
    "itemCount_plural": "{{count}} elementos",
    "notFound": {
      "title": "NFT No Encontrado",
      "message": "El NFT solicitado no se pudo encontrar o cargar"
    }
  },
  "storage": {
    "warning": {
      "title": "Advertencia de Almacenamiento",
      "balance": "Su cuenta está por debajo del saldo mínimo de FLOW requerido para el uso de almacenamiento, lo que puede causar que fallen las transacciones posteriores.",
      "storage": "Esta acción puede fallar porque puede reducir la cantidad de FLOW en su cuenta por debajo de lo requerido para cubrir el uso de almacenamiento.",
      "storageAfterAction": "El saldo de la cuenta caerá por debajo del FLOW mínimo requerido para el almacenamiento después de esta transacción, causando que falle."
    }
  },
  "account": {
    "compatibility": {
      "incompatible": "Cuenta Incompatible",
      "learnMore": "Saber más",
      "unknown": "Cuenta Desconocida",
      "dialog": {
        "title": "Compatibilidad de Cuenta",
        "button": "Entendido",
        "descriptionMain": "Flow Wallet administra sus cuentas EVM y Cadence en Flow. Las cuentas EVM son compatibles con aplicaciones EVM, y las cuentas Cadence son compatibles con aplicaciones Cadence.",
        "descriptionSecondary": "Si una aplicación está en EVM o Cadence, solo las cuentas compatibles estarán disponibles para conectar."
      }
    }
  },
<<<<<<< HEAD
  "onboarding": {
    "flowWallet": "Cartera Flow",
    "getStarted": {
      "title": "Comienza con Flow Wallet",
      "subtitle": "Bienvenido a Flow Wallet\nCrea una cuenta para comenzar.",
      "createAccount": "Crear una nueva cuenta",
      "signIn": "Ya tengo una cuenta",
      "termsAndPrivacy": "Al usar Flow Wallet aceptas los términos de servicio y la política de privacidad"
    },
    "profileType": {
      "welcomeTitle": "Bienvenido a\nFlow Wallet",
      "recoveryPhrase": {
        "title": "Asegurado por una Frase de Recuperación",
        "description": "Una frase de recuperación es una serie de palabras generadas que protegerán tu cartera."
      },
      "secureEnclaveProfile": "Perfil Secure Enclave",
      "next": "Siguiente"
    },
    "secureEnclave": {
      "title": "Avanzado",
      "cardTitle": "Perfil Seguro",
      "cardDescription": "Utilizando claves de dispositivo con seguridad de grado de hardware, Flow Wallet en modo seguro es una cartera de hardware ultra segura en la que puedes confiar. Solo disponible para cuentas Cadence en Flow.",
      "features": {
        "secureEnclave": "Secure enclave",
        "hardwareSecurity": "Seguridad de grado de hardware",
        "noEvm": "Sin soporte EVM"
      },
      "next": "Siguiente",
      "dialog": {
        "title": "¿Eres un usuario avanzado?",
        "description": "¿Estás seguro de que deseas crear un Perfil Seguro? Esto limitará el acceso a ciertas funciones y no te dará acceso a una cuenta EVM en Flow.",
        "holdToConfirm": "Mantén para confirmar"
      },
      "creating": {
        "title": "Creando\ntu cuenta",
        "configuring": "Configurando cuenta"
      }
    },
    "notificationPreferences": {
      "headerTitle": "Notificaciones",
      "title": "Recibe notificaciones push",
      "subtitle": "Recibe notificaciones cuando tus transferencias, intercambios y aprobaciones se completen.",
      "enableButton": "Activar notificaciones push",
      "maybeLater": "Quizás más tarde"
    },
    "backupOptions": {
      "navTitle": "Copia de seguridad",
      "subtitle": "Selecciona cómo te gustaría hacer una copia de seguridad de tu cuenta para terminar de crear tu cuenta. Puedes cambiar esto más tarde en configuración.",
      "deviceBackup": {
        "title": "Crear copia de seguridad del dispositivo",
        "description": "Usa tu dispositivo como cartera de respaldo para proteger tus activos digitales"
      },
      "cloudBackup": {
        "title": "Crear copia de seguridad en la nube",
        "description": "Crea una copia de seguridad en la nube con proveedores de confianza como Google Drive e iCloud"
      },
      "recoveryPhrase": {
        "title": "Crear copia de seguridad con frase de recuperación",
        "description": "Crea una frase de recuperación de 12 palabras"
      }
    },
    "recoveryPhrase": {
      "navTitle": "Cuenta multicadena",
      "title": "Frase de recuperación",
      "description": "Escribe estas palabras en el orden correcto y guárdalas en un lugar seguro.",
      "copy": "Copiar",
      "next": "Siguiente",
      "warning": {
        "title": "¡No compartas tu frase secreta!",
        "description": "Si alguien tiene tu frase secreta,\nTendrá control total de tu cartera."
      }
    },
    "confirmRecoveryPhrase": {
      "navTitle": "Cuenta multicadena",
      "title": "Confirmar frase",
      "description": "Por favor selecciona las palabras una por una según su orden.",
      "selectWord": "Selecciona la palabra en #{{position}}",
      "wrongWord": "Palabra incorrecta seleccionada. Por favor intenta de nuevo.",
      "next": "Siguiente",
      "finish": "Finalizar"
=======
  "surge": {
    "title": "Precio de congestión activo",
    "message": "Debido a la alta actividad de la red, las tarifas de transacción están elevadas. Las tarifas de red actuales son 4 veces más altas de lo habitual.",
    "modal": {
      "title": "¿Estás seguro de que quieres continuar con el precio de congestión?",
      "transactionFee": "Tu tarifa de transacción",
      "surgeActive": "Precio de congestión activo",
      "description": "Debido a la alta actividad de la red, las tarifas de transacción están elevadas, y Flow Wallet no está pagando temporalmente por tu gas. Las tarifas de red actuales son {{multiplier}}× más altas de lo habitual.",
      "holdToAgree": "Mantener para continuar con el precio de congestión"
>>>>>>> 11520885
    }
  }
}<|MERGE_RESOLUTION|>--- conflicted
+++ resolved
@@ -202,7 +202,6 @@
       }
     }
   },
-<<<<<<< HEAD
   "onboarding": {
     "flowWallet": "Cartera Flow",
     "getStarted": {
@@ -283,7 +282,8 @@
       "wrongWord": "Palabra incorrecta seleccionada. Por favor intenta de nuevo.",
       "next": "Siguiente",
       "finish": "Finalizar"
-=======
+    }
+  },
   "surge": {
     "title": "Precio de congestión activo",
     "message": "Debido a la alta actividad de la red, las tarifas de transacción están elevadas. Las tarifas de red actuales son 4 veces más altas de lo habitual.",
@@ -293,7 +293,6 @@
       "surgeActive": "Precio de congestión activo",
       "description": "Debido a la alta actividad de la red, las tarifas de transacción están elevadas, y Flow Wallet no está pagando temporalmente por tu gas. Las tarifas de red actuales son {{multiplier}}× más altas de lo habitual.",
       "holdToAgree": "Mantener para continuar con el precio de congestión"
->>>>>>> 11520885
     }
   }
 }