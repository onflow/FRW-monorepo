{
  "navigation": {
    "send": "Enviar",
    "sendTo": "Enviar a",
    "sending": "Enviando",
    "selectTokens": "Seleccionar Tokens",
    "sendTokens": "Enviar Tokens",
    "nftDetails": "Detalles NFT",
    "colorDemo": "Demo de Colores",
    "receive": "Recibir Activos"
  },
  "common": {
    "cancel": "Cancelar",
    "confirm": "Confirmar",
    "back": "Atrás",
    "close": "Cerrar",
    "done": "Hecho",
    "next": "Siguiente",
    "previous": "Anterior",
    "loading": "Cargando...",
    "error": "Error",
    "success": "Éxito",
    "Search": "Buscar"
  },
  "tabs": {
    "tokens": "Tokens",
    "nfts": "NFTs"
  },
  "send": {
    "tokens": "Tokens",
    "nfts": "NFTs",
    "myAccounts": "Mis Cuentas",
    "recent": "Reciente",
    "addressBook": "Libreta de Direcciones",
    "sendTo": {
      "title": "Enviar a"
    },
    "toAccount": "A Cuenta",
    "searchAddress": "Buscar dirección o contacto...",
    "searchPasteAddress": "Buscar / Pegar dirección",
    "selectedToken": "Token Seleccionado",
    "noAccounts": {
      "title": "Sin Cuentas",
      "message": "Aún no tienes ninguna cuenta."
    },
    "noRecent": {
      "title": "Sin Destinatarios Recientes",
      "message": "No has enviado a nadie recientemente."
    },
    "noContacts": {
      "title": "Sin Contactos",
      "message": "Tu libreta de direcciones está vacía."
    },
    "noSearchResults": {
      "title": "Sin Resultados",
      "message": "Ninguna cuenta o contacto coincide con tu búsqueda"
    },
    "noRecipients": "No se encontraron destinatarios",
    "selectToken": "Seleccionar Token",
    "selectRecipient": "Seleccionar Destinatario",
    "enterAmount": "Ingresar Cantidad",
    "reviewTransaction": "Revisar Transacción",
    "transactionFee": "Tarifa de Transacción",
    "total": "Total",
    "balance": "Saldo",
    "available": "Disponible",
    "insufficient": "Saldo Insuficiente",
    "recipient": "Destinatario",
    "from": "De",
    "fromAccount": "De Cuenta",
    "to": "Para",
    "amount": "Cantidad",
    "asset": "Activo",
    "confirm": "Confirmar Transacción",
    "sending": "Enviando...",
    "sent": "Transacción Enviada",
    "failed": "Transacción Fallida",
    "searchRecipients": "Buscar destinatarios...",
    "recentRecipients": "Destinatarios Recientes",
    "contactsList": "Contactos",
    "enterAddress": "Ingresar dirección Flow",
    "invalidAddress": "Dirección inválida",
    "sameAddress": "No se puede enviar a la misma dirección",
    "selectNFTs": "Seleccionar NFTs",
    "selectedNFTs": "NFTs Seleccionados",
    "nftDetails": "Detalles del NFT",
    "collectionName": "Colección",
    "tokenId": "ID del Token",
    "properties": "Propiedades",
    "description": "Descripción",
    "creator": "Creador",
    "title": "Enviar",
    "inaccessible": "Inaccesible",
    "confirmAddress": "Confirmar dirección",
    "firstTimeSendMessage": "Notamos que esta puede ser la primera vez que envías a esta dirección. Por favor confirma la dirección de destino.",
    "newContactTitle": "Nuevo contacto",
    "contactNameLabel": "Nombre del contacto",
    "contactNamePlaceholder": "Ingresa un nombre",
    "addToAddressBookButton": "Agregar a la libreta de direcciones",
    "sendSNFTs": "Enviar S/NFTs",
    "sendNFTs": "Enviar NFTs",
    "change": "Cambiar",
    "noNFTSelected": "No se seleccionó NFT. Por favor regresa y selecciona un NFT para enviar.",
    "summary": "Resumen",
    "sendTokens": "Enviar Tokens",
    "confirmSend": "Confirmar envío",
    "holdToSend": "Mantener para enviar",
    "unknownAccount": "Cuenta Desconocida"
  },
  "messages": {
    "loading": "Cargando...",
    "noTokensWithBalance": "No hay tokens con saldo",
    "noNFTCollectionsForAccount": "No se encontraron colecciones NFT",
    "loadingProfiles": "Cargando perfiles...",
    "noProfiles": "Sin Perfiles",
    "noProfilesFound": "No se encontraron perfiles",
    "failedToLoadRecipients": "Error al cargar destinatarios",
    "copied": "¡Copiado!",
    "addressBookAdded": "Añadido a la libreta de direcciones",
    "failedToAddToAddressBook": "No se pudo añadir a la libreta de direcciones",
    "addressCopied": "Dirección copiada al portapapeles",
    "failedToCopy": "Error al copiar la dirección",
    "failedToShare": "Error al compartir el código QR"
  },
  "receive": {
    "title": "Recibir Activos",
    "receiveAccount": "Recibir en la Cuenta",
    "scanToReceive": "Escanear para recibir",
    "shareQRCode": "Compartir Código QR",
    "generatingQR": "Generando código QR...",
    "noQRCode": "No hay código QR disponible",
    "evmWarning": "Asegúrese de enviar activos solo a esta dirección en la red Flow EVM. Los activos enviados a esta dirección en otras redes se perderán."
  },
  "buttons": {
    "retry": "Reintentar",
    "refresh": "Actualizar",
    "continue": "Continuar",
    "clearSearch": "Limpiar Búsqueda"
  },
  "errors": {
    "networkError": "Ocurrió un error de red",
    "invalidInput": "Entrada inválida",
    "transactionFailed": "La transacción falló",
    "insufficientFunds": "Fondos insuficientes",
    "addressNotFound": "Dirección no encontrada",
    "nftNotFound": "NFT no encontrado",
    "tokenNotSupported": "Token no soportado",
    "unauthorized": "Acceso no autorizado",
    "timeout": "Tiempo de espera agotado",
    "unknown": "Ocurrió un error desconocido",
    "failedToLoadTokens": "Error al cargar tokens",
    "failedToLoadNFTs": "Error al cargar NFTs",
    "transactionPayloadError": "Error al crear la carga de la transacción",
    "transactionExecutionError": "Error en la ejecución de la transacción",
<<<<<<< HEAD
    "BRIDGE-01": "Puente de plataforma no disponible o no inicializado",
    "TXN-01": "Error de transacción",
    "ACCOUNT-01": "Error al obtener datos de activo accesible",
    "ACCOUNT-02": "Error al obtener información de la cuenta",
    "ADDR-01": "Error al cargar contactos de la libreta de direcciones",
    "FLOW-01": "El servicio de Flow no está inicializado correctamente",
    "FLOW-02": "Saldo no encontrado para la dirección especificada",
    "FLOW-03": "No se pudo obtener el saldo de la cuenta",
    "FLOW-04": "Esta función no está disponible en la plataforma actual",
    "NFT-01": "Ruta de colección NFT no encontrada",
    "NFT-02": "Error al cargar colecciones NFT",
    "NFT-03": "Error al cargar NFTs de la colección",
    "NFT-04": "Parámetros inválidos proporcionados para la operación NFT",
    "RECIP-01": "Almacenamiento no disponible para destinatarios recientes",
    "RECIP-02": "Error al cargar destinatarios recientes",
    "RECIP-03": "Error al cargar destinatarios recientes locales",
    "RECIP-04": "Error al cargar destinatarios recientes del servidor",
    "RECIP-05": "Error al agregar destinatario reciente",
    "RECIP-06": "Error al limpiar destinatarios recientes",
    "TOKEN-01": "Error al obtener datos del token Flow",
    "TOKEN-02": "Error al obtener datos del token ERC20",
    "TOKEN-03": "Error al obtener información del token"
=======
    "generic": {
      "title": "Algo salió mal",
      "message": "Encontramos un error inesperado. Por favor, inténtalo de nuevo.",
      "button": "Intentar de nuevo",
      "reportBug": "Reportar Error"
    },
    "network": {
      "title": "Problema de conexión",
      "message": "No se puede conectar a la red. Por favor, verifica tu conexión e inténtalo de nuevo.",
      "button": "Reintentar",
      "reportBug": "Reportar Error"
    },
    "critical": {
      "title": "Error crítico",
      "message": "Ocurrió un error crítico. Por favor, reinicia la aplicación.",
      "button": "Reiniciar aplicación",
      "reportBug": "Reportar Error"
    }
>>>>>>> 16fed4c0
  },
  "nft": {
    "untitled": "Sin título",
    "unknownCollection": "Colección desconocida",
    "noNFTsSelected": "No se seleccionaron NFTs",
    "noSearchResults": "Sin Resultados de Búsqueda",
    "noNFTsMatchSearch": "Ningún NFT coincide con '{{search}}'",
    "noNFTsFound": "No se Encontraron NFTs",
    "collectionEmpty": "Esta colección no contiene ningún NFT",
    "noCollectionSelected": "No se seleccionó colección. Por favor regresa y selecciona una colección de NFT.",
    "noAccountSelected": "No hay dirección de cuenta disponible. Por favor selecciona una cuenta.",
    "maxSelectionReached": "Se pueden seleccionar máximo 9 NFTs",
    "nftNotFound": "NFT no encontrado para ID:",
    "selectedCount": "{{count}} NFT Seleccionado",
    "selectedCount_plural": "{{count}} NFTs Seleccionados",
    "confirmSelection": "Confirmar {{count}} NFT",
    "confirmSelection_plural": "Confirmar {{count}} NFTs",
    "itemCount": "{{count}} elemento",
    "itemCount_plural": "{{count}} elementos",
    "notFound": {
      "title": "NFT No Encontrado",
      "message": "El NFT solicitado no se pudo encontrar o cargar"
    }
  },
  "storage": {
    "warning": {
      "title": "Advertencia de Almacenamiento",
      "balance": "Su cuenta está por debajo del saldo mínimo de FLOW requerido para el uso de almacenamiento, lo que puede causar que fallen las transacciones posteriores.",
      "storage": "Esta acción puede fallar porque puede reducir la cantidad de FLOW en su cuenta por debajo de lo requerido para cubrir el uso de almacenamiento.",
      "storageAfterAction": "El saldo de la cuenta caerá por debajo del FLOW mínimo requerido para el almacenamiento después de esta transacción, causando que falle."
    }
  },
  "account": {
    "compatibility": {
      "incompatible": "Cuenta Incompatible",
      "learnMore": "Saber más",
      "unknown": "Cuenta Desconocida",
      "dialog": {
        "title": "Compatibilidad de Cuenta",
        "button": "Entendido",
        "descriptionMain": "Flow Wallet administra sus cuentas EVM y Cadence en Flow. Las cuentas EVM son compatibles con aplicaciones EVM, y las cuentas Cadence son compatibles con aplicaciones Cadence.",
        "descriptionSecondary": "Si una aplicación está en EVM o Cadence, solo las cuentas compatibles estarán disponibles para conectar."
      }
    }
  },
  "surge": {
    "title": "Precio de congestión activo",
    "message": "Debido a la alta actividad de la red, las tarifas de transacción están elevadas. Las tarifas de red actuales son 4 veces más altas de lo habitual.",
    "modal": {
      "title": "¿Estás seguro de que quieres continuar con el precio de congestión?",
      "transactionFee": "Tu tarifa de transacción",
      "surgeActive": "Precio de congestión activo",
      "description": "Debido a la alta actividad de la red, las tarifas de transacción están elevadas, y Flow Wallet no está pagando temporalmente por tu gas. Las tarifas de red actuales son {{multiplier}}× más altas de lo habitual.",
      "holdToAgree": "Mantener para continuar con el precio de congestión"
    }
  }
}<|MERGE_RESOLUTION|>--- conflicted
+++ resolved
@@ -152,30 +152,6 @@
     "failedToLoadNFTs": "Error al cargar NFTs",
     "transactionPayloadError": "Error al crear la carga de la transacción",
     "transactionExecutionError": "Error en la ejecución de la transacción",
-<<<<<<< HEAD
-    "BRIDGE-01": "Puente de plataforma no disponible o no inicializado",
-    "TXN-01": "Error de transacción",
-    "ACCOUNT-01": "Error al obtener datos de activo accesible",
-    "ACCOUNT-02": "Error al obtener información de la cuenta",
-    "ADDR-01": "Error al cargar contactos de la libreta de direcciones",
-    "FLOW-01": "El servicio de Flow no está inicializado correctamente",
-    "FLOW-02": "Saldo no encontrado para la dirección especificada",
-    "FLOW-03": "No se pudo obtener el saldo de la cuenta",
-    "FLOW-04": "Esta función no está disponible en la plataforma actual",
-    "NFT-01": "Ruta de colección NFT no encontrada",
-    "NFT-02": "Error al cargar colecciones NFT",
-    "NFT-03": "Error al cargar NFTs de la colección",
-    "NFT-04": "Parámetros inválidos proporcionados para la operación NFT",
-    "RECIP-01": "Almacenamiento no disponible para destinatarios recientes",
-    "RECIP-02": "Error al cargar destinatarios recientes",
-    "RECIP-03": "Error al cargar destinatarios recientes locales",
-    "RECIP-04": "Error al cargar destinatarios recientes del servidor",
-    "RECIP-05": "Error al agregar destinatario reciente",
-    "RECIP-06": "Error al limpiar destinatarios recientes",
-    "TOKEN-01": "Error al obtener datos del token Flow",
-    "TOKEN-02": "Error al obtener datos del token ERC20",
-    "TOKEN-03": "Error al obtener información del token"
-=======
     "generic": {
       "title": "Algo salió mal",
       "message": "Encontramos un error inesperado. Por favor, inténtalo de nuevo.",
@@ -194,7 +170,6 @@
       "button": "Reiniciar aplicación",
       "reportBug": "Reportar Error"
     }
->>>>>>> 16fed4c0
   },
   "nft": {
     "untitled": "Sin título",
