--- conflicted
+++ resolved
@@ -186,9 +186,6 @@
   },
   "surge": {
     "title": "Активна повышенная цена",
-<<<<<<< HEAD
-    "message": "Из-за высокой активности сети комиссии за транзакции повышены. Текущие сетевые комиссии в 4 раза выше обычного."
-=======
     "message": "Из-за высокой активности сети комиссии за транзакции повышены. Текущие сетевые комиссии в 4 раза выше обычного.",
     "modal": {
       "title": "Вы уверены, что хотите продолжить с повышенной ценой?",
@@ -197,6 +194,5 @@
       "description": "Из-за высокой активности сети комиссии за транзакции повышены. Flow Wallet временно не оплачивает ваш газ. Текущие сетевые комиссии в {{multiplier}}× выше обычного.",
       "holdToAgree": "Удерживайте для согласия с повышенной ценой"
     }
->>>>>>> 84c64103
   }
 }