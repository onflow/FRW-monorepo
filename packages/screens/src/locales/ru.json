--- conflicted
+++ resolved
@@ -423,11 +423,7 @@
       "notNow": "Не сейчас"
     },
     "mnemonic": {
-<<<<<<< HEAD
-      "navTitle": "Создать аккаунт",
-=======
       "navTitle": "Обновить аккаунт",
->>>>>>> a3992172
       "title": "Фраза восстановления",
       "description": "Запишите эти слова в правильном порядке и храните их в безопасном месте.",
       "clickToReveal": "Нажмите, чтобы показать фразу",
