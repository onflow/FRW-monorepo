{
  "navigation": {
    "send": "Отправить",
    "sendTo": "Отправить",
    "sending": "Отправка",
    "selectTokens": "Выбрать токены",
    "sendTokens": "Отправить токены",
    "nftDetails": "Детали NFT",
    "colorDemo": "Демо цветов",
    "receive": "Получить активы"
  },
  "common": {
    "cancel": "Отмена",
    "confirm": "Подтвердить",
    "back": "Назад",
    "goBack": "Вернуться",
    "close": "Закрыть",
    "done": "Готово",
    "next": "Далее",
    "previous": "Предыдущий",
    "loading": "Загрузка...",
    "error": "Ошибка",
    "success": "Успешно",
    "Search": "Поиск",
    "recommended": "Рекомендуется",
    "retry": "Повторить"
  },
  "tabs": {
    "tokens": "Токены",
    "nfts": "NFT"
  },
  "send": {
    "tokens": "Токены",
    "nfts": "NFT",
    "myAccounts": "Мои аккаунты",
    "recent": "Недавние",
    "addressBook": "Адресная книга",
    "sendTo": {
      "title": "Отправить"
    },
    "toAccount": "На аккаунт",
    "searchAddress": "Поиск адреса",
    "searchPasteAddress": "Поиск / Вставить адрес",
    "selectedToken": "Выбранный токен",
    "noAccounts": {
      "title": "Нет аккаунтов",
      "message": "У вас пока нет аккаунтов."
    },
    "noRecent": {
      "title": "Нет недавних получателей",
      "message": "Вы не отправляли никому в последнее время."
    },
    "noContacts": {
      "title": "Нет контактов",
      "message": "Ваша адресная книга пуста."
    },
    "noSearchResults": {
      "title": "Нет результатов",
      "message": "Ни один аккаунт или контакт не соответствует вашему поиску"
    },
    "noRecipients": "Получатели не найдены",
    "selectToken": "Выбрать токен",
    "selectRecipient": "Выбрать получателя",
    "enterAmount": "Введите сумму",
    "reviewTransaction": "Проверить транзакцию",
    "transactionFee": "Комиссия за транзакцию",
    "total": "Итого",
    "balance": "Баланс",
    "available": "Доступно",
    "insufficient": "Недостаточно средств",
    "recipient": "Получатель",
    "from": "От",
    "fromAccount": "С аккаунта",
    "to": "Кому",
    "amount": "Сумма",
    "asset": "Актив",
    "confirm": "Подтвердить транзакцию",
    "sending": "Отправка...",
    "sent": "Транзакция отправлена",
    "failed": "Транзакция не удалась",
    "searchRecipients": "Поиск получателей...",
    "recentRecipients": "Недавние получатели",
    "contactsList": "Контакты",
    "enterAddress": "Введите Flow адрес",
    "invalidAddress": "Неверный адрес",
    "sameAddress": "Нельзя отправить на тот же адрес",
    "selectNFTs": "Выбрать NFT",
    "selectedNFTs": "Выбранные NFT",
    "nftDetails": "Детали NFT",
    "collectionName": "Коллекция",
    "tokenId": "ID токена",
    "properties": "Свойства",
    "description": "Описание",
    "creator": "Создатель",
    "title": "Отправить",
    "inaccessible": "Недоступно",
    "confirmAddress": "Подтвердить адрес",
    "firstTimeSendMessage": "Мы заметили, что это может быть ваш первый раз отправки на этот адрес. Пожалуйста, подтвердите адрес назначения.",
    "newContactTitle": "Новый контакт",
    "contactNameLabel": "Имя контакта",
    "contactNamePlaceholder": "Введите имя",
    "addToAddressBookButton": "Добавить в адресную книгу",
    "sendSNFTs": "Отправить S/NFT",
    "sendNFTs": "Отправить NFT",
    "change": "Изменить",
    "noNFTSelected": "NFT не выбран. Пожалуйста, вернитесь и выберите NFT для отправки.",
    "summary": "Сводка",
    "sendTokens": "Отправить токены",
    "confirmSend": "Подтвердить отправку",
    "holdToSend": "Удерживайте для отправки",
    "unknownAccount": "Неизвестный аккаунт",
    "errors": {
      "amountExceedsBalance": "Сумма превышает доступный баланс"
    }
  },
  "messages": {
    "loading": "Загрузка...",
    "noTokensWithBalance": "Нет токенов с балансом",
    "noNFTCollectionsForAccount": "Коллекции NFT не найдены",
    "loadingProfiles": "Загрузка профилей...",
    "noProfiles": "Нет профилей",
    "noProfilesFound": "Профили не найдены",
    "failedToLoadRecipients": "Не удалось загрузить получателей",
    "copied": "Скопировано!",
    "addressBookAdded": "Добавлено в адресную книгу",
    "failedToAddToAddressBook": "Не удалось добавить в адресную книгу",
    "addressCopied": "Адрес скопирован в буфер обмена",
    "failedToCopy": "Не удалось скопировать адрес",
    "failedToShare": "Не удалось поделиться QR-кодом"
  },
  "receive": {
    "title": "Получить активы",
    "receiveAccount": "Получить на счет",
    "scanToReceive": "Сканировать для получения",
    "shareQRCode": "Поделиться QR-кодом",
    "generatingQR": "Генерация QR-кода...",
    "noQRCode": "QR-код недоступен",
    "evmWarning": "Пожалуйста, убедитесь, что вы отправляете активы на этот адрес только в сети Flow EVM. Активы, отправленные на этот адрес в других сетях, будут потеряны."
  },
  "buttons": {
    "retry": "Повторить",
    "refresh": "Обновить",
    "continue": "Продолжить",
    "clearSearch": "Очистить поиск"
  },
  "errors": {
    "networkError": "Произошла сетевая ошибка",
    "invalidInput": "Неверный ввод",
    "transactionFailed": "Транзакция не удалась",
    "insufficientFunds": "Недостаточно средств",
    "addressNotFound": "Адрес не найден",
    "nftNotFound": "NFT не найден",
    "tokenNotSupported": "Токен не поддерживается",
    "unauthorized": "Неавторизованный доступ",
    "timeout": "Превышено время ожидания",
    "unknown": "Произошла неизвестная ошибка",
    "failedToLoadTokens": "Не удалось загрузить токены",
    "failedToLoadNFTs": "Не удалось загрузить NFT",
    "transactionPayloadError": "Не удалось создать нагрузку транзакции",
    "transactionExecutionError": "Ошибка выполнения транзакции",
    "generic": {
      "title": "Что-то пошло не так",
      "message": "Произошла непредвиденная ошибка. Пожалуйста, попробуйте снова.",
      "button": "Попробовать снова",
      "reportBug": "Reportar Error"
    },
    "network": {
      "title": "Проблема с подключением",
      "message": "Не удается подключиться к сети. Пожалуйста, проверьте ваше соединение и попробуйте снова.",
      "button": "Повторить",
      "reportBug": "Reportar Error"
    },
    "critical": {
      "title": "Критическая ошибка",
      "message": "Произошла критическая ошибка. Пожалуйста, перезапустите приложение.",
      "button": "Перезапустить приложение",
      "reportBug": "Reportar Error"
    }
  },
  "nft": {
    "untitled": "Без названия",
    "unknownCollection": "Неизвестная коллекция",
    "noNFTsSelected": "NFT не выбраны",
    "noSearchResults": "Результаты поиска отсутствуют",
    "noNFTsMatchSearch": "NFT не найдены по запросу '{{search}}'",
    "noNFTsFound": "NFT не найдены",
    "collectionEmpty": "Эта коллекция не содержит NFT",
    "noCollectionSelected": "Коллекция не выбрана. Пожалуйста, вернитесь и выберите коллекцию NFT.",
    "noAccountSelected": "Адрес аккаунта недоступен. Пожалуйста, выберите аккаунт.",
    "maxSelectionReached": "Можно выбрать максимум 9 NFT",
    "nftNotFound": "NFT не найден для ID:",
    "selectedCount_one": "Выбран {{count}} NFT",
    "selectedCount_few": "Выбрано {{count}} NFT",
    "selectedCount_many": "Выбрано {{count}} NFT",
    "selectedCount_other": "Выбрано {{count}} NFT",
    "confirmSelection_one": "Подтвердить {{count}} NFT",
    "confirmSelection_few": "Подтвердить {{count}} NFT",
    "confirmSelection_many": "Подтвердить {{count}} NFT",
    "confirmSelection_other": "Подтвердить {{count}} NFT",
    "itemCount_one": "{{count}} элемент",
    "itemCount_few": "{{count}} элемента",
    "itemCount_many": "{{count}} элементов",
    "itemCount_other": "{{count}} элементов",
    "notFound": {
      "title": "NFT не найден",
      "message": "Запрашиваемый NFT не может быть найден или загружен"
    },
    "confirmSelection": "Подтвердить {{count}} NFT",
    "confirmSelection_plural": "Подтвердить {{count}} NFT",
    "itemCount": "{{count}} элемент",
    "itemCount_plural": "{{count}} элементов",
    "selectedCount": "Выбран {{count}} NFT",
    "selectedCount_plural": "Выбрано {{count}} NFT"
  },
  "storage": {
    "warning": {
      "title": "Предупреждение о хранилище",
      "balance": "Ваш аккаунт ниже минимального баланса FLOW, необходимого для использования хранилища, что может привести к сбою последующих транзакций.",
      "storage": "Это действие может не удаться, поскольку оно может уменьшить количество FLOW на вашем аккаунте ниже необходимого для покрытия использования хранилища.",
      "storageAfterAction": "Баланс аккаунта упадет ниже минимального FLOW, необходимого для хранилища после этой транзакции, что приведет к сбою этой транзакции."
    }
  },
  "account": {
    "compatibility": {
      "incompatible": "Несовместимый аккаунт",
      "learnMore": "Узнать больше",
      "unknown": "Неизвестный аккаунт",
      "dialog": {
        "title": "Совместимость аккаунта",
        "button": "Понятно",
        "descriptionMain": "Flow Wallet управляет вашими EVM и Cadence аккаунтами в Flow. EVM аккаунты совместимы с EVM приложениями, а Cadence аккаунты совместимы с Cadence приложениями.",
        "descriptionSecondary": "Если приложение работает на EVM или Cadence, только совместимые аккаунты будут доступны для подключения."
      }
    }
  },
  "surge": {
    "title": "Активна повышенная цена",
    "message": "Из-за высокой активности сети комиссии за транзакции повышены. Текущие сетевые комиссии в 4 раза выше обычного.",
    "modal": {
      "title": "Вы уверены, что хотите продолжить с повышенной ценой?",
      "transactionFee": "Ваша комиссия за транзакцию",
      "surgeActive": "Активна повышенная цена",
      "description": "Из-за высокой активности сети комиссии за транзакции повышены. Flow Wallet временно не оплачивает ваш газ. Текущие сетевые комиссии в {{multiplier}}× выше обычного.",
      "holdToAgree": "Удерживайте для согласия с повышенной ценой"
    }
  },
  "onboarding": {
    "flowWallet": "Кошелек Flow",
    "getStarted": {
      "title": "Начните работу с Flow Wallet",
      "subtitle": "Добро пожаловать в Flow Wallet\nСоздайте аккаунт, чтобы начать.",
      "createAccount": "Создать новый аккаунт",
      "signIn": "У меня уже есть аккаунт",
      "agreementText": "Используя Flow Wallet, вы соглашаетесь с",
      "termsOfService": "условиями обслуживания",
      "and": "и",
      "privacyPolicy": "политикой конфиденциальности"
    },
    "profileType": {
      "welcomeTitle": "Добро пожаловать в\nFlow Wallet",
      "recoveryPhrase": {
        "title": "Защищено фразой восстановления",
        "description": "Фраза восстановления — это серия сгенерированных слов, которые обеспечат безопасность вашего кошелька."
      },
      "secureEnclaveProfile": "Профиль Secure Enclave",
      "next": "Далее"
    },
    "secureEnclave": {
      "title": "Расширенные настройки",
      "cardTitle": "Безопасный профиль",
      "cardDescription": "Используя ключи устройства с аппаратной безопасностью, Flow Wallet в безопасном режиме — это сверхзащищенный аппаратный кошелек, которому вы можете доверять. Доступно только для аккаунтов Cadence в Flow.",
      "features": {
        "secureEnclave": "Secure enclave",
        "hardwareSecurity": "Аппаратная безопасность",
        "noEvm": "Без поддержки EVM"
      },
      "next": "Далее",
      "dialog": {
        "title": "Вы опытный пользователь?",
        "description": "Вы уверены, что хотите создать безопасный профиль? Это ограничит доступ к некоторым функциям и не даст вам доступ к аккаунту EVM в Flow.",
        "holdToConfirm": "Удерживайте для подтверждения"
      },
      "creating": {
        "title": "Создание\nвашего аккаунта",
        "configuring": "Настройка аккаунта"
      }
    },
    "notificationPreferences": {
      "headerTitle": "Уведомления",
      "title": "Получайте push-уведомления",
      "subtitle": "Получайте уведомления о завершении переводов, обменов и одобрений.",
      "enableButton": "Включить push-уведомления",
      "maybeLater": "Может быть, позже"
    },
    "backupOptions": {
      "navTitle": "Резервная копия",
      "subtitle": "Выберите, как вы хотите создать резервную копию своего аккаунта, чтобы завершить создание аккаунта. Вы можете изменить это позже в настройках.",
      "deviceBackup": {
        "title": "Создать резервную копию на устройстве",
        "description": "Используйте свое устройство в качестве резервного кошелька для защиты ваших цифровых активов"
      },
      "cloudBackup": {
        "title": "Создать резервную копию в облаке",
        "description": "Создайте резервную копию в облаке с надежными провайдерами, такими как Google Drive и iCloud"
      },
      "recoveryPhrase": {
        "title": "Создать резервную копию с фразой восстановления",
        "description": "Создайте фразу восстановления из 12 слов"
      },
      "skipWarning": {
        "title": "Продолжить без резервной копии?",
        "message": "Без резервной копии вы можете потерять доступ к своему кошельку, если потеряете устройство. Вы уверены, что хотите продолжить без настройки резервной копии?",
        "confirm": "Продолжить без резервной копии"
      }
    },
    "recoveryPhrase": {
      "navTitle": "Мультичейн аккаунт",
      "title": "Фраза восстановления",
      "description": "Запишите эти слова в правильном порядке и храните их в безопасном месте.",
      "clickToReveal": "Нажмите, чтобы показать фразу",
      "copy": "Копировать",
      "next": "Далее",
      "warning": {
        "title": "Не делитесь своей секретной фразой!",
        "description": "Если кто-то получит вашу секретную фразу,\nОни получат полный контроль над вашим кошельком."
      },
      "error": {
        "title": "Не удалось создать фразу восстановления",
        "unknown": "Произошла неизвестная ошибка"
      }
    },
    "confirmRecoveryPhrase": {
      "navTitle": "Мультичейн аккаунт",
      "title": "Подтвердите фразу",
      "description": "Пожалуйста, выберите слова одно за другим, ссылаясь на их порядок.",
      "selectWord": "Выберите слово под номером #{{position}}",
<<<<<<< HEAD
      "finish": "Завершить",
      "creating": {
        "title": "Создание\nвашего аккаунта"
      },
      "error": {
        "title": "Не удалось создать аккаунт",
        "generic": "Не удалось создать аккаунт. Пожалуйста, попробуйте снова.",
        "server": "Ошибка сервера. Пожалуйста, попробуйте позже.",
        "validation": "Недействительные данные аккаунта. Пожалуйста, попробуйте снова."
=======
      "finish": "Завершить"
    },
    "importProfile": {
      "title": "Импорт профиля",
      "subtitle": "Импортируйте свой профиль с помощью резервной копии.",
      "previousProfiles": {
        "title": "Предыдущие профили",
        "subtitle": "Найдено {{count}} профиля ранее на этом устройстве"
      },
      "deviceBackup": {
        "title": "Резервная копия устройства",
        "subtitle": "Импортируйте свой профиль, используя физический доступ к другому телефону."
      },
      "cloudBackup": {
        "title": "Мульти-резервная копия в облаке",
        "subtitle": "Импортируйте из облачных провайдеров, таких как Google Drive и iCloud."
      },
      "recoveryPhrase": {
        "title": "Из фразы восстановления",
        "subtitle": "Фраза восстановления из 12 слов."
      },
      "otherMethod": {
        "title": "С другого метода",
        "subtitle": "Импортируйте свой профиль с помощью ключевого хранилища, приватного ключа или фразы восстановления."
      }
    },
    "importOtherMethods": {
      "title": "С другого метода",
      "subtitle": "Выберите способ импорта вашего профиля.",
      "keyStore": {
        "title": "Ключевое хранилище",
        "subtitle": "Файл ключевого хранилища — это ваш кошелек в виде файла, зашифрованного паролем."
      },
      "privateKey": {
        "title": "Приватный ключ",
        "subtitle": "Вставьте свой приватный ключ аккаунта."
      },
      "googleDrive": {
        "title": "Google Drive",
        "subtitle": "Импортируйте резервную копию из Google Drive."
      },
      "iCloud": {
        "title": "iCloud",
        "subtitle": "Импортируйте резервную копию из iCloud."
>>>>>>> ab5b0108
      }
    }
  }
}<|MERGE_RESOLUTION|>--- conflicted
+++ resolved
@@ -334,7 +334,6 @@
       "title": "Подтвердите фразу",
       "description": "Пожалуйста, выберите слова одно за другим, ссылаясь на их порядок.",
       "selectWord": "Выберите слово под номером #{{position}}",
-<<<<<<< HEAD
       "finish": "Завершить",
       "creating": {
         "title": "Создание\nвашего аккаунта"
@@ -344,8 +343,7 @@
         "generic": "Не удалось создать аккаунт. Пожалуйста, попробуйте снова.",
         "server": "Ошибка сервера. Пожалуйста, попробуйте позже.",
         "validation": "Недействительные данные аккаунта. Пожалуйста, попробуйте снова."
-=======
-      "finish": "Завершить"
+      }
     },
     "importProfile": {
       "title": "Импорт профиля",
@@ -389,7 +387,6 @@
       "iCloud": {
         "title": "iCloud",
         "subtitle": "Импортируйте резервную копию из iCloud."
->>>>>>> ab5b0108
       }
     }
   }
