--- conflicted
+++ resolved
@@ -152,30 +152,6 @@
     "failedToLoadNFTs": "Не удалось загрузить NFT",
     "transactionPayloadError": "Не удалось создать нагрузку транзакции",
     "transactionExecutionError": "Ошибка выполнения транзакции",
-<<<<<<< HEAD
-    "BRIDGE-01": "Мост платформы недоступен или не инициализирован",
-    "TXN-01": "Ошибка транзакции",
-    "ACCOUNT-01": "Не удалось получить данные доступного актива",
-    "ACCOUNT-02": "Не удалось получить информацию об аккаунте",
-    "ADDR-01": "Не удалось загрузить контакты из адресной книги",
-    "FLOW-01": "Сервис Flow не инициализирован должным образом",
-    "FLOW-02": "Баланс не найден для указанного адреса",
-    "FLOW-03": "Не удалось получить баланс аккаунта",
-    "FLOW-04": "Эта функция недоступна на текущей платформе",
-    "NFT-01": "Путь коллекции NFT не найден",
-    "NFT-02": "Не удалось загрузить коллекции NFT",
-    "NFT-03": "Не удалось загрузить NFT из коллекции",
-    "NFT-04": "Предоставлены недопустимые параметры для операции NFT",
-    "RECIP-01": "Хранилище недоступно для недавних получателей",
-    "RECIP-02": "Не удалось загрузить недавних получателей",
-    "RECIP-03": "Не удалось загрузить локальных недавних получателей",
-    "RECIP-04": "Не удалось загрузить недавних получателей с сервера",
-    "RECIP-05": "Не удалось добавить недавнего получателя",
-    "RECIP-06": "Не удалось очистить недавних получателей",
-    "TOKEN-01": "Не удалось получить данные токена Flow",
-    "TOKEN-02": "Не удалось получить данные токена ERC20",
-    "TOKEN-03": "Не удалось получить информацию о токене"
-=======
     "generic": {
       "title": "Что-то пошло не так",
       "message": "Произошла непредвиденная ошибка. Пожалуйста, попробуйте снова.",
@@ -194,7 +170,6 @@
       "button": "Перезапустить приложение",
       "reportBug": "Reportar Error"
     }
->>>>>>> 16fed4c0
   },
   "nft": {
     "untitled": "Без названия",
