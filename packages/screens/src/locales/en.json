--- conflicted
+++ resolved
@@ -411,11 +411,7 @@
       "notNow": "Not now"
     },
     "mnemonic": {
-<<<<<<< HEAD
-      "navTitle": "Create account",
-=======
       "navTitle": "Upgrade account",
->>>>>>> a3992172
       "title": "Recovery phrase",
       "description": "Write down these words in the right order and store them somewhere safe.",
       "clickToReveal": "Click to reveal phrase",
