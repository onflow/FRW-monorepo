--- conflicted
+++ resolved
@@ -205,7 +205,6 @@
       }
     }
   },
-<<<<<<< HEAD
   "onboarding": {
     "flowWallet": "Flow wallet",
     "getStarted": {
@@ -286,7 +285,8 @@
       "wrongWord": "Wrong word selected. Please try again.",
       "next": "Next",
       "finish": "Finish"
-=======
+    }
+  },
   "surge": {
     "title": "Surge price active",
     "message": "Due to high network activity, transaction fees are elevated. Current network fees are 4x higher than usual.",
@@ -296,7 +296,6 @@
       "surgeActive": "Surge price active",
       "description": "Due to high network activity, transaction fees are elevated, and Flow Wallet is temporarily not paying for your gas. Current network fees are {{multiplier}}× higher than usual.",
       "holdToAgree": "Hold to agree to surge pricing"
->>>>>>> 11520885
     }
   }
 }