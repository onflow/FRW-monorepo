--- conflicted
+++ resolved
@@ -183,9 +183,6 @@
   },
   "surge": {
     "title": "Surge price active",
-<<<<<<< HEAD
-    "message": "Due to high network activity, transaction fees are elevated. Current network fees are 4x higher than usual."
-=======
     "message": "Due to high network activity, transaction fees are elevated. Current network fees are 4x higher than usual.",
     "modal": {
       "title": "Are you really sure that you want to continue with surge pricing?",
@@ -194,6 +191,5 @@
       "description": "Due to high network activity, transaction fees are elevated, and Flow Wallet is temporarily not paying for your gas. Current network fees are {{multiplier}}× higher than usual.",
       "holdToAgree": "Hold to agree to surge pricing"
     }
->>>>>>> 84c64103
   }
 }