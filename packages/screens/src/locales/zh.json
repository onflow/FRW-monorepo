--- conflicted
+++ resolved
@@ -199,7 +199,6 @@
       }
     }
   },
-<<<<<<< HEAD
   "onboarding": {
     "flowWallet": "Flow 钱包",
     "getStarted": {
@@ -280,7 +279,8 @@
       "wrongWord": "选择的单词错误。请重试。",
       "next": "下一步",
       "finish": "完成"
-=======
+    }
+  },
   "surge": {
     "title": "网络拥堵价格激活",
     "message": "由于网络活动频繁，交易费用已提高。当前网络费用比平时高 4 倍。",
@@ -290,7 +290,6 @@
       "surgeActive": "激增价格激活",
       "description": "由于网络活动频繁，交易费用已提高，Flow Wallet 暂时不为您支付 gas 费用。当前网络费用比平时高 {{multiplier}} 倍。",
       "holdToAgree": "按住同意激增定价"
->>>>>>> 11520885
     }
   }
 }