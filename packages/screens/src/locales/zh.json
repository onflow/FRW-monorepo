--- conflicted
+++ resolved
@@ -152,30 +152,6 @@
     "failedToLoadNFTs": "加载NFT失败",
     "transactionPayloadError": "创建交易载荷失败",
     "transactionExecutionError": "交易执行失败",
-<<<<<<< HEAD
-    "BRIDGE-01": "平台桥接不可用或未初始化",
-    "TXN-01": "交易错误",
-    "ACCOUNT-01": "获取可访问资产数据失败",
-    "ACCOUNT-02": "获取账户信息失败",
-    "ADDR-01": "加载地址簿联系人失败",
-    "FLOW-01": "Flow服务未正确初始化",
-    "FLOW-02": "指定地址未找到余额",
-    "FLOW-03": "无法获取账户余额",
-    "FLOW-04": "此功能在当前平台上不可用",
-    "NFT-01": "NFT收藏路径未找到",
-    "NFT-02": "加载NFT收藏失败",
-    "NFT-03": "从收藏中加载NFT失败",
-    "NFT-04": "为NFT操作提供了无效参数",
-    "RECIP-01": "最近收件人存储不可用",
-    "RECIP-02": "加载最近收件人失败",
-    "RECIP-03": "加载本地最近收件人失败",
-    "RECIP-04": "加载服务器最近收件人失败",
-    "RECIP-05": "添加最近收件人失败",
-    "RECIP-06": "清除最近收件人失败",
-    "TOKEN-01": "获取Flow代币数据失败",
-    "TOKEN-02": "获取ERC20代币数据失败",
-    "TOKEN-03": "获取代币信息失败"
-=======
     "generic": {
       "title": "出现问题",
       "message": "遇到了意外错误。请重试。",
@@ -194,7 +170,6 @@
       "button": "重启应用",
       "reportBug": "Reportar Error"
     }
->>>>>>> 16fed4c0
   },
   "nft": {
     "untitled": "无标题",
