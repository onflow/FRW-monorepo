{
  "navigation": {
    "send": "发送",
    "sendTo": "发送至",
    "sending": "发送中",
    "selectTokens": "选择代币",
    "colorDemo": "颜色演示"
  },
  "common": {
    "cancel": "取消",
    "confirm": "确认",
    "back": "返回",
    "close": "关闭",
    "done": "完成",
    "next": "下一步",
    "previous": "上一步",
    "loading": "加载中...",
    "error": "错误",
    "success": "成功"
  },
  "tabs": {
    "tokens": "代币",
    "nfts": "NFT"
  },
  "send": {
    "myAccounts": "我的账户",
    "recent": "最近",
    "addressBook": "地址簿",
    "sendTo": {
      "title": "发送至"
    },
    "searchAddress": "搜索地址或联系人...",
    "selectedToken": "已选代币",
    "noAccounts": {
      "title": "无账户",
      "message": "您还没有任何账户。"
    },
    "noRecent": {
      "title": "无最近收件人",
      "message": "您最近没有发送给任何人。"
    },
    "noContacts": {
      "title": "无联系人",
      "message": "您的地址簿为空。"
    },
    "noRecipients": "未找到收件人",
    "selectToken": "选择代币",
    "selectRecipient": "选择收件人",
    "enterAmount": "输入金额",
    "reviewTransaction": "审查交易",
    "transactionFee": "交易费",
    "total": "总计",
    "balance": "余额",
    "available": "可用",
    "insufficient": "余额不足",
    "recipient": "收件人",
    "from": "从",
    "to": "至",
    "amount": "金额",
    "asset": "资产",
    "confirm": "确认交易",
    "sending": "发送中...",
    "sent": "交易已发送",
    "failed": "交易失败",
    "searchRecipients": "搜索收件人...",
    "recentRecipients": "最近收件人",
    "contactsList": "联系人",
    "enterAddress": "输入Flow地址",
    "invalidAddress": "无效地址",
    "sameAddress": "不能发送到同一地址",
    "selectNFTs": "选择NFT",
    "selectedNFTs": "已选择的NFT",
    "nftDetails": "NFT详情",
    "collectionName": "集合",
    "tokenId": "代币ID",
    "properties": "属性",
    "description": "描述",
    "creator": "创建者",
<<<<<<< HEAD
    "title": "发送"
=======
    "inaccessible": "不可访问"
>>>>>>> 90d9cd84
  },
  "messages": {
    "loading": "加载中...",
    "noTokensWithBalance": "无余额代币",
    "noNFTCollectionsForAccount": "未找到NFT收藏"
  },
  "buttons": {
    "retry": "重试",
    "refresh": "刷新",
    "continue": "继续",
    "clearSearch": "清除搜索"
  },
  "errors": {
    "networkError": "网络错误",
    "invalidInput": "输入无效",
    "transactionFailed": "交易失败",
    "insufficientFunds": "资金不足",
    "addressNotFound": "地址未找到",
    "nftNotFound": "NFT未找到",
    "tokenNotSupported": "不支持的代币",
    "unauthorized": "未授权访问",
    "timeout": "请求超时",
    "unknown": "发生未知错误",
    "failedToLoadTokens": "加载代币失败",
    "failedToLoadNFTs": "加载NFT失败"
  },
  "nft": {
    "noSearchResults": "无搜索结果",
    "noNFTsMatchSearch": "没有NFT与'{{search}}'匹配",
    "noNFTsFound": "未找到NFT",
    "collectionEmpty": "此收藏不包含任何NFT",
    "notFound": {
      "title": "未找到NFT",
      "message": "无法找到或加载请求的NFT"
    }
  }
}<|MERGE_RESOLUTION|>--- conflicted
+++ resolved
@@ -76,11 +76,8 @@
     "properties": "属性",
     "description": "描述",
     "creator": "创建者",
-<<<<<<< HEAD
-    "title": "发送"
-=======
+    "title": "发送",
     "inaccessible": "不可访问"
->>>>>>> 90d9cd84
   },
   "messages": {
     "loading": "加载中...",
