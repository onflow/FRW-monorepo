{
  "navigation": {
    "send": "发送",
    "sendTo": "发送至",
    "sending": "发送中",
    "selectTokens": "选择代币",
    "sendTokens": "发送代币",
    "nftDetails": "NFT详情",
    "colorDemo": "颜色演示"
  },
  "common": {
    "cancel": "取消",
    "confirm": "确认",
    "back": "返回",
    "close": "关闭",
    "done": "完成",
    "next": "下一步",
    "previous": "上一步",
    "loading": "加载中...",
    "error": "错误",
    "success": "成功",
    "Search": "搜索"
  },
  "tabs": {
    "tokens": "代币",
    "nfts": "NFT"
  },
  "send": {
    "tokens": "代币",
    "nfts": "NFT",
    "myAccounts": "我的账户",
    "recent": "最近",
    "addressBook": "地址簿",
    "sendTo": {
      "title": "发送至"
    },
    "toAccount": "至账户",
    "searchAddress": "搜索地址或联系人...",
    "searchPasteAddress": "搜索 / 粘贴地址",
    "selectedToken": "已选代币",
    "noAccounts": {
      "title": "无账户",
      "message": "您还没有任何账户。"
    },
    "noRecent": {
      "title": "无最近收件人",
      "message": "您最近没有发送给任何人。"
    },
    "noContacts": {
      "title": "无联系人",
      "message": "您的地址簿为空。"
    },
    "noSearchResults": {
      "title": "无结果",
      "message": "没有账户或联系人匹配您的搜索"
    },
    "noRecipients": "未找到收件人",
    "selectToken": "选择代币",
    "selectRecipient": "选择收件人",
    "enterAmount": "输入金额",
    "reviewTransaction": "审查交易",
    "transactionFee": "交易费",
    "total": "总计",
    "balance": "余额",
    "available": "可用",
    "insufficient": "余额不足",
    "recipient": "收件人",
    "from": "从",
    "fromAccount": "从账户",
    "to": "至",
    "amount": "金额",
    "asset": "资产",
    "confirm": "确认交易",
    "sending": "发送中...",
    "sent": "交易已发送",
    "failed": "交易失败",
    "searchRecipients": "搜索收件人...",
    "recentRecipients": "最近收件人",
    "contactsList": "联系人",
    "enterAddress": "输入Flow地址",
    "invalidAddress": "无效地址",
    "sameAddress": "不能发送到同一地址",
    "selectNFTs": "选择NFT",
    "selectedNFTs": "已选择的NFT",
    "nftDetails": "NFT详情",
    "collectionName": "集合",
    "tokenId": "代币ID",
    "properties": "属性",
    "description": "描述",
    "creator": "创建者",
    "title": "发送",
    "inaccessible": "不可访问",
    "confirmAddress": "确认地址",
    "firstTimeSendMessage": "我们注意到这可能是您第一次向此地址发送。请确认目标地址。",
    "sendSNFTs": "发送S/NFT",
    "sendNFTs": "发送NFT",
    "change": "更改",
    "noNFTSelected": "未选择NFT。请返回并选择要发送的NFT。",
    "summary": "摘要",
    "sendTokens": "发送代币",
    "confirmSend": "确认发送",
    "holdToSend": "长按发送",
    "unknownAccount": "未知账户"
  },
  "messages": {
    "loading": "加载中...",
    "noTokensWithBalance": "无余额代币",
    "noNFTCollectionsForAccount": "未找到NFT收藏",
    "loadingProfiles": "加载配置文件中...",
    "noProfiles": "无配置文件",
    "noProfilesFound": "未找到配置文件",
    "failedToLoadRecipients": "无法加载收件人",
    "copied": "已复制！"
  },
  "buttons": {
    "retry": "重试",
    "refresh": "刷新",
    "continue": "继续",
    "clearSearch": "清除搜索"
  },
  "errors": {
    "networkError": "网络错误",
    "invalidInput": "输入无效",
    "transactionFailed": "交易失败",
    "insufficientFunds": "资金不足",
    "addressNotFound": "地址未找到",
    "nftNotFound": "NFT未找到",
    "tokenNotSupported": "不支持的代币",
    "unauthorized": "未授权访问",
    "timeout": "请求超时",
    "unknown": "发生未知错误",
    "failedToLoadTokens": "加载代币失败",
    "failedToLoadNFTs": "加载NFT失败",
    "transactionPayloadError": "创建交易载荷失败",
    "transactionExecutionError": "交易执行失败"
  },
  "nft": {
    "untitled": "无标题",
    "unknownCollection": "未知收藏",
    "noNFTsSelected": "未选择NFT",
    "noSearchResults": "无搜索结果",
    "noNFTsMatchSearch": "没有NFT与'{{search}}'匹配",
    "noNFTsFound": "未找到NFT",
    "collectionEmpty": "此收藏不包含任何NFT",
    "noCollectionSelected": "未选择收藏。请返回并选择一个NFT收藏。",
    "noAccountSelected": "无可用账户地址。请选择一个账户。",
    "maxSelectionReached": "最多可选择9个NFT",
    "nftNotFound": "未找到NFT ID:",
    "selectedCount": "已选择 {{count}} 个NFT",
    "confirmSelection": "确认 {{count}} 个NFT",
    "itemCount": "{{count}}项",
    "notFound": {
      "title": "未找到NFT",
      "message": "无法找到或加载请求的NFT"
    }
  },
  "storage": {
    "warning": {
      "title": "存储警告",
      "balance": "您的账户FLOW余额低于存储使用所需的最低要求，这可能会导致后续交易失败。",
      "storage": "此操作可能会失败，因为它可能会将您账户中的FLOW数量减少到低于覆盖其存储使用所需的数量。",
      "storageAfterAction": "此次交易后，账户余额将低于存储所需的最低FLOW数量，会导致此次交易失败。"
    }
  },
  "account": {
    "compatibility": {
      "incompatible": "不兼容账户",
      "learnMore": "了解更多",
      "unknown": "未知账户",
      "dialog": {
        "title": "账户兼容性",
        "button": "确定",
        "descriptionMain": "Flow 钱包管理您在 Flow 上的 EVM 和 Cadence 账户。EVM 账户与 EVM 应用兼容，Cadence 账户与 Cadence 应用兼容。",
        "descriptionSecondary": "如果应用是基于 EVM 或 Cadence，只有兼容的账户可用于连接。"
      }
    }
  },
  "surge": {
    "title": "网络拥堵价格激活",
<<<<<<< HEAD
    "message": "由于网络活动频繁，交易费用已提高。当前网络费用比平时高 4 倍。"
=======
    "message": "由于网络活动频繁，交易费用已提高。当前网络费用比平时高 4 倍。",
    "modal": {
      "title": "您确定要继续使用激增定价吗？",
      "transactionFee": "您的交易费用",
      "surgeActive": "激增价格激活",
      "description": "由于网络活动频繁，交易费用已提高，Flow Wallet 暂时不为您支付 gas 费用。当前网络费用比平时高 {{multiplier}} 倍。",
      "holdToAgree": "按住同意激增定价"
    }
>>>>>>> 84c64103
  }
}<|MERGE_RESOLUTION|>--- conflicted
+++ resolved
@@ -177,9 +177,6 @@
   },
   "surge": {
     "title": "网络拥堵价格激活",
-<<<<<<< HEAD
-    "message": "由于网络活动频繁，交易费用已提高。当前网络费用比平时高 4 倍。"
-=======
     "message": "由于网络活动频繁，交易费用已提高。当前网络费用比平时高 4 倍。",
     "modal": {
       "title": "您确定要继续使用激增定价吗？",
@@ -188,6 +185,5 @@
       "description": "由于网络活动频繁，交易费用已提高，Flow Wallet 暂时不为您支付 gas 费用。当前网络费用比平时高 {{multiplier}} 倍。",
       "holdToAgree": "按住同意激增定价"
     }
->>>>>>> 84c64103
   }
 }