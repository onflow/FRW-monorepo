--- conflicted
+++ resolved
@@ -177,9 +177,6 @@
   },
   "surge": {
     "title": "サージ価格がアクティブ",
-<<<<<<< HEAD
-    "message": "ネットワークの高負荷により、取引手数料が上昇しています。現在のネットワーク手数料は通常の4倍です。"
-=======
     "message": "ネットワークの高負荷により、取引手数料が上昇しています。現在のネットワーク手数料は通常の4倍です。",
     "modal": {
       "title": "サージ価格を続行してもよろしいですか？",
@@ -188,6 +185,5 @@
       "description": "ネットワークの高負荷により、取引手数料が上昇しています。Flowウォレットは一時的にガス料金を支払っていません。現在のネットワーク手数料は通常の{{multiplier}}倍です。",
       "holdToAgree": "サージ価格を続行するには長押ししてください"
     }
->>>>>>> 84c64103
   }
 }