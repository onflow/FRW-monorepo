{
  "navigation": {
    "send": "送信",
    "sendTo": "送信先",
    "sending": "送信中",
    "selectTokens": "トークンを選択",
    "sendTokens": "トークンを送信",
    "nftDetails": "NFT詳細",
    "colorDemo": "カラーデモ",
    "receive": "資産を受け取る"
  },
  "common": {
    "cancel": "キャンセル",
    "confirm": "確認",
    "back": "戻る",
    "close": "閉じる",
    "done": "完了",
    "next": "次へ",
    "previous": "前へ",
    "loading": "読み込み中...",
    "error": "エラー",
    "success": "成功",
    "Search": "検索"
  },
  "tabs": {
    "tokens": "トークン",
    "nfts": "NFT"
  },
  "send": {
    "tokens": "トークン",
    "nfts": "NFT",
    "myAccounts": "マイアカウント",
    "recent": "最近",
    "addressBook": "アドレス帳",
    "sendTo": {
      "title": "送信先"
    },
    "toAccount": "送信先アカウント",
    "searchAddress": "アドレスを検索",
    "searchPasteAddress": "アドレスを検索 / 貼り付け",
    "selectedToken": "選択されたトークン",
    "noAccounts": {
      "title": "アカウントがありません",
      "message": "まだアカウントがありません。"
    },
    "noRecent": {
      "title": "最近の受信者がいません",
      "message": "最近送信した相手がいません。"
    },
    "noContacts": {
      "title": "連絡先がありません",
      "message": "アドレス帳が空です。"
    },
    "noSearchResults": {
      "title": "結果がありません",
      "message": "検索に一致するアカウントや連絡先がありません"
    },
    "noRecipients": "受信者が見つかりません",
    "selectToken": "トークンを選択",
    "selectRecipient": "受信者を選択",
    "enterAmount": "金額を入力",
    "reviewTransaction": "取引を確認",
    "transactionFee": "取引手数料",
    "total": "合計",
    "balance": "残高",
    "available": "利用可能",
    "insufficient": "残高不足",
    "recipient": "受信者",
    "from": "送信者",
    "fromAccount": "送信元アカウント",
    "to": "送信先",
    "amount": "金額",
    "asset": "アセット",
    "confirm": "取引を確認",
    "sending": "送信中...",
    "sent": "取引が送信されました",
    "failed": "取引が失敗しました",
    "searchRecipients": "受信者を検索...",
    "recentRecipients": "最近の受信者",
    "contactsList": "連絡先",
    "enterAddress": "Flowアドレスを入力",
    "invalidAddress": "無効なアドレス",
    "sameAddress": "同じアドレスには送信できません",
    "selectNFTs": "NFTを選択",
    "selectedNFTs": "選択されたNFT",
    "nftDetails": "NFT詳細",
    "collectionName": "コレクション",
    "tokenId": "トークンID",
    "properties": "プロパティ",
    "description": "説明",
    "creator": "作成者",
    "title": "送信",
    "inaccessible": "アクセス不可",
    "confirmAddress": "アドレスを確認",
    "firstTimeSendMessage": "このアドレスへの送信は初回の可能性があります。送信先アドレスを確認してください。",
    "newContactTitle": "新しい連絡先",
    "contactNameLabel": "連絡先名",
    "contactNamePlaceholder": "名前を入力",
    "addToAddressBookButton": "アドレス帳に追加",
    "sendSNFTs": "S/NFTを送信",
    "sendNFTs": "NFTを送信",
    "change": "変更",
    "noNFTSelected": "NFTが選択されていません。戻って送信するNFTを選択してください。",
    "summary": "概要",
    "sendTokens": "トークンを送信",
    "confirmSend": "送信を確認",
    "holdToSend": "長押しで送信",
    "unknownAccount": "不明なアカウント"
  },
  "messages": {
    "loading": "読み込み中...",
    "noTokensWithBalance": "残高のあるトークンがありません",
    "noNFTCollectionsForAccount": "NFTコレクションが見つかりません",
    "loadingProfiles": "プロファイル読み込み中...",
    "noProfiles": "プロファイルがありません",
    "noProfilesFound": "プロファイルが見つかりません",
    "failedToLoadRecipients": "受信者の読み込みに失敗しました",
    "copied": "コピーしました！",
    "addressBookAdded": "アドレス帳に追加しました",
    "failedToAddToAddressBook": "アドレス帳への追加に失敗しました",
    "addressCopied": "アドレスをクリップボードにコピーしました",
    "failedToCopy": "アドレスのコピーに失敗しました",
    "failedToShare": "QRコードの共有に失敗しました"
  },
  "receive": {
    "title": "資産を受け取る",
    "receiveAccount": "受け取るアカウント",
    "scanToReceive": "スキャンして受け取る",
    "shareQRCode": "QRコードを共有",
    "generatingQR": "QRコード生成中...",
    "noQRCode": "QRコードが利用できません",
    "evmWarning": "Flow EVMネットワーク上でのみ、このアドレスに資産を送信してください。他のネットワーク上でこのアドレスに送信された資産は失われます。"
  },
  "buttons": {
    "retry": "再試行",
    "refresh": "更新",
    "continue": "続行",
    "clearSearch": "検索をクリア"
  },
  "errors": {
    "networkError": "ネットワークエラーが発生しました",
    "invalidInput": "無効な入力",
    "transactionFailed": "取引が失敗しました",
    "insufficientFunds": "残高不足",
    "addressNotFound": "アドレスが見つかりません",
    "nftNotFound": "NFTが見つかりません",
    "tokenNotSupported": "サポートされていないトークン",
    "unauthorized": "認証されていません",
    "timeout": "リクエストがタイムアウトしました",
    "unknown": "不明なエラーが発生しました",
    "failedToLoadTokens": "トークンの読み込みに失敗しました",
    "failedToLoadNFTs": "NFTの読み込みに失敗しました",
    "transactionPayloadError": "トランザクションペイロードの作成に失敗しました",
    "transactionExecutionError": "トランザクションの実行に失敗しました",
<<<<<<< HEAD
    "BRIDGE-01": "プラットフォームブリッジが利用できないか、初期化されていません",
    "TXN-01": "トランザクションエラー",
    "ACCOUNT-01": "アクセス可能なアセットデータの取得に失敗しました",
    "ACCOUNT-02": "アカウント情報の取得に失敗しました",
    "ADDR-01": "アドレス帳の連絡先の読み込みに失敗しました",
    "FLOW-01": "Flowサービスが正しく初期化されていません",
    "FLOW-02": "指定されたアドレスの残高が見つかりません",
    "FLOW-03": "アカウント残高の取得ができません",
    "FLOW-04": "この機能は現在のプラットフォームでは利用できません",
    "NFT-01": "NFTコレクションパスが見つかりません",
    "NFT-02": "NFTコレクションの読み込みに失敗しました",
    "NFT-03": "コレクションからのNFT読み込みに失敗しました",
    "NFT-04": "NFT操作に無効なパラメータが提供されました",
    "RECIP-01": "最近の受信者のストレージが利用できません",
    "RECIP-02": "最近の受信者の読み込みに失敗しました",
    "RECIP-03": "ローカルの最近の受信者の読み込みに失敗しました",
    "RECIP-04": "サーバーの最近の受信者の読み込みに失敗しました",
    "RECIP-05": "最近の受信者の追加に失敗しました",
    "RECIP-06": "最近の受信者のクリアに失敗しました",
    "TOKEN-01": "Flowトークンデータの取得に失敗しました",
    "TOKEN-02": "ERC20トークンデータの取得に失敗しました",
    "TOKEN-03": "トークン情報の取得に失敗しました"
=======
    "generic": {
      "title": "エラーが発生しました",
      "message": "予期しないエラーが発生しました。もう一度お試しください。",
      "button": "再試行",
      "reportBug": "Reportar Error"
    },
    "network": {
      "title": "接続の問題",
      "message": "ネットワークに接続できません。接続を確認してもう一度お試しください。",
      "button": "再試行",
      "reportBug": "Reportar Error"
    },
    "critical": {
      "title": "重大なエラー",
      "message": "重大なエラーが発生しました。アプリを再起動してください。",
      "button": "アプリを再起動",
      "reportBug": "Reportar Error"
    }
>>>>>>> 16fed4c0
  },
  "nft": {
    "untitled": "無題",
    "unknownCollection": "不明なコレクション",
    "noNFTsSelected": "NFTが選択されていません",
    "noSearchResults": "検索結果がありません",
    "noNFTsMatchSearch": "'{{search}}'に一致するNFTがありません",
    "noNFTsFound": "NFTが見つかりません",
    "collectionEmpty": "このコレクションにはNFTが含まれていません",
    "noCollectionSelected": "コレクションが選択されていません。戻ってNFTコレクションを選択してください。",
    "noAccountSelected": "利用可能なアカウントアドレスがありません。アカウントを選択してください。",
    "maxSelectionReached": "最大9個のNFTを選択できます",
    "nftNotFound": "NFT IDが見つかりません:",
    "selectedCount": "{{count}} 個のNFTを選択中",
    "confirmSelection": "{{count}} 個のNFTを確認",
    "itemCount": "{{count}}個のアイテム",
    "notFound": {
      "title": "NFTが見つかりません",
      "message": "要求されたNFTが見つからないか、読み込めませんでした"
    }
  },
  "storage": {
    "warning": {
      "title": "ストレージ警告",
      "balance": "アカウントのFLOW残高がストレージ使用に必要な最小要件を下回っており、後続の取引が失敗する可能性があります。",
      "storage": "このアクションは、アカウント内のFLOW量をストレージ使用をカバーするために必要な量を下回る可能性があるため、失敗する可能性があります。",
      "storageAfterAction": "この取引後、アカウント残高はストレージに必要な最小FLOW量を下回り、この取引が失敗します。"
    }
  },
  "account": {
    "compatibility": {
      "incompatible": "互換性のないアカウント",
      "learnMore": "詳細を見る",
      "unknown": "不明なアカウント",
      "dialog": {
        "title": "アカウント互換性",
        "button": "了解",
        "descriptionMain": "Flowウォレットは、Flow上のEVMアカウントとCadenceアカウントを管理します。EVMアカウントはEVMアプリと互換性があり、CadenceアカウントはCadenceアプリと互換性があります。",
        "descriptionSecondary": "アプリケーションがEVMまたはCadenceベースの場合、互換性のあるアカウントのみが接続に利用できます。"
      }
    }
  },
  "surge": {
    "title": "サージ価格がアクティブ",
    "message": "ネットワークの高負荷により、取引手数料が上昇しています。現在のネットワーク手数料は通常の4倍です。",
    "modal": {
      "title": "サージ価格を続行してもよろしいですか？",
      "transactionFee": "取引手数料",
      "surgeActive": "サージ価格がアクティブ",
      "description": "ネットワークの高負荷により、取引手数料が上昇しています。Flowウォレットは一時的にガス料金を支払っていません。現在のネットワーク手数料は通常の{{multiplier}}倍です。",
      "holdToAgree": "サージ価格を続行するには長押ししてください"
    }
  }
}<|MERGE_RESOLUTION|>--- conflicted
+++ resolved
@@ -152,30 +152,6 @@
     "failedToLoadNFTs": "NFTの読み込みに失敗しました",
     "transactionPayloadError": "トランザクションペイロードの作成に失敗しました",
     "transactionExecutionError": "トランザクションの実行に失敗しました",
-<<<<<<< HEAD
-    "BRIDGE-01": "プラットフォームブリッジが利用できないか、初期化されていません",
-    "TXN-01": "トランザクションエラー",
-    "ACCOUNT-01": "アクセス可能なアセットデータの取得に失敗しました",
-    "ACCOUNT-02": "アカウント情報の取得に失敗しました",
-    "ADDR-01": "アドレス帳の連絡先の読み込みに失敗しました",
-    "FLOW-01": "Flowサービスが正しく初期化されていません",
-    "FLOW-02": "指定されたアドレスの残高が見つかりません",
-    "FLOW-03": "アカウント残高の取得ができません",
-    "FLOW-04": "この機能は現在のプラットフォームでは利用できません",
-    "NFT-01": "NFTコレクションパスが見つかりません",
-    "NFT-02": "NFTコレクションの読み込みに失敗しました",
-    "NFT-03": "コレクションからのNFT読み込みに失敗しました",
-    "NFT-04": "NFT操作に無効なパラメータが提供されました",
-    "RECIP-01": "最近の受信者のストレージが利用できません",
-    "RECIP-02": "最近の受信者の読み込みに失敗しました",
-    "RECIP-03": "ローカルの最近の受信者の読み込みに失敗しました",
-    "RECIP-04": "サーバーの最近の受信者の読み込みに失敗しました",
-    "RECIP-05": "最近の受信者の追加に失敗しました",
-    "RECIP-06": "最近の受信者のクリアに失敗しました",
-    "TOKEN-01": "Flowトークンデータの取得に失敗しました",
-    "TOKEN-02": "ERC20トークンデータの取得に失敗しました",
-    "TOKEN-03": "トークン情報の取得に失敗しました"
-=======
     "generic": {
       "title": "エラーが発生しました",
       "message": "予期しないエラーが発生しました。もう一度お試しください。",
@@ -194,7 +170,6 @@
       "button": "アプリを再起動",
       "reportBug": "Reportar Error"
     }
->>>>>>> 16fed4c0
   },
   "nft": {
     "untitled": "無題",
