--- conflicted
+++ resolved
@@ -199,7 +199,6 @@
       }
     }
   },
-<<<<<<< HEAD
   "onboarding": {
     "flowWallet": "Flow ウォレット",
     "getStarted": {
@@ -280,7 +279,8 @@
       "wrongWord": "間違った単語が選択されました。もう一度お試しください。",
       "next": "次へ",
       "finish": "完了"
-=======
+    }
+  },
   "surge": {
     "title": "サージ価格がアクティブ",
     "message": "ネットワークの高負荷により、取引手数料が上昇しています。現在のネットワーク手数料は通常の4倍です。",
@@ -290,7 +290,6 @@
       "surgeActive": "サージ価格がアクティブ",
       "description": "ネットワークの高負荷により、取引手数料が上昇しています。Flowウォレットは一時的にガス料金を支払っていません。現在のネットワーク手数料は通常の{{multiplier}}倍です。",
       "holdToAgree": "サージ価格を続行するには長押ししてください"
->>>>>>> 11520885
     }
   }
 }