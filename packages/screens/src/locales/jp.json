{
  "navigation": {
    "send": "送信",
    "sendTo": "送信先",
    "sending": "送信中",
    "selectTokens": "トークンを選択",
    "sendTokens": "トークンを送信",
    "nftDetails": "NFT詳細",
    "colorDemo": "カラーデモ",
    "receive": "資産を受け取る"
  },
  "common": {
    "cancel": "キャンセル",
    "confirm": "確認",
    "back": "戻る",
    "goBack": "戻る",
    "close": "閉じる",
    "done": "完了",
    "next": "次へ",
    "previous": "前へ",
    "loading": "読み込み中...",
    "error": "エラー",
    "success": "成功",
    "Search": "検索",
    "recommended": "おすすめ",
    "retry": "再試行"
  },
  "tabs": {
    "tokens": "トークン",
    "nfts": "NFT"
  },
  "send": {
    "tokens": "トークン",
    "nfts": "NFT",
    "myAccounts": "マイアカウント",
    "recent": "最近",
    "addressBook": "アドレス帳",
    "sendTo": {
      "title": "送信先"
    },
    "toAccount": "送信先アカウント",
    "searchAddress": "アドレスを検索",
    "searchPasteAddress": "アドレスを検索 / 貼り付け",
    "selectedToken": "選択されたトークン",
    "noAccounts": {
      "title": "アカウントがありません",
      "message": "まだアカウントがありません。"
    },
    "noRecent": {
      "title": "最近の受信者がいません",
      "message": "最近送信した相手がいません。"
    },
    "noContacts": {
      "title": "連絡先がありません",
      "message": "アドレス帳が空です。"
    },
    "noSearchResults": {
      "title": "結果がありません",
      "message": "検索に一致するアカウントや連絡先がありません"
    },
    "noRecipients": "受信者が見つかりません",
    "selectToken": "トークンを選択",
    "selectRecipient": "受信者を選択",
    "enterAmount": "金額を入力",
    "reviewTransaction": "取引を確認",
    "transactionFee": "取引手数料",
    "total": "合計",
    "balance": "残高",
    "available": "利用可能",
    "insufficient": "残高不足",
    "recipient": "受信者",
    "from": "送信者",
    "fromAccount": "送信元アカウント",
    "to": "送信先",
    "amount": "金額",
    "asset": "アセット",
    "confirm": "取引を確認",
    "sending": "送信中...",
    "sent": "取引が送信されました",
    "failed": "取引が失敗しました",
    "searchRecipients": "受信者を検索...",
    "recentRecipients": "最近の受信者",
    "contactsList": "連絡先",
    "enterAddress": "Flowアドレスを入力",
    "invalidAddress": "無効なアドレス",
    "sameAddress": "同じアドレスには送信できません",
    "selectNFTs": "NFTを選択",
    "selectedNFTs": "選択されたNFT",
    "nftDetails": "NFT詳細",
    "collectionName": "コレクション",
    "tokenId": "トークンID",
    "properties": "プロパティ",
    "description": "説明",
    "creator": "作成者",
    "title": "送信",
    "inaccessible": "アクセス不可",
    "confirmAddress": "アドレスを確認",
    "firstTimeSendMessage": "このアドレスへの送信は初回の可能性があります。送信先アドレスを確認してください。",
    "newContactTitle": "新しい連絡先",
    "contactNameLabel": "連絡先名",
    "contactNamePlaceholder": "名前を入力",
    "addToAddressBookButton": "アドレス帳に追加",
    "sendSNFTs": "S/NFTを送信",
    "sendNFTs": "NFTを送信",
    "change": "変更",
    "noNFTSelected": "NFTが選択されていません。戻って送信するNFTを選択してください。",
    "summary": "概要",
    "sendTokens": "トークンを送信",
    "confirmSend": "送信を確認",
    "holdToSend": "長押しで送信",
    "unknownAccount": "不明なアカウント",
    "errors": {
      "amountExceedsBalance": "金額が利用可能残高を超えています"
    }
  },
  "messages": {
    "loading": "読み込み中...",
    "noTokensWithBalance": "残高のあるトークンがありません",
    "noNFTCollectionsForAccount": "NFTコレクションが見つかりません",
    "loadingProfiles": "プロファイル読み込み中...",
    "noProfiles": "プロファイルがありません",
    "noProfilesFound": "プロファイルが見つかりません",
    "failedToLoadRecipients": "受信者の読み込みに失敗しました",
    "copied": "コピーしました！",
    "addressBookAdded": "アドレス帳に追加しました",
    "failedToAddToAddressBook": "アドレス帳への追加に失敗しました",
    "addressCopied": "アドレスをクリップボードにコピーしました",
    "failedToCopy": "アドレスのコピーに失敗しました",
    "failedToShare": "QRコードの共有に失敗しました"
  },
  "receive": {
    "title": "資産を受け取る",
    "receiveAccount": "受け取るアカウント",
    "scanToReceive": "スキャンして受け取る",
    "shareQRCode": "QRコードを共有",
    "generatingQR": "QRコード生成中...",
    "noQRCode": "QRコードが利用できません",
    "evmWarning": "Flow EVMネットワーク上でのみ、このアドレスに資産を送信してください。他のネットワーク上でこのアドレスに送信された資産は失われます。"
  },
  "buttons": {
    "retry": "再試行",
    "refresh": "更新",
    "continue": "続行",
    "clearSearch": "検索をクリア"
  },
  "errors": {
    "networkError": "ネットワークエラーが発生しました",
    "invalidInput": "無効な入力",
    "transactionFailed": "取引が失敗しました",
    "insufficientFunds": "残高不足",
    "addressNotFound": "アドレスが見つかりません",
    "nftNotFound": "NFTが見つかりません",
    "tokenNotSupported": "サポートされていないトークン",
    "unauthorized": "認証されていません",
    "timeout": "リクエストがタイムアウトしました",
    "unknown": "不明なエラーが発生しました",
    "failedToLoadTokens": "トークンの読み込みに失敗しました",
    "failedToLoadNFTs": "NFTの読み込みに失敗しました",
    "transactionPayloadError": "トランザクションペイロードの作成に失敗しました",
    "transactionExecutionError": "トランザクションの実行に失敗しました",
    "generic": {
      "title": "エラーが発生しました",
      "message": "予期しないエラーが発生しました。もう一度お試しください。",
      "button": "再試行",
      "reportBug": "Reportar Error"
    },
    "network": {
      "title": "接続の問題",
      "message": "ネットワークに接続できません。接続を確認してもう一度お試しください。",
      "button": "再試行",
      "reportBug": "Reportar Error"
    },
    "critical": {
      "title": "重大なエラー",
      "message": "重大なエラーが発生しました。アプリを再起動してください。",
      "button": "アプリを再起動",
      "reportBug": "Reportar Error"
    }
  },
  "nft": {
    "untitled": "無題",
    "unknownCollection": "不明なコレクション",
    "noNFTsSelected": "NFTが選択されていません",
    "noSearchResults": "検索結果がありません",
    "noNFTsMatchSearch": "'{{search}}'に一致するNFTがありません",
    "noNFTsFound": "NFTが見つかりません",
    "collectionEmpty": "このコレクションにはNFTが含まれていません",
    "noCollectionSelected": "コレクションが選択されていません。戻ってNFTコレクションを選択してください。",
    "noAccountSelected": "利用可能なアカウントアドレスがありません。アカウントを選択してください。",
    "maxSelectionReached": "最大9個のNFTを選択できます",
    "nftNotFound": "NFT IDが見つかりません:",
    "selectedCount": "{{count}} 個のNFTを選択中",
    "confirmSelection": "{{count}} 個のNFTを確認",
    "itemCount": "{{count}}個のアイテム",
    "notFound": {
      "title": "NFTが見つかりません",
      "message": "要求されたNFTが見つからないか、読み込めませんでした"
    },
    "confirmSelection_plural": "{{count}} 個のNFTを確認",
    "itemCount_plural": "{{count}} 個のアイテム",
    "selectedCount_plural": "選択された{{count}} 個のNFT"
  },
  "storage": {
    "warning": {
      "title": "ストレージ警告",
      "balance": "アカウントのFLOW残高がストレージ使用に必要な最小要件を下回っており、後続の取引が失敗する可能性があります。",
      "storage": "このアクションは、アカウント内のFLOW量をストレージ使用をカバーするために必要な量を下回る可能性があるため、失敗する可能性があります。",
      "storageAfterAction": "この取引後、アカウント残高はストレージに必要な最小FLOW量を下回り、この取引が失敗します。"
    }
  },
  "account": {
    "compatibility": {
      "incompatible": "互換性のないアカウント",
      "learnMore": "詳細を見る",
      "unknown": "不明なアカウント",
      "dialog": {
        "title": "アカウント互換性",
        "button": "了解",
        "descriptionMain": "Flowウォレットは、Flow上のEVMアカウントとCadenceアカウントを管理します。EVMアカウントはEVMアプリと互換性があり、CadenceアカウントはCadenceアプリと互換性があります。",
        "descriptionSecondary": "アプリケーションがEVMまたはCadenceベースの場合、互換性のあるアカウントのみが接続に利用できます。"
      }
    }
  },
  "surge": {
    "title": "サージ価格がアクティブ",
    "message": "ネットワークの高負荷により、取引手数料が上昇しています。現在のネットワーク手数料は通常の4倍です。",
    "modal": {
      "title": "サージ価格を続行してもよろしいですか？",
      "transactionFee": "取引手数料",
      "surgeActive": "サージ価格がアクティブ",
      "description": "ネットワークの高負荷により、取引手数料が上昇しています。Flowウォレットは一時的にガス料金を支払っていません。現在のネットワーク手数料は通常の{{multiplier}}倍です。",
      "holdToAgree": "サージ価格を続行するには長押ししてください"
    }
  },
  "onboarding": {
    "flowWallet": "Flow ウォレット",
    "getStarted": {
      "title": "Flow ウォレットを始める",
      "subtitle": "Flow ウォレットへようこそ\nアカウントを作成して始めましょう。",
      "createAccount": "新しいアカウントを作成",
      "signIn": "既にアカウントをお持ちです",
      "agreementText": "Flow ウォレットを使用することで、",
      "termsOfService": "利用規約",
      "and": "と",
      "privacyPolicy": "プライバシーポリシー"
    },
    "profileType": {
      "welcomeTitle": "ようこそ\nFlow ウォレット",
      "recoveryPhrase": {
        "title": "リカバリーフレーズで保護",
        "description": "リカバリーフレーズは、ウォレットを保護するために生成された一連の単語です。"
      },
      "secureEnclaveProfile": "セキュアエンクレーブプロファイル",
      "next": "次へ"
    },
<<<<<<< HEAD
=======
    "importProfile": {
      "title": "プロフィールをインポート",
      "subtitle": "バックアップを使用してプロフィールをインポートします。",
      "previousProfiles": {
        "title": "以前のプロフィール",
        "subtitle": "このデバイスで以前に{{count}}個のプロフィールが見つかりました"
      },
      "deviceBackup": {
        "title": "デバイスバックアップから",
        "subtitle": "別の携帯電話への物理的なアクセスを使用してプロフィールをインポートします。"
      },
      "cloudBackup": {
        "title": "クラウドマルチバックアップから",
        "subtitle": "Google DriveやiCloudなどのクラウドプロバイダーからインポートします。"
      },
      "recoveryPhrase": {
        "title": "リカバリーフレーズから",
        "subtitle": "12単語のリカバリーフレーズ。"
      },
      "anotherMethod": {
        "title": "別の方法から",
        "subtitle": "キーストア、秘密鍵、またはリカバリーフレーズを使用してプロフィールをインポートします。"
      }
    },
    "importOtherMethods": {
      "title": "別の方法から",
      "subtitle": "プロフィールをインポートする方法を選択してください。",
      "recoveryPhrase": {
        "title": "リカバリーフレーズ",
        "subtitle": "12単語のリカバリーフレーズ"
      },
      "keyStore": {
        "title": "キーストア",
        "subtitle": "キーストアファイルは、パスワードで暗号化されたファイル形式のウォレットです。"
      },
      "privateKey": {
        "title": "秘密鍵",
        "subtitle": "アカウントの秘密鍵を貼り付けます。"
      },
      "googleDrive": {
        "title": "Google Drive",
        "subtitle": "Google Driveからバックアップをインポートします。"
      },
      "iCloud": {
        "title": "iCloud",
        "subtitle": "iCloudからバックアップをインポートします。"
      }
    },
    "confirmImportProfile": {
      "title": "インポートするプロフィールを確認",
      "emptyTitle": "プロフィールが見つかりません",
      "emptyMessage": "このデバイスに以前のプロフィールが見つかりませんでした",
      "importButton": "プロフィールをインポート"
    },
>>>>>>> 82e5bbdc
    "secureEnclave": {
      "title": "高度な設定",
      "cardTitle": "セキュアプロファイル",
      "cardDescription": "ハードウェアグレードのセキュリティを備えたデバイスキーを使用し、セキュアモードのFlow ウォレットは信頼できる超セキュアなハードウェアウォレットです。Flow上のCadenceアカウントのみで利用可能です。",
      "features": {
        "secureEnclave": "セキュアエンクレーブ",
        "hardwareSecurity": "ハードウェアグレードのセキュリティ",
        "noEvm": "EVMサポートなし"
      },
      "next": "次へ",
      "dialog": {
        "title": "上級ユーザーですか?",
        "description": "セキュアプロファイルを作成してもよろしいですか?これにより特定の機能へのアクセスが制限され、Flow上のEVMアカウントにアクセスできなくなります。",
        "holdToConfirm": "長押しして確認"
      },
      "creating": {
        "title": "アカウントを\n作成中",
        "configuring": "アカウントを設定中"
      }
    },
    "notificationPreferences": {
      "headerTitle": "通知",
      "title": "プッシュ通知を受け取る",
      "subtitle": "転送、スワップ、承認が完了したときに通知を受け取ります。",
      "enableButton": "プッシュ通知をオンにする",
      "maybeLater": "後で"
    },
    "backupOptions": {
      "navTitle": "バックアップ",
      "subtitle": "アカウント作成を完了するために、アカウントのバックアップ方法を選択してください。これは後で設定で変更できます。",
      "deviceBackup": {
        "title": "デバイスバックアップを作成",
        "description": "デバイスをバックアップウォレットとして使用し、デジタル資産を保護します"
      },
      "cloudBackup": {
        "title": "クラウドバックアップを作成",
        "description": "Google DriveやiCloudなどの信頼できるプロバイダーでクラウドバックアップを作成します"
      },
      "recoveryPhrase": {
        "title": "リカバリーフレーズバックアップを作成",
        "description": "12単語のリカバリーフレーズを作成します"
      },
      "skipWarning": {
        "title": "バックアップなしで続行しますか？",
        "message": "バックアップがないと、デバイスを紛失した場合にウォレットにアクセスできなくなる可能性があります。バックアップを設定せずに続行してもよろしいですか？",
        "confirm": "バックアップなしで続行"
      }
    },
    "recoveryPhrase": {
      "navTitle": "マルチチェーンアカウント",
      "title": "リカバリーフレーズ",
      "description": "これらの単語を正しい順序で書き留め、安全な場所に保管してください。",
      "clickToReveal": "クリックしてフレーズを表示",
      "copy": "コピー",
      "next": "次へ",
      "warning": {
        "title": "秘密のフレーズを共有しないでください!",
        "description": "誰かがあなたの秘密のフレーズを手に入れると、\nあなたのウォレットを完全に制御できるようになります。"
      },
      "error": {
        "title": "リカバリーフレーズの生成に失敗しました",
        "unknown": "不明なエラーが発生しました"
      }
    },
    "confirmRecoveryPhrase": {
      "navTitle": "マルチチェーンアカウント",
      "title": "フレーズを確認",
      "description": "順序を参照して、単語を1つずつ選択してください。",
      "selectWord": "#{{position}} の単語を選択",
<<<<<<< HEAD
      "finish": "完了"
=======
      "finish": "完了",
      "creating": {
        "title": "アカウントを\n作成中",
        "configuring": "アカウントを設定中"
      },
      "error": {
        "title": "アカウント作成に失敗しました",
        "generic": "アカウントの作成に失敗しました。もう一度お試しください。",
        "server": "サーバーエラーが発生しました。後でもう一度お試しください。",
        "validation": "無効なアカウントデータです。もう一度お試しください。"
      }
    }
  },
  "backup": {
    "tip": {
      "title": "アカウントを\nアップグレード",
      "description": "Flow Walletは、以前のBloctoキーを削除するために、アカウントのセキュリティをアップグレードする必要があります",
      "sectionTitle": "これはどういう意味ですか？",
      "fullControl": {
        "title": "アカウントとキーを完全に制御できるようになります。"
      },
      "newKey": {
        "title": "アカウントを保護するために新しいキーを作成し、Bloctoのアクセスを削除します。"
      },
      "newPhrase": {
        "title": "今後アカウントを保護する新しいリカバリーフレーズを作成します。"
      },
      "warning": {
        "prefix": "注意してください: ",
        "description": "このプロセスが完了すると、Bloctoのリカバリーキットはアカウントへのアクセスを保護しなくなります。これは、Bloctoが運営を停止したため、あなたの保護のためです。"
      },
      "start": "開始",
      "notNow": "後で"
    },
    "mnemonic": {
      "navTitle": "アカウントを作成",
      "title": "リカバリーフレーズ",
      "description": "これらの単語を正しい順序で書き留め、安全な場所に保管してください。",
      "clickToReveal": "クリックしてフレーズを表示",
      "copy": "コピー",
      "warning": {
        "title": "リカバリーフレーズを共有しないでください！",
        "description": "誰かがあなたのリカバリーフレーズを手に入れると、あなたのウォレットを完全に制御できるようになります。"
      },
      "done": "完了"
>>>>>>> 82e5bbdc
    }
  }
}<|MERGE_RESOLUTION|>--- conflicted
+++ resolved
@@ -253,8 +253,6 @@
       "secureEnclaveProfile": "セキュアエンクレーブプロファイル",
       "next": "次へ"
     },
-<<<<<<< HEAD
-=======
     "importProfile": {
       "title": "プロフィールをインポート",
       "subtitle": "バックアップを使用してプロフィールをインポートします。",
@@ -309,7 +307,6 @@
       "emptyMessage": "このデバイスに以前のプロフィールが見つかりませんでした",
       "importButton": "プロフィールをインポート"
     },
->>>>>>> 82e5bbdc
     "secureEnclave": {
       "title": "高度な設定",
       "cardTitle": "セキュアプロファイル",
@@ -379,9 +376,6 @@
       "title": "フレーズを確認",
       "description": "順序を参照して、単語を1つずつ選択してください。",
       "selectWord": "#{{position}} の単語を選択",
-<<<<<<< HEAD
-      "finish": "完了"
-=======
       "finish": "完了",
       "creating": {
         "title": "アカウントを\n作成中",
@@ -427,7 +421,6 @@
         "description": "誰かがあなたのリカバリーフレーズを手に入れると、あなたのウォレットを完全に制御できるようになります。"
       },
       "done": "完了"
->>>>>>> 82e5bbdc
     }
   }
 }