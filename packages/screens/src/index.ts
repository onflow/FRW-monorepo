--- conflicted
+++ resolved
@@ -6,15 +6,13 @@
 export { SendTokensScreen } from './send/SendTokensScreen.query';
 export { SendSummaryScreen } from './send/SendSummaryScreen.query';
 
-<<<<<<< HEAD
 // Export onboarding screens
 export * from './onboarding';
-=======
+
 // Export error fallback components
 export { GenericErrorFallback } from './error/GenericErrorFallback';
 export { NetworkErrorFallback } from './error/NetworkErrorFallback';
 export { CriticalErrorFallback } from './error/CriticalErrorFallback';
->>>>>>> 11520885
 
 // Export providers
 export * from './providers/QueryProvider';
