import * as React from 'react';
import Svg, { type SvgProps, Circle, Defs, RadialGradient, Stop } from 'react-native-svg';
const ConfirmDialogBg = ({
<<<<<<< HEAD
  color = 'currentColor',
=======
  color = '#000',
>>>>>>> 10446e03
  size = 24,
  width,
  height,
  ...props
}: SvgProps & { size?: number }) => (
  <Svg
    xmlns="http://www.w3.org/2000/svg"
    width={width ?? size}
    height={height ?? size}
    fill="none"
    viewBox="0 0 376 729"
    {...props}
  >
<<<<<<< HEAD
    <Circle cx={187.696} cy={364.089} r={364.044} fill={color} />
=======
    <Circle
      cx={187.696}
      cy={364.089}
      r={364.044}
      fill="url(#confirm-dialog-bg_svg__a)"
      opacity={0.1}
    />
>>>>>>> 10446e03
    <Defs>
      <RadialGradient
        id="confirm-dialog-bg_svg__a"
        cx={0}
        cy={0}
        r={1}
        gradientTransform="rotate(90 -88.197 275.893)scale(199.125)"
        gradientUnits="userSpaceOnUse"
      >
        <Stop offset={0.255} stopColor="#00EF8B" />
        <Stop offset={1} stopColor="#00EF8B" stopOpacity={0} />
      </RadialGradient>
    </Defs>
  </Svg>
);
export default ConfirmDialogBg;<|MERGE_RESOLUTION|>--- conflicted
+++ resolved
@@ -1,11 +1,7 @@
 import * as React from 'react';
 import Svg, { type SvgProps, Circle, Defs, RadialGradient, Stop } from 'react-native-svg';
 const ConfirmDialogBg = ({
-<<<<<<< HEAD
-  color = 'currentColor',
-=======
   color = '#000',
->>>>>>> 10446e03
   size = 24,
   width,
   height,
@@ -19,9 +15,6 @@
     viewBox="0 0 376 729"
     {...props}
   >
-<<<<<<< HEAD
-    <Circle cx={187.696} cy={364.089} r={364.044} fill={color} />
-=======
     <Circle
       cx={187.696}
       cy={364.089}
@@ -29,7 +22,6 @@
       fill="url(#confirm-dialog-bg_svg__a)"
       opacity={0.1}
     />
->>>>>>> 10446e03
     <Defs>
       <RadialGradient
         id="confirm-dialog-bg_svg__a"
