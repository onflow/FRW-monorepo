import * as React from 'react';
import Svg, { type SvgProps, Path } from 'react-native-svg';
const Close = ({
<<<<<<< HEAD
  color = 'currentColor',
=======
  color = '#000',
>>>>>>> 10446e03
  size = 24,
  width,
  height,
  ...props
}: SvgProps & { size?: number }) => (
  <Svg
    xmlns="http://www.w3.org/2000/svg"
    width={width ?? size}
    height={height ?? size}
    fill="none"
<<<<<<< HEAD
    viewBox="0 0 17 15"
    {...props}
  >
    <Path
      fill={color}
      d="M15.844 13.719A.75.75 0 0 1 15.31 15a.76.76 0 0 1-.535-.22L8.5 8.56l-6.274 6.22a.76.76 0 0 1-1.07 0 .747.747 0 0 1 0-1.061l6.275-6.22L1.156 1.28a.747.747 0 0 1 0-1.061.76.76 0 0 1 1.07 0L8.5 6.439 14.774.22a.76.76 0 0 1 1.07 0 .747.747 0 0 1 0 1.061L9.57 7.5z"
    />
=======
    viewBox="0 0 24 24"
    {...props}
  >
    <Path d="M18 6 6 18M6 6l12 12" />
>>>>>>> 10446e03
  </Svg>
);
export default Close;<|MERGE_RESOLUTION|>--- conflicted
+++ resolved
@@ -1,11 +1,7 @@
 import * as React from 'react';
 import Svg, { type SvgProps, Path } from 'react-native-svg';
 const Close = ({
-<<<<<<< HEAD
-  color = 'currentColor',
-=======
   color = '#000',
->>>>>>> 10446e03
   size = 24,
   width,
   height,
@@ -16,20 +12,10 @@
     width={width ?? size}
     height={height ?? size}
     fill="none"
-<<<<<<< HEAD
-    viewBox="0 0 17 15"
-    {...props}
-  >
-    <Path
-      fill={color}
-      d="M15.844 13.719A.75.75 0 0 1 15.31 15a.76.76 0 0 1-.535-.22L8.5 8.56l-6.274 6.22a.76.76 0 0 1-1.07 0 .747.747 0 0 1 0-1.061l6.275-6.22L1.156 1.28a.747.747 0 0 1 0-1.061.76.76 0 0 1 1.07 0L8.5 6.439 14.774.22a.76.76 0 0 1 1.07 0 .747.747 0 0 1 0 1.061L9.57 7.5z"
-    />
-=======
     viewBox="0 0 24 24"
     {...props}
   >
     <Path d="M18 6 6 18M6 6l12 12" />
->>>>>>> 10446e03
   </Svg>
 );
 export default Close;