{
  "openapi": "3.0.0",
  "info": {
    "title": "Flow Wallet API",
    "description": "API for the Flow Wallet",
    "version": "1.0"
  },
  "components": {
    "securitySchemes": {
      "bearerAuth": {
        "type": "http",
        "scheme": "bearer",
        "bearerFormat": "JWT"
      },
      "x-api-key": {
        "type": "apiKey",
        "name": "x-api-key",
        "in": "header"
      }
    },
    "schemas": {
      "CadenceStorageInfo": {
        "type": "object",
        "description": "Storage details for the Flow account.",
        "properties": {
          "storageUsedInMB": {
            "type": "string",
            "description": "Storage used in MB.",
            "example": "1.23"
          },
          "storageAvailableInMB": {
            "type": "string",
            "description": "Storage available based on unlocked FLOW balance.",
            "example": "10.50"
          },
          "storageCapacityInMB": {
            "type": "string",
            "description": "Total storage capacity allocated.",
            "example": "11.73"
          },
          "lockedFLOWforStorage": {
            "type": "string",
            "description": "Amount of FLOW locked for storage.",
            "example": "0.1173"
          },
          "availableBalanceToUse": {
            "type": "string",
            "description": "Available FLOW balance that could be used for storage.",
            "example": "1.05"
          }
        }
      },
      "CadenceTokenDataWithCurrency": {
        "type": "object",
        "description": "Represents a fungible token vault with pricing and currency conversion.",
        "properties": {
          "name": {
            "type": "string",
            "nullable": true,
            "description": "Token name from metadata (can be null).",
            "example": "FlowToken"
          },
          "symbol": {
            "type": "string",
            "nullable": true,
            "description": "Token symbol from metadata (can be null).",
            "example": "FLOW"
          },
          "description": {
            "type": "string",
            "nullable": true,
            "description": "Token description from metadata (can be null).",
            "example": "The native token of the Flow blockchain."
          },
          "logos": {
            "type": "object",
            "nullable": true,
            "properties": {
              "file": {
                "type": "object",
                "properties": {
                  "url": {
                    "type": "string",
                    "example": "ipfs://.../flow-logo.svg"
                  }
                }
              }
            },
            "description": "Logo media information (structure based on common return types)."
          },
          "socials": {
            "type": "object",
            "nullable": true,
            "additionalProperties": {
              "type": "object",
              "properties": {
                "url": {
                  "type": "string",
                  "format": "url"
                }
              }
            },
            "description": "A dictionary of social media links (structure based on common return types).",
            "example": {
              "website": {
                "url": "https://flow.com"
              },
              "twitter": {
                "url": "https://twitter.com/flow_blockchain"
              }
            }
          },
          "displayBalance": {
            "type": "string",
            "description": "Token balance formatted for display (shifted by decimals).",
            "example": "123.456"
          },
          "contractAddress": {
            "type": "string",
            "description": "The contract address where the token is defined.",
            "example": "0x1654653399040a61"
          },
          "contractName": {
            "type": "string",
            "description": "The name of the contract defining the token.",
            "example": "FlowToken"
          },
          "storagePath": {
            "type": "object",
            "description": "The storage path for the vault.",
            "properties": {
              "domain": {
                "type": "string",
                "example": "storage"
              },
              "identifier": {
                "type": "string",
                "example": "flowTokenVault"
              }
            }
          },
          "receiverPath": {
            "type": "object",
            "nullable": true,
            "description": "The public receiver path for the vault.",
            "properties": {
              "domain": {
                "type": "string",
                "example": "public"
              },
              "identifier": {
                "type": "string",
                "example": "flowTokenReceiver"
              }
            }
          },
          "balancePath": {
            "type": "object",
            "nullable": true,
            "description": "The public balance path for the vault.",
            "properties": {
              "domain": {
                "type": "string",
                "example": "public"
              },
              "identifier": {
                "type": "string",
                "example": "flowTokenBalance"
              }
            }
          },
          "identifier": {
            "type": "string",
            "description": "The full type identifier of the vault.",
            "example": "A.1654653399040a61.FlowToken.Vault"
          },
          "logoURI": {
            "type": "string",
            "nullable": true,
            "description": "The logo URI for the token. Prefers the verified list logo, falls back to the first logo in metadata.",
            "example": "ipfs://.../flow-logo.svg"
          },
          "isVerified": {
            "type": "boolean",
            "description": "Whether the token is part of the default Flow list."
          },
          "priceInUSD": {
            "type": "string",
            "description": "Price of the token in USD (mainnet only, empty string if unavailable).",
            "example": "2.50"
          },
          "balanceInUSD": {
            "type": "string",
            "description": "Value of the balance in USD (mainnet only, empty string if unavailable).",
            "example": "308.64"
          },
          "priceInFLOW": {
            "type": "string",
            "description": "Price of the token in FLOW (mainnet only, empty string if unavailable).",
            "example": "1.0"
          },
          "balanceInFLOW": {
            "type": "string",
            "description": "Value of the balance in FLOW (mainnet only, empty string if unavailable).",
            "example": "123.45600000"
          },
          "currency": {
            "type": "string",
            "description": "The currency code used for converted price/balance for this token.",
            "example": "EUR"
          },
          "priceInCurrency": {
            "type": "string",
            "description": "Price in the requested currency (empty string if unavailable or conversion failed).",
            "example": "2.25"
          },
          "balanceInCurrency": {
            "type": "string",
            "description": "Value of the balance in the requested currency (empty string if unavailable or conversion failed).",
            "example": "277.78"
          },
          "evmAddress": {
            "type": "string",
            "description": "The EVM address associated with this token (if available) empty string if no evm address.",
            "example": "0x1a2b3c4d5e6f7a8b9c0d1e2f3a4b5c6d7e8f9a0b"
          }
        }
      },
      "CadenceFTApiResponseWithCurrencyInData": {
        "type": "object",
        "description": "Structure of the successful API response.",
        "properties": {
          "data": {
            "type": "object",
            "properties": {
              "result": {
                "type": "array",
                "description": "Array of token data with currency conversion.",
                "items": {
                  "$ref": "#/components/schemas/CadenceTokenDataWithCurrency"
                }
              },
              "storage": {
                "$ref": "#/components/schemas/CadenceStorageInfo"
              },
              "error": {
                "type": "string",
                "nullable": true,
                "description": "Error message if request failed."
              }
            }
          }
        }
      },
      "CadenceFTApiResponseWithCurrency": {
        "type": "object",
        "description": "Structure of the successful API response.",
        "properties": {
          "result": {
            "type": "array",
            "description": "Array of token data with currency conversion.",
            "items": {
              "$ref": "#/components/schemas/CadenceTokenDataWithCurrency"
            }
          },
          "storage": {
            "$ref": "#/components/schemas/CadenceStorageInfo"
          },
          "error": {
            "type": "string",
            "nullable": true,
            "description": "Error message if request failed."
          }
        }
      },
      "PublicKeyAccount": {
        "type": "object",
        "properties": {
          "address": {
            "type": "string",
            "description": "The address of the account"
          },
          "publicKey": {
            "type": "string",
            "description": "The public key associated with the account (matches the query parameter)"
          },
          "keyIndex": {
            "type": "integer",
            "description": "The index of the key in the account"
          },
          "weight": {
            "type": "integer",
            "description": "The weight of the key"
          },
          "signAlgo": {
            "type": "integer",
            "description": "The signature algorithm code"
          },
          "signAlgoString": {
            "type": "string",
            "description": "The signature algorithm name"
          },
          "hashAlgo": {
            "type": "integer",
            "description": "The hash algorithm code"
          },
          "hashAlgoString": {
            "type": "string",
            "description": "The hash algorithm name"
          }
        },
        "required": [
          "address",
          "publicKey",
          "keyIndex",
          "weight",
          "signAlgo",
          "signAlgoString",
          "hashAlgo",
          "hashAlgoString"
        ],
        "example": {
          "address": 11114000254959286000,
          "publicKey": "b7ead20cebc8fe7e8ad825db2e7489a0ebeb37b2845ba5ce781776be30375a3708e954a53c76c88a9b8cb7e5ab43252cc013401c0e017d8f598dad74f719c593",
          "keyIndex": 0,
          "weight": 1000,
          "signAlgo": 1,
          "signAlgoString": "ECDSA_P256",
          "hashAlgo": 1,
          "hashAlgoString": "SHA2_256"
        }
      },
      "Account": {
        "type": "object",
        "properties": {
          "address": {
            "type": "string",
            "description": "The Flow account address",
            "example": "0x9a3cdc58ee72f9d0"
          },
          "keyId": {
            "type": "integer",
            "description": "The ID of the key on the account",
            "example": 0
          },
          "weight": {
            "type": "integer",
            "description": "The weight of the key for multi-sig",
            "example": 1000
          },
          "sigAlgo": {
            "type": "integer",
            "description": "The signature algorithm ID",
            "example": 1
          },
          "hashAlgo": {
            "type": "integer",
            "description": "The hash algorithm ID",
            "example": 1
          },
          "isRevoked": {
            "type": "boolean",
            "description": "Whether the key has been revoked",
            "example": false
          },
          "signing": {
            "type": "string",
            "description": "The signing algorithm name",
            "example": "ECDSA_P256"
          },
          "hashing": {
            "type": "string",
            "description": "The hashing algorithm name",
            "example": "SHA2_256"
          }
        }
      },
      "KeyIndexerData": {
        "type": "object",
        "properties": {
          "publicKey": {
            "type": "string",
            "description": "The public key in hex format",
            "example": "b7ead20cebc8fe7e8ad825db2e7489a0ebeb37b2845ba5ce781776be30375a3708e954a53c76c88a9b8cb7e5ab43252cc013401c0e017d8f598dad74f719c593"
          },
          "accounts": {
            "type": "array",
            "items": {
              "$ref": "#/components/schemas/Account"
            }
          }
        }
      },
      "KeyIndexerResponse": {
        "type": "object",
        "properties": {
          "data": {
            "$ref": "#/components/schemas/KeyIndexerData"
          },
          "status": {
            "type": "integer",
            "description": "HTTP status code",
            "example": 200
          },
          "error": {
            "type": "string",
            "description": "Error message if applicable",
            "example": ""
          }
        }
      },
      "QueryRequest": {
        "type": "object",
        "properties": {
          "address": {
            "type": "string",
            "description": "address of the account",
            "example": "0x9a3cdc58ee72f9d0"
          },
          "limit": {
            "type": "number",
            "description": "the number of transactions to return",
            "example": 20
          },
          "offset": {
            "type": "number",
            "description": "the number of transactions to skip",
            "example": 0
          }
        }
      },
      "TransactionReturnContentV2": {
        "type": "object",
        "properties": {
          "image": {
            "type": "string",
            "description": "the image url of the transaction",
            "example": ""
          },
          "time": {
            "type": "string",
            "description": "the time of the transaction",
            "example": "2022-06-01T16:54:59.040Z"
          },
          "type": {
            "type": "number",
            "description": "the type of the transaction",
            "example": 0
          },
          "title": {
            "type": "string",
            "description": "the title of the transaction",
            "example": "Smart Contract Interaction"
          },
          "status": {
            "type": "string",
            "description": "the status of the transaction",
            "example": "Success"
          },
          "error": {
            "type": "boolean",
            "description": "whether the transaction is successful",
            "example": false
          },
          "txid": {
            "type": "string",
            "description": "the transaction id",
            "example": "0x9a3cdc58ee72f9d0"
          },
          "amount": {
            "type": "string",
            "description": "the amount of the transaction",
            "example": "1.0"
          },
          "transfer_type": {
            "type": "number",
            "description": "the type of the transaction",
            "example": 1
          },
          "receiver": {
            "type": "string",
            "description": "the receiver of the transaction",
            "example": "0x9a3cdc58ee72f9d0"
          },
          "sender": {
            "type": "string",
            "description": "the sender of the transaction",
            "example": "0x9a3cdc58ee72f9d0"
          },
          "token": {
            "type": "string",
            "description": "the token of the transaction",
            "example": "FlowToken"
          },
          "additional_message": {
            "type": "string",
            "description": "the additional message of the transaction",
            "example": ""
          }
        }
      },
      "TransactionReturnV2": {
        "type": "object",
        "properties": {
          "total": {
            "type": "number",
            "description": "the total number of transactions",
            "example": 20
          },
          "transactions": {
            "type": "array",
            "items": {
              "$ref": "#/components/schemas/TransactionReturnContentV2"
            }
          },
          "next": {
            "type": "boolean",
            "description": "whether there is a next page",
            "example": false
          },
          "string": {
            "type": "string",
            "description": "the next page url",
            "example": ""
          }
        }
      },
      "NFTCollection": {
        "type": "object",
        "properties": {
          "contractName": {
            "type": "string",
            "description": "Name of the contract",
            "example": "Lilico",
            "nullable": true
          },
          "logoURI": {
            "type": "string",
            "description": "the logo url of the NFT collection",
            "example": ""
          },
          "id": {
            "type": "string",
            "description": "Unique identifier for the collection"
          },
          "address": {
            "type": "string",
            "nullable": true,
            "description": "Flow address of the collection"
          },
          "contract_name": {
            "type": "string",
            "nullable": true,
            "description": "Alternative name of the contract"
          },
          "evmAddress": {
            "type": "string",
            "description": "EVM address of the collection"
          },
          "name": {
            "type": "string",
            "description": "Display name of the collection"
          },
          "logo": {
            "type": "string",
            "nullable": true,
            "description": "URL to the collection logo"
          },
          "banner": {
            "type": "string",
            "nullable": true,
            "description": "URL to the collection banner"
          },
          "description": {
            "type": "string",
            "nullable": true,
            "description": "Description of the collection"
          },
          "flowIdentifier": {
            "type": "string",
            "description": "Flow identifier for the collection"
          },
          "externalURL": {
            "type": "string",
            "nullable": true,
            "description": "External URL for the collection (optional)"
          },
          "contractType": {
            "type": "string",
            "description": "Type of the contract ERC721 / ERC1155"
          },
          "path": {
            "$ref": "#/components/schemas/NFTPath",
            "description": "Media information for the NFT"
          }
        }
      },
      "FTListItem": {
        "type": "object",
        "properties": {
          "contractName": {
            "type": "string",
            "description": "the name of the FT",
            "example": "FlowToken"
          },
          "logoURI": {
            "type": "string",
            "description": "the logo url of the FT",
            "example": ""
          }
        }
      },
      "TransferListErrorResponse": {
        "type": "object",
        "properties": {
          "status": {
            "type": "number",
            "description": "the status of the response",
            "example": 400
          },
          "message": {
            "type": "string",
            "description": "the message of the response",
            "example": "Invalid address"
          }
        },
        "required": ["status", "message *"]
      },
      "Network": {
        "type": "string",
        "enum": ["mainnet", "testnet"],
        "description": "Flow-EVM network (mainnet/testnet)",
        "example": "mainnet",
        "default": "mainnet"
      },
      "Response": {
        "type": "object",
        "properties": {
          "data": {
            "type": "object",
            "description": "Response data payload"
          },
          "status": {
            "type": "integer",
            "description": "HTTP status code",
            "example": 200
          },
          "message": {
            "type": "string",
            "nullable": true,
            "description": "Optional response message"
          }
        }
      },
      "FungibleToken": {
        "type": "object",
        "required": ["chainId", "address", "symbol", "name", "decimals"],
        "properties": {
          "chainId": {
            "type": "integer",
            "description": "The chain ID of the token",
            "example": 747
          },
          "address": {
            "type": "string",
            "description": "The contract address of the token",
            "example": "0x7f27352d5f83db87a5a3e00f4b07cc2138d8ee52"
          },
          "symbol": {
            "type": "string",
            "description": "The symbol of the token",
            "example": "USDC.e"
          },
          "name": {
            "type": "string",
            "description": "The name of the token",
            "example": "Bridged USDC (Celer)"
          },
          "decimals": {
            "type": "integer",
            "description": "The number of decimals for the token",
            "example": 6
          },
          "logoURI": {
            "type": "string",
            "description": "The URI for the token logo"
          },
          "flowIdentifier": {
            "type": "string",
            "description": "The Flow blockchain identifier for the token"
          },
          "tags": {
            "type": "array",
            "items": {
              "type": "string"
            },
            "description": "Tags associated with the token"
          },
          "extensions": {
            "type": "object",
            "properties": {
              "website": {
                "type": "string",
                "description": "The website URL for the token"
              }
            }
          }
        }
      },
      "CurrencyEVMTokenData": {
        "type": "object",
        "properties": {
          "chainId": {
            "type": "integer",
            "description": "The chain ID where the token resides.",
            "example": 747
          },
          "address": {
            "type": "string",
            "description": "The contract address of the token.",
            "example": "0x123abc..."
          },
          "symbol": {
            "type": "string",
            "description": "The token symbol.",
            "example": "USDC"
          },
          "name": {
            "type": "string",
            "description": "The token name.",
            "example": "USD Coin"
          },
          "decimals": {
            "type": "integer",
            "description": "The number of decimals the token uses.",
            "example": 6
          },
          "logoURI": {
            "type": "string",
            "description": "URI for the token logo.",
            "example": "https://example.com/logo.png"
          },
          "flowIdentifier": {
            "type": "string",
            "description": "Corresponding Flow identifier if applicable.",
            "example": "A.123...USDC"
          },
          "balance": {
            "type": "string",
            "description": "The token balance held by the address, adjusted for decimals.",
            "example": "123.45"
          },
          "priceInUSD": {
            "type": "string",
            "description": "The price of the token in USD.",
            "example": "1.00"
          },
          "balanceInUSD": {
            "type": "string",
            "description": "The value of the balance in USD.",
            "example": "123.45"
          },
          "priceInFLOW": {
            "type": "string",
            "description": "The price of the token in FLOW.",
            "example": "0.45"
          },
          "balanceInFLOW": {
            "type": "string",
            "description": "The value of the balance in FLOW.",
            "example": "55.55"
          },
          "currency": {
            "type": "string",
            "description": "The currency code used for priceInCurrency and balanceInCurrency.",
            "example": "USD"
          },
          "priceInCurrency": {
            "type": "string",
            "description": "The price of the token in the requested currency (if different from USD).",
            "example": "0.90"
          },
          "balanceInCurrency": {
            "type": "string",
            "description": "The value of the balance in the requested currency (if different from USD).",
            "example": "111.10"
          }
        },
        "required": [
          "chainId",
          "address",
          "symbol",
          "name",
          "decimals",
          "balance",
          "priceInUSD",
          "balanceInUSD",
          "priceInFLOW",
          "balanceInFLOW",
          "currency",
          "priceInCurrency",
          "balanceInCurrency"
        ]
      },
      "TokenResponse": {
        "type": "object",
        "properties": {
          "data": {
            "type": "array",
            "items": {
              "$ref": "#/components/schemas/CurrencyEVMTokenData"
            }
          },
          "status": {
            "type": "integer",
            "example": 200
          },
          "message": {
            "type": "string",
            "description": "Optional message, typically used for errors.",
            "example": "Invalid EVM address format"
          }
        },
        "required": ["data", "status"]
      },
      "ERC20Token": {
        "type": "object",
        "properties": {
          "chainId": {
            "type": "integer",
            "description": "The chain ID of the blockchain network",
            "example": 747
          },
          "address": {
            "type": "string",
            "description": "The contract address of the token",
            "example": "0x5598c0652b899eb40f169dd5949bdbe0bf36ffde"
          },
          "symbol": {
            "type": "string",
            "description": "The token symbol",
            "example": "stFlow"
          },
          "name": {
            "type": "string",
            "description": "The token name",
            "example": "Increment Staked FLOW"
          },
          "decimals": {
            "type": "integer",
            "description": "The number of decimals for the token",
            "example": 18
          },
          "logoURI": {
            "type": "string",
            "description": "URI for the token logo",
            "example": ""
          },
          "balance": {
            "type": "string",
            "description": "The token balance as a string (to handle large numbers)",
            "example": "10800000000000001230"
          }
        }
      },
      "ERC20TokenResponse": {
        "type": "object",
        "properties": {
          "data": {
            "type": "array",
            "items": {
              "$ref": "#/components/schemas/ERC20Token"
            }
          },
          "status": {
            "type": "integer",
            "description": "HTTP status code",
            "example": 200
          }
        }
      },
      "TokenPath": {
        "type": "object",
        "properties": {
          "vault": {
            "type": "string",
            "description": "Path to the vault resource."
          },
          "receiver": {
            "type": "string",
            "description": "Path to the receiver resource."
          },
          "balance": {
            "type": "string",
            "description": "Path to the balance resource."
          }
        },
        "required": ["vault", "receiver", "balance"]
      },
      "TokenExtensions": {
        "type": "object",
        "description": "Additional token extension properties.",
        "additionalProperties": {
          "type": "string"
        }
      },
      "Token": {
        "type": "object",
        "properties": {
          "chainId": {
            "type": "integer",
            "description": "The chain ID of the token."
          },
          "address": {
            "type": "string",
            "description": "The contract address of the token."
          },
          "contractName": {
            "type": "string",
            "description": "The name of the token contract."
          },
          "path": {
            "$ref": "#/components/schemas/TokenPath"
          },
          "evmAddress": {
            "type": "string",
            "description": "The EVM compatible address, if applicable."
          },
          "flowAddress": {
            "type": "string",
            "description": "The Flow address, if applicable."
          },
          "symbol": {
            "type": "string",
            "description": "The symbol of the token (e.g., \"FLOW\")."
          },
          "name": {
            "type": "string",
            "description": "The name of the token (e.g., \"Flow Token\")."
          },
          "description": {
            "type": "string",
            "description": "A brief description of the token."
          },
          "decimals": {
            "type": "integer",
            "description": "The number of decimal places the token uses."
          },
          "logoURI": {
            "type": "string",
            "format": "uri",
            "description": "The URI of the token's logo."
          },
          "tags": {
            "type": "array",
            "items": {
              "type": "string"
            },
            "description": "A list of tags associated with the token."
          },
          "extensions": {
            "$ref": "#/components/schemas/TokenExtensions"
          },
          "flowIdentifier": {
            "type": "string",
            "description": "The unique Flow identifier for the token."
          },
          "website": {
            "type": "string",
            "format": "uri",
            "description": "The official website URL of the token."
          }
        },
        "required": [
          "chainId",
          "address",
          "symbol",
          "name",
          "decimals",
          "logoURI",
          "tags"
        ]
      },
      "TokenListTag": {
        "type": "object",
        "properties": {
          "name": {
            "type": "string",
            "description": "The name of the tag."
          },
          "description": {
            "type": "string",
            "description": "A description of the tag."
          }
        },
        "required": ["name", "description"]
      },
      "TokenListVersion": {
        "type": "object",
        "properties": {
          "major": {
            "type": "integer"
          },
          "minor": {
            "type": "integer"
          },
          "patch": {
            "type": "integer"
          }
        },
        "required": ["major", "minor", "patch"]
      },
      "FTList": {
        "type": "object",
        "properties": {
          "name": {
            "type": "string",
            "description": "The name of the token list."
          },
          "network": {
            "type": "string",
            "description": "The network the token list is associated with."
          },
          "chainId": {
            "type": "integer",
            "description": "The chain ID the token list is associated with."
          },
          "tokens": {
            "type": "array",
            "items": {
              "$ref": "#/components/schemas/Token"
            },
            "description": "The list of tokens."
          },
          "totalAmount": {
            "type": "integer",
            "description": "The total number of tokens in the list."
          },
          "filterType": {
            "type": "string",
            "description": "The type used for filtering the list."
          },
          "timestamp": {
            "type": "string",
            "format": "date-time",
            "description": "The timestamp when the list was generated."
          },
          "logoURI": {
            "type": "string",
            "format": "uri",
            "description": "The URI of the list's logo."
          },
          "keywords": {
            "type": "array",
            "items": {
              "type": "string"
            },
            "description": "Keywords associated with the list."
          },
          "tags": {
            "type": "object",
            "additionalProperties": {
              "$ref": "#/components/schemas/TokenListTag"
            },
            "description": "Tags associated with the list."
          },
          "version": {
            "$ref": "#/components/schemas/TokenListVersion"
          }
        },
        "required": [
          "name",
          "tokens",
          "totalAmount",
          "timestamp",
          "logoURI",
          "keywords",
          "tags"
        ]
      },
      "NFTPostMedia": {
        "type": "object",
        "properties": {
          "image": {
            "type": "string",
            "description": "URL to the NFT image"
          },
          "isSvg": {
            "type": "boolean",
            "nullable": true,
            "description": "Indicates if the image is an SVG"
          },
          "description": {
            "type": "string",
            "nullable": true,
            "description": "Description of the NFT"
          },
          "title": {
            "type": "string",
            "description": "Title of the NFT"
          }
        }
      },
      "NFTPath": {
        "type": "object",
        "properties": {
          "storage_path": {
            "type": "string",
            "description": "Storage path"
          },
          "public_path": {
            "type": "string",
            "description": "Public path"
          },
          "private_path": {
            "type": "string",
            "description": "Deprecated path"
          }
        }
      },
      "NFT": {
        "type": "object",
        "properties": {
          "id": {
            "type": "string",
            "description": "Unique identifier for the NFT"
          },
          "name": {
            "type": "string",
            "nullable": true,
            "description": "Name of the NFT"
          },
          "description": {
            "type": "string",
            "nullable": true,
            "description": "Description of the NFT"
          },
          "thumbnail": {
            "type": "string",
            "nullable": true,
            "description": "URL to the NFT thumbnail"
          },
          "externalURL": {
            "type": "string",
            "nullable": true,
            "description": "External URL for the NFT"
          },
          "collectionName": {
            "type": "string",
            "description": "Name of the collection"
          },
          "collectionContractName": {
            "type": "string",
            "description": "Contract name of the collection"
          },
          "contractAddress": {
            "type": "string",
            "nullable": true,
            "description": "Flow contract address"
          },
          "evmAddress": {
            "type": "string",
            "description": "EVM contract address"
          },
          "address": {
            "type": "string",
            "nullable": true,
            "description": "Flow address"
          },
          "contractName": {
            "type": "string",
            "nullable": true,
            "description": "Name of the contract"
          },
          "collectionDescription": {
            "type": "string",
            "nullable": true,
            "description": "Description of the collection"
          },
          "collectionSquareImage": {
            "type": "string",
            "nullable": true,
            "description": "URL to the collection square image"
          },
          "collectionBannerImage": {
            "type": "string",
            "nullable": true,
            "description": "URL to the collection banner image"
          },
          "collectionExternalURL": {
            "type": "string",
            "nullable": true,
            "description": "External URL for the collection"
          },
          "flowIdentifier": {
            "type": "string",
            "nullable": true,
            "description": "Flow identifier"
          },
          "postMedia": {
            "$ref": "#/components/schemas/NFTPostMedia",
            "description": "Media information for the NFT"
          },
          "contractType": {
            "type": "string",
            "description": "Type of the contract ERC721 / ERC1155"
          },
          "amount": {
            "type": "string",
            "description": "Amount of the NFT"
          }
        }
      },
      "NFTCollectionListData": {
        "type": "object",
        "properties": {
          "offset": {
            "type": "string",
            "nullable": true,
            "description": "Pagination offset for the next set of results"
          },
          "nfts": {
            "type": "array",
            "items": {
              "$ref": "#/components/schemas/NFT"
            },
            "description": "Array of NFTs in the collection"
          },
          "nftCount": {
            "type": "integer",
            "description": "Total number of NFTs in the response"
          },
          "collection": {
            "$ref": "#/components/schemas/NFTCollection",
            "description": "Information about the NFT collection"
          }
        }
      },
      "NFTCollectionListResponse": {
        "type": "object",
        "properties": {
          "data": {
            "$ref": "#/components/schemas/NFTCollectionListData",
            "description": "NFT collection list data"
          },
          "status": {
            "type": "integer",
            "description": "HTTP status code",
            "example": 200
          }
        }
      },
      "CollectionDisplay": {
        "type": "object",
        "properties": {
          "name": {
            "type": "string",
            "description": "Name of the collection"
          },
          "description": {
            "type": "string",
            "description": "Description of the collection"
          },
          "externalURL": {
            "type": "object",
            "properties": {
              "url": {
                "type": "string",
                "nullable": true,
                "description": "External URL for the collection"
              }
            }
          },
          "squareImage": {
            "type": "object",
            "properties": {
              "file": {
                "type": "object",
                "properties": {
                  "url": {
                    "type": "string",
                    "description": "URL to the collection square image"
                  }
                }
              },
              "mediaType": {
                "type": "string",
                "description": "Media type of the square image"
              }
            }
          }
        }
      },
      "NFTCollectionDetailData": {
        "type": "object",
        "properties": {
          "id": {
            "type": "string",
            "description": "Unique identifier for the collection"
          },
          "path": {
            "type": "string",
            "description": "Path for the collection"
          },
          "collectionDisplay": {
            "$ref": "#/components/schemas/CollectionDisplay",
            "description": "Display information for the collection"
          }
        }
      },
      "NFTCollectionDetailResponse": {
        "type": "object",
        "properties": {
          "data": {
            "$ref": "#/components/schemas/NFTCollectionDetailData",
            "description": "NFT collection detail data"
          },
          "status": {
            "type": "integer",
            "description": "HTTP status code",
            "example": 200
          }
        }
      },
      "NFTCollectionData": {
        "type": "object",
        "properties": {
          "collection": {
            "$ref": "#/components/schemas/NFTCollection",
            "description": "Collection information"
          },
          "ids": {
            "type": "array",
            "items": {
              "type": "string"
            },
            "description": "Array of NFT IDs in the collection"
          },
          "count": {
            "type": "integer",
            "description": "Total number of NFTs in the collection"
          }
        }
      },
      "NFTCollectionIdsResponse": {
        "type": "object",
        "properties": {
          "data": {
            "type": "array",
            "items": {
              "$ref": "#/components/schemas/NFTCollectionData"
            },
            "description": "Array of NFT collection data"
          },
          "status": {
            "type": "integer",
            "description": "HTTP status code",
            "example": 200
          }
        }
      },
      "NFTListData": {
        "type": "object",
        "properties": {
          "offset": {
            "type": "string",
            "nullable": true,
            "description": "Pagination offset for the next set of results"
          },
          "nfts": {
            "type": "array",
            "items": {
              "$ref": "#/components/schemas/NFT"
            },
            "description": "Array of NFTs"
          },
          "nftCount": {
            "type": "integer",
            "description": "Total number of NFTs in the response"
          }
        }
      },
      "NFTListResponse": {
        "type": "object",
        "properties": {
          "data": {
            "$ref": "#/components/schemas/NFTListData",
            "description": "NFT list data"
          },
          "status": {
            "type": "integer",
            "description": "HTTP status code",
            "example": 200
          }
        }
      },
      "ApiResponse": {
        "type": "object",
        "properties": {
          "status": {
            "type": "integer"
          },
          "data": {
            "type": "object",
            "nullable": true
          },
          "message": {
            "type": "string"
          }
        },
        "required": ["status", "data"]
      },
      "PayerInfoV1": {
        "type": "object",
        "properties": {
          "available": {
            "type": "boolean"
          },
          "address": {
            "type": "string",
            "description": "Flow address, hex with 0x prefix"
          },
          "keyIndex": {
            "type": "integer",
            "description": "signing key index"
          }
        },
        "required": ["available"]
      },
      "SurgeInfoV1": {
        "type": "object",
        "properties": {
          "active": {
            "type": "boolean"
          },
          "multiplier": {
            "type": "number"
          },
          "expiresAt": {
            "type": "integer",
            "description": "timestamp"
          },
          "ttlSeconds": {
            "type": "integer"
          },
          "sampledAt": {
            "type": "integer",
            "description": "timestamp"
          },
          "maxFee": {
            "type": "number",
            "description": "max fee with surge factor"
          }
        },
        "required": ["active"]
      },
      "PayerStatusPayloadV1": {
        "type": "object",
        "properties": {
          "statusVersion": {
            "type": "integer",
            "enum": [1]
          },
          "surge": {
            "$ref": "#/components/schemas/SurgeInfoV1"
          },
          "feePayer": {
            "$ref": "#/components/schemas/PayerInfoV1"
          },
          "bridgePayer": {
            "$ref": "#/components/schemas/PayerInfoV1"
          },
          "updatedAt": {
            "type": "integer",
            "description": "timestamp"
          },
          "reason": {
            "type": "string"
          }
        },
        "required": [
          "statusVersion",
          "status",
          "surge",
          "feePayer",
          "bridgePayer",
          "updatedAt"
        ]
      },
      "PayerStatusApiResponseV1": {
        "type": "object",
        "properties": {
          "status": {
            "type": "number",
            "description": "HTTP status code",
            "enum": [200, 429, 500, 503],
            "example": 200
          },
          "data": {
            "$ref": "#/components/schemas/PayerStatusPayloadV1"
          },
          "message": {
            "type": "string",
            "description": "Optional message for API response",
            "example": "Success"
          }
        },
        "required": ["status", "data"]
      },
      "SignedData": {
        "type": "object",
        "properties": {
          "address": {
            "type": "string",
            "description": "The fee payer address",
            "example": "0x1234567890abcdef"
          },
          "keyId": {
            "type": "number",
            "description": "The key index used for signing",
            "example": 0
          },
          "sig": {
            "type": "string",
            "description": "The transaction signature",
            "example": "a1b2c3d4e5f6..."
          }
        },
        "required": ["address", "keyId", "sig"]
      },
<<<<<<< HEAD
      "FeePayerSignaturePayload": {
=======
      "SignaturePayload": {
>>>>>>> 16fed4c0
        "type": "object",
        "properties": {
          "status": {
            "type": "integer"
          },
          "data": {
<<<<<<< HEAD
            "type": "object",
            "properties": {
              "envelopeSigs": {
                "$ref": "#/components/schemas/SignedData"
              }
            },
            "required": ["envelopeSigs"]
=======
            "$ref": "#/components/schemas/SignedData"
>>>>>>> 16fed4c0
          },
          "message": {
            "type": "string",
            "nullable": true
          }
        },
        "required": ["status", "data"]
      },
<<<<<<< HEAD
      "AuthSignaturePayload": {
        "type": "object",
        "properties": {
          "status": {
            "type": "integer"
          },
          "data": {
            "type": "object",
            "properties": {
              "authorizerSigs": {
                "$ref": "#/components/schemas/SignedData"
              }
            },
            "required": ["authorizerSigs"]
          },
          "message": {
            "type": "string",
            "nullable": true
          }
        },
        "required": ["status", "data"]
=======
      "PayerMsg": {
        "type": "object",
        "properties": {
          "envelopeMessage": {
            "type": "string"
          }
        },
        "required": ["envelopeMessage"]
>>>>>>> 16fed4c0
      },
      "PayerSignParams": {
        "type": "object",
        "properties": {
          "message": {
<<<<<<< HEAD
            "type": "object",
            "properties": {
              "envelope_message": {
                "type": "string",
                "description": "The encoded transaction message to sign",
                "example": "464c4f572d56302e302d7472616e73616374696f6e0000000000000000000000..."
              }
            },
            "required": ["envelope_message"]
          },
          "network": {
            "type": "string",
            "enum": ["mainnet", "testnet"],
            "description": "The Flow network to use for signing",
            "example": "mainnet"
=======
            "$ref": "#/components/schemas/PayerMsg"
          },
          "network": {
            "schema": null,
            "$ref": "#/components/schemas/Network"
>>>>>>> 16fed4c0
          }
        },
        "required": ["message"]
      },
<<<<<<< HEAD
=======
      "PayloadMsg": {
        "type": "object",
        "properties": {
          "payload": {
            "type": "string"
          }
        },
        "required": ["payload"]
      },
>>>>>>> 16fed4c0
      "AuthSignParams": {
        "type": "object",
        "properties": {
          "message": {
<<<<<<< HEAD
            "type": "object",
            "properties": {
              "payload": {
                "type": "string",
                "description": "The encoded transaction message to sign",
                "example": "464c4f572d56302e302d7472616e73616374696f6e0000000000000000000000..."
              }
            },
            "required": ["payload"]
          },
          "network": {
            "type": "string",
            "enum": ["mainnet", "testnet", "sandboxnet"],
            "description": "The Flow network to use for signing",
            "example": "mainnet"
=======
            "$ref": "#/components/schemas/PayloadMsg"
          },
          "network": {
            "schema": null,
            "$ref": "#/components/schemas/Network"
>>>>>>> 16fed4c0
          }
        },
        "required": ["message"]
      }
    }
  },
  "security": [
    {
      "bearerAuth": [],
      "x-api-key": []
    }
  ],
  "tags": [
    {
      "name": "Account",
      "description": "Endpoints for account operations"
    },
    {
      "name": "NFT",
      "description": "Endpoints for NFT operations"
    },
    {
      "name": "Flow-EVM Tokens",
      "description": "Endpoints for EVM token operations"
    },
    {
      "name": "Flow-EVM NFT",
      "description": "Endpoints for EVM NFT operations"
    }
  ],
  "paths": {
    "/api/metadata/user/{address}": {
      "get": {
        "summary": "Get user address metadata",
        "tags": ["Metadata"],
        "parameters": [
          {
            "in": "path",
            "name": "address",
            "required": true,
            "schema": {
              "type": "string"
            }
          }
        ],
        "responses": {
          "200": {
            "description": "User metadata",
            "content": {
              "application/json": {
                "schema": {
                  "type": "object",
                  "properties": {
                    "icon": {
                      "type": "string"
                    },
                    "name": {
                      "type": "string"
                    },
                    "background": {
                      "type": "string"
                    }
                  }
                }
              }
            }
          }
        }
      },
      "post": {
        "summary": "Create or update user metadata",
        "tags": ["Metadata"],
        "parameters": [
          {
            "in": "path",
            "name": "address",
            "required": true,
            "schema": {
              "type": "string"
            }
          }
        ],
        "requestBody": {
          "required": true,
          "content": {
            "application/json": {
              "schema": {
                "type": "object",
                "properties": {
                  "icon": {
                    "type": "string",
                    "required": true,
                    "description": "The emoji icon of the user"
                  },
                  "name": {
                    "type": "string",
                    "required": true,
                    "description": "The name of the user"
                  },
                  "background": {
                    "type": "string",
                    "required": true,
                    "description": "The background color of the user"
                  }
                }
              }
            }
          }
        },
        "responses": {
          "200": {
            "description": "User metadata updated",
            "content": {
              "application/json": {
                "schema": {
                  "type": "object",
                  "properties": {
                    "icon": {
                      "type": "string"
                    },
                    "name": {
                      "type": "string"
                    },
                    "background": {
                      "type": "string"
                    }
                  }
                }
              }
            }
          }
        }
      }
    },
    "/api/metadata/user/metadatas": {
      "get": {
        "summary": "Get user metadatas",
        "tags": ["Metadata"],
        "responses": {
          "200": {
            "description": "User addresses metadatas",
            "content": {
              "application/json": {
                "schema": {
                  "type": "object",
                  "example": {
                    "0x00000000000000000000000266Ddb89AaAAe0CA0": {
                      "name": "name",
                      "background": "E91E63",
                      "icon": "🍋"
                    }
                  }
                }
              }
            }
          }
        }
      }
    },
    "/api/signAsBridgeFeePayer": {
      "post": {
        "summary": "Sign as bridge fee payer (Deprecated)",
        "description": "(Deprecated) Signs a Flow transaction as the bridge fee payer for approved bridge transactions",
        "tags": ["Deprecated"],
        "parameters": [
          {
            "in": "header",
            "name": "network",
            "schema": {
              "type": "string",
              "enum": ["mainnet", "testnet"],
              "default": "mainnet"
            },
            "description": "The Flow network to use for signing",
            "required": true
          }
        ],
        "requestBody": {
          "required": true,
          "content": {
            "application/json": {
              "schema": {
                "type": "object",
                "required": ["message"],
                "properties": {
                  "message": {
                    "type": "object",
                    "required": ["envelope_message"],
                    "properties": {
                      "envelope_message": {
                        "type": "string",
                        "description": "The encoded transaction message to sign",
                        "example": "464c4f572d56302e302d7472616e73616374696f6e0000000000000000000000..."
                      }
                    }
                  }
                }
              }
            }
          }
        },
        "responses": {
          "200": {
            "description": "Successful signature response",
            "content": {
              "application/json": {
                "schema": {
                  "type": "object",
                  "properties": {
                    "envelopeSigs": {
                      "type": "object",
                      "properties": {
                        "address": {
                          "type": "string",
                          "description": "The bridge fee payer address",
                          "example": "0x1234567890abcdef"
                        },
                        "keyId": {
                          "type": "number",
                          "description": "The key index used for signing",
                          "example": 0
                        },
                        "sig": {
                          "type": "string",
                          "description": "The transaction signature",
                          "example": "a1b2c3d4e5f6..."
                        }
                      }
                    }
                  }
                }
              }
            }
          },
          "403": {
            "description": "Forbidden - transaction verification failed",
            "content": {
              "application/json": {
                "schema": {
                  "type": "object",
                  "properties": {
                    "error": {
                      "type": "string",
                      "example": "verify transaction failed"
                    }
                  }
                }
              }
            }
          },
          "429": {
            "description": "Too Many Requests - surge pricing active",
            "content": {
              "application/json": {
                "schema": {
                  "type": "object",
                  "properties": {
                    "error": {
                      "type": "string",
                      "example": "Many Requests for surge: communicates temporary pressure and supports standard client backoff via Retry-After. Compatible with rate/fee surge semantics."
                    }
                  }
                }
              }
            }
          },
          "500": {
            "description": "Internal Server Error",
            "content": {
              "application/json": {
                "schema": {
                  "type": "object",
                  "properties": {
                    "error": {
                      "type": "string",
                      "example": "Internal server error"
                    }
                  }
                }
              }
            }
          },
          "503": {
            "description": "Service Unavailable - bridge payer disabled",
            "content": {
              "application/json": {
                "schema": {
                  "type": "object",
                  "properties": {
                    "error": {
                      "type": "string",
                      "example": "Service Unavailable for disabled/stopped payer: indicates the service is intentionally unavailable or down; distinct from surge."
                    }
                  }
                }
              }
            }
          }
        }
      }
    },
    "/api/signAsBridgePayer": {
      "post": {
        "summary": "Sign as bridge auth payer",
        "description": "Signs a Flow transaction as the bridge fee payer for approved bridge transactions",
        "tags": ["Payer"],
        "parameters": [
          {
            "in": "header",
            "name": "network",
            "schema": {
              "type": "string",
<<<<<<< HEAD
              "enum": ["mainnet", "testnet", "sandboxnet"],
=======
              "enum": ["mainnet", "testnet"],
>>>>>>> 16fed4c0
              "default": "mainnet"
            },
            "description": "The Flow network to use for signing",
            "required": true
          }
        ],
        "requestBody": {
          "required": true,
          "content": {
            "application/json": {
              "schema": {
                "$ref": "#/components/schemas/AuthSignParams"
              }
            }
          }
        },
        "responses": {
          "200": {
            "description": "Successful signature response",
            "content": {
              "application/json": {
                "schema": {
<<<<<<< HEAD
                  "$ref": "#/components/schemas/AuthSignaturePayload"
=======
                  "$ref": "#/components/schemas/SignaturePayload"
>>>>>>> 16fed4c0
                }
              }
            }
          },
          "403": {
            "description": "Forbidden - transaction verification failed",
            "content": {
              "application/json": {
                "schema": {
                  "$ref": "#/components/schemas/Response"
                }
              }
            }
          },
          "500": {
            "description": "Internal Server Error",
            "content": {
              "application/json": {
                "schema": {
                  "$ref": "#/components/schemas/Response"
                }
              }
            }
          },
          "503": {
            "description": "Service Unavailable - bridge payer disabled",
            "content": {
              "application/json": {
                "schema": {
                  "$ref": "#/components/schemas/Response"
                }
              }
            }
          }
        }
      }
    },
    "/api/signAsFeePayer": {
      "post": {
        "summary": "Sign as fee payer",
        "description": "Signs a Flow transaction as the fee payer for general transactions",
        "tags": ["Payer"],
        "parameters": [
          {
            "in": "header",
            "name": "network",
            "schema": {
              "type": "string",
              "enum": ["mainnet", "testnet"],
              "default": "mainnet"
            },
            "description": "The Flow network to use for signing",
            "required": true
          }
        ],
        "requestBody": {
          "required": true,
          "content": {
            "application/json": {
              "schema": {
                "$ref": "#/components/schemas/PayerSignParams"
              }
            }
          }
        },
        "responses": {
          "200": {
            "description": "Successful signature response",
            "content": {
              "application/json": {
                "schema": {
<<<<<<< HEAD
                  "$ref": "#/components/schemas/FeePayerSignaturePayload"
=======
                  "$ref": "#/components/schemas/SignaturePayload"
>>>>>>> 16fed4c0
                }
              }
            }
          },
          "403": {
            "description": "Forbidden - transaction verification failed",
            "content": {
              "application/json": {
                "schema": {
                  "$ref": "#/components/schemas/Response"
                }
              }
            }
          },
          "429": {
            "description": "Too Many Requests - surge pricing active",
            "content": {
              "application/json": {
                "schema": {
                  "$ref": "#/components/schemas/Response"
                }
              }
            }
          },
          "500": {
            "description": "Internal Server Error",
            "content": {
              "application/json": {
                "schema": {
                  "$ref": "#/components/schemas/Response"
                }
              }
            }
          },
          "503": {
            "description": "Service Unavailable - fee payer disabled",
            "content": {
              "application/json": {
                "schema": {
                  "$ref": "#/components/schemas/Response"
                }
              }
            }
          }
        }
      }
    },
    "/api/v1/account/token-transfers": {
      "get": {
        "summary": "Get account transfer history by token types",
        "description": "Retrieves the transaction history for a specific account address and token type.",
        "tags": ["Account"],
        "parameters": [
          {
            "in": "query",
            "name": "address",
            "required": true,
            "schema": {
              "type": "string"
            },
            "description": "The account address to get transfers for"
          },
          {
            "in": "query",
            "name": "limit",
            "schema": {
              "type": "integer",
              "default": 20
            },
            "description": "The number of transactions to return (max 100)"
          },
          {
            "in": "query",
            "name": "after",
            "schema": {
              "type": "integer",
              "default": 0
            },
            "description": "The offset for pagination"
          },
          {
            "in": "query",
            "name": "token",
            "required": true,
            "schema": {
              "type": "string"
            },
            "description": "The token identifier to filter transfers by",
            "example": "A.1654653399040a61.FlowToken.Vault"
          },
          {
            "in": "header",
            "name": "network",
            "schema": {
              "$ref": "#/components/schemas/Network"
            }
          }
        ],
        "responses": {
          "200": {
            "description": "Successful response with transfer history",
            "content": {
              "application/json": {
                "schema": {
                  "type": "object",
                  "properties": {
                    "status": {
                      "type": "integer",
                      "example": 200
                    },
                    "message": {
                      "type": "string",
                      "example": "All Addresss"
                    },
                    "data": {
                      "$ref": "#/components/schemas/TransactionReturnV2"
                    }
                  }
                }
              }
            }
          },
          "400": {
            "description": "Bad request",
            "content": {
              "application/json": {
                "schema": {
                  "$ref": "#/components/schemas/TransferListErrorResponse"
                }
              }
            }
          },
          "500": {
            "description": "Server error",
            "content": {
              "application/json": {
                "schema": {
                  "$ref": "#/components/schemas/TransferListErrorResponse"
                }
              }
            }
          }
        }
      }
    },
    "/api/v1/account/transfers": {
      "get": {
        "summary": "Get account transfer history",
        "description": "Retrieves the transaction history for a specific account address",
        "tags": ["Account"],
        "parameters": [
          {
            "in": "query",
            "name": "address",
            "required": true,
            "schema": {
              "type": "string"
            },
            "description": "The account address to get transfers for"
          },
          {
            "in": "query",
            "name": "limit",
            "schema": {
              "type": "integer",
              "default": 20
            },
            "description": "The number of transactions to return (max 100)"
          },
          {
            "in": "query",
            "name": "after",
            "schema": {
              "type": "integer",
              "default": 0
            },
            "description": "The offset for pagination"
          },
          {
            "in": "header",
            "name": "network",
            "schema": {
              "$ref": "#/components/schemas/Network"
            }
          }
        ],
        "responses": {
          "200": {
            "description": "Successful response with transfer history",
            "content": {
              "application/json": {
                "schema": {
                  "type": "object",
                  "properties": {
                    "status": {
                      "type": "integer",
                      "example": 200
                    },
                    "message": {
                      "type": "string",
                      "example": "All Addresss"
                    },
                    "data": {
                      "$ref": "#/components/schemas/TransactionReturnV2"
                    }
                  }
                }
              }
            }
          },
          "400": {
            "description": "Bad request",
            "content": {
              "application/json": {
                "schema": {
                  "$ref": "#/components/schemas/TransferListErrorResponse"
                }
              }
            }
          },
          "500": {
            "description": "Server error",
            "content": {
              "application/json": {
                "schema": {
                  "$ref": "#/components/schemas/TransferListErrorResponse"
                }
              }
            }
          }
        }
      }
    },
    "/api/v1/payer/status": {
      "get": {
        "summary": "Get payer status",
        "description": "Retrieves the current status of fee payers and surge pricing information",
        "tags": ["Payer"],
        "parameters": [
          {
            "in": "header",
            "name": "network",
            "schema": {
              "type": "string",
              "enum": ["mainnet", "testnet"],
              "default": "mainnet"
            },
            "description": "The Flow network to query"
          },
          {
            "in": "query",
            "name": "network",
            "schema": {
              "type": "string",
              "enum": ["mainnet", "testnet"],
              "default": "mainnet"
            },
            "description": "The Flow network to query"
          }
        ],
        "responses": {
          "200": {
            "description": "Successful response with payer status",
            "content": {
              "application/json": {
                "schema": {
                  "$ref": "#/components/schemas/PayerStatusApiResponseV1"
                }
              }
            }
          },
          "405": {
            "description": "Method not allowed",
            "content": {
              "application/json": {
                "schema": {
                  "$ref": "#/components/schemas/Response"
                }
              }
            }
          },
          "500": {
            "description": "Server error",
            "content": {
              "application/json": {
                "schema": {
                  "$ref": "#/components/schemas/Response"
                }
              }
            }
          }
        }
      }
    },
    "/api/v2/nft/collectionList": {
      "get": {
        "summary": "Get a list of NFTs from a specific collection under a FLOW address",
        "description": "Use this endpoint to get a list of NFTs that the user owns within a specific collection on the Flow network.\nFlow Address -> NFT Collection -> NFTs\n",
        "parameters": [
          {
            "in": "query",
            "name": "address",
            "required": true,
            "schema": {
              "type": "string"
            },
            "description": "Flow address to get NFTs from"
          },
          {
            "in": "header",
            "name": "network",
            "schema": {
              "type": "string",
              "enum": ["mainnet", "testnet"]
            },
            "description": "Flow network (mainnet/testnet)",
            "default": "mainnet"
          },
          {
            "in": "query",
            "name": "collectionIdentifier",
            "required": true,
            "schema": {
              "type": "string",
              "ref": "#/components/schemas/CollectionIdentifier"
            },
            "description": "Collection identifier"
          },
          {
            "in": "query",
            "name": "offset",
            "schema": {
              "type": "integer"
            },
            "description": "Number of records to skip"
          },
          {
            "in": "query",
            "name": "limit",
            "schema": {
              "type": "integer"
            },
            "description": "Maximum number of records to return",
            "default": 50
          }
        ],
        "responses": {
          "200": {
            "description": "NFT List with pagination",
            "content": {
              "application/json": {
                "schema": {
                  "$ref": "#/components/schemas/NFTListResponse"
                }
              }
            }
          }
        },
        "tags": ["NFT"]
      }
    },
    "/api/v2/nft/collections": {
      "get": {
        "summary": "Get a list of ALL the Cadence NFT collections on the Flow network",
        "description": "Use this endpoint to get a list of ALL the Cadence NFT collections on the Flow network.\nThis list is used to populate the \"Collections\" section in the wallet where the user can enable/disable collections.\nThis is needed on the Flow network as Collections need to be enabled on accounts to receive NFTs.\n",
        "parameters": [
          {
            "in": "header",
            "name": "network",
            "schema": {
              "$ref": "#/components/schemas/Network"
            },
            "description": "Flow network (mainnet/testnet)",
            "default": "mainnet"
          }
        ],
        "responses": {
          "200": {
            "description": "List of NFT collections",
            "content": {
              "application/json": {
                "schema": {
                  "type": "object",
                  "properties": {
                    "data": {
                      "type": "array",
                      "items": {
                        "$ref": "#/components/schemas/NFTCollection"
                      }
                    },
                    "status": {
                      "type": "number"
                    }
                  }
                }
              }
            }
          }
        },
        "tags": ["NFT"]
      }
    },
    "/api/v2/nft/id": {
      "get": {
        "summary": "Get a list of the NFT collections and the ids of the nfts owned in each by an account on the Flow network",
        "description": "Use this endpoint to get a list of the NFT collections and the ids of the nfts owned in each collection by an account on the Flow network.\nThis is used to populate the NFT collection list in the UI.\nFlow Address -> NFT Collections\n",
        "parameters": [
          {
            "in": "query",
            "name": "address",
            "required": true,
            "schema": {
              "type": "string",
              "example": "0x4d6800d557c29590"
            },
            "description": "The wallet address to get NFT collections for"
          },
          {
            "in": "header",
            "name": "network",
            "schema": {
              "$ref": "#/components/schemas/Network",
              "default": "mainnet"
            },
            "description": "The network to query (mainnet or testnet)"
          }
        ],
        "responses": {
          "200": {
            "description": "Successful response",
            "content": {
              "application/json": {
                "schema": {
                  "$ref": "#/components/schemas/NFTCollectionIdsResponse"
                }
              }
            }
          }
        },
        "tags": ["NFT"]
      }
    },
    "/api/v2/nft/list": {
      "get": {
        "summary": "Get a list of Nfts owned by an account on the Flow network across all collections",
        "description": "Use this endpoint if you need to display an agregated list of NFTs owned by an account across all collections\nFlow Address -> NFTs\n",
        "parameters": [
          {
            "in": "query",
            "name": "address",
            "required": true,
            "schema": {
              "type": "string"
            },
            "description": "Flow address to get NFTs from"
          },
          {
            "in": "header",
            "name": "network",
            "schema": {
              "$ref": "#/components/schemas/Network"
            },
            "default": "mainnet"
          },
          {
            "in": "query",
            "name": "offset",
            "schema": {
              "type": "integer"
            },
            "description": "Number of records to skip"
          },
          {
            "in": "query",
            "name": "limit",
            "schema": {
              "type": "integer"
            },
            "description": "Maximum number of records to return",
            "default": 50
          }
        ],
        "responses": {
          "200": {
            "description": "NFT List with pagination",
            "content": {
              "application/json": {
                "schema": {
                  "$ref": "#/components/schemas/NFTListResponse"
                }
              }
            }
          }
        },
        "tags": ["NFT"]
      }
    },
    "/api/v2/scripts": {
      "get": {
        "summary": "Get the cadence scripts",
        "description": "Returns the cadence scripts",
        "tags": ["Scripts"],
        "parameters": [
          {
            "in": "header",
            "name": "version",
            "schema": {
              "type": "string"
            },
            "description": "version of the scripts",
            "required": false
          }
        ],
        "responses": {
          "200": {
            "description": "The list of scripts",
            "content": {
              "application/json": {
                "schema": {
                  "type": "object",
                  "properties": {
                    "data": {
                      "type": "object",
                      "properties": {
                        "version": {
                          "type": "string",
                          "description": "version of the scripts",
                          "example": 2.65
                        },
                        "scripts": {
                          "type": "object",
                          "description": "Scripts for different networks",
                          "properties": {
                            "mainnet": {
                              "type": "object",
                              "description": "mainnet scripts mapping",
                              "example": {
                                "ft": {
                                  "isTokenListEnabled": "base64 encoded string"
                                },
                                "nft": {
                                  "isTokenListEnabled": "base64 encoded string"
                                },
                                "version": "1.0"
                              }
                            },
                            "testnet": {
                              "type": "object",
                              "description": "testnet scripts mapping",
                              "example": {
                                "ft": {
                                  "isTokenListEnabled": "base64 encoded string"
                                },
                                "nft": {
                                  "isTokenListEnabled": "base64 encoded string"
                                },
                                "version": "1.0"
                              }
                            }
                          }
                        }
                      }
                    },
                    "status": {
                      "type": "number",
                      "description": "the status of the response",
                      "example": 200
                    }
                  }
                }
              }
            }
          }
        }
      }
    },
    "/api/v3/evm/{address}/fts": {
      "get": {
        "summary": "V3 ERC20 tokens for  EVM address",
        "description": "Retrieves all ERC20 tokens owned by the specified EVM address",
        "tags": ["User FT Tokens"],
        "parameters": [
          {
            "in": "path",
            "name": "address",
            "required": true,
            "schema": {
              "type": "string"
            },
            "description": "The EVM address to query"
          },
          {
            "in": "header",
            "name": "network",
            "schema": {
              "$ref": "#/components/schemas/Network"
            },
            "description": "The network to query (mainnet or testnet)"
          },
          {
            "in": "query",
            "name": "offset",
            "schema": {
              "type": "string"
            },
            "description": "Pagination offset for fetching next set of results"
          },
          {
            "in": "query",
            "name": "limit",
            "schema": {
              "type": "integer",
              "default": 100
            },
            "description": "Number of results to return per page"
          }
        ],
        "responses": {
          "200": {
            "description": "Successfully retrieved token data",
            "content": {
              "application/json": {
                "schema": {
                  "$ref": "#/components/schemas/ERC20TokenResponse"
                }
              }
            }
          },
          "400": {
            "description": "Bad request, address is required",
            "content": {
              "application/json": {
                "schema": {
                  "type": "object",
                  "properties": {
                    "error": {
                      "type": "string"
                    }
                  }
                }
              }
            }
          }
        }
      }
    },
    "/api/v3/evm/nft/collectionList": {
      "get": {
        "summary": "Get a list of NFTs from a specific collection under a EVM address",
        "description": "Use this endpoint to get a list of NFTs that the user owns within a specific collection on the EVM network.\nEVM Address -> NFT Collection -> NFTs\n",
        "parameters": [
          {
            "in": "header",
            "name": "network",
            "schema": {
              "$ref": "#/components/schemas/Network",
              "default": "mainnet"
            },
            "description": "The blockchain network (mainnet, testnet, etc.)"
          },
          {
            "in": "query",
            "name": "address",
            "required": true,
            "schema": {
              "type": "string"
            },
            "description": "Flow-EVM address to get NFTs from"
          },
          {
            "in": "query",
            "name": "collectionIdentifier",
            "required": true,
            "schema": {
              "type": "string"
            },
            "description": "Collection identifier"
          },
          {
            "in": "query",
            "name": "offset",
            "schema": {
              "type": "string"
            },
            "description": "Offset string of records to skip"
          },
          {
            "in": "query",
            "name": "limit",
            "schema": {
              "type": "integer"
            },
            "description": "Maximum number of records to return",
            "default": 50
          }
        ],
        "responses": {
          "200": {
            "description": "NFT List with pagination",
            "content": {
              "application/json": {
                "schema": {
                  "$ref": "#/components/schemas/NFTCollectionListResponse"
                }
              }
            }
          }
        },
        "tags": ["Flow-EVM NFT"]
      }
    },
    "/api/v3/evm/nft/id": {
      "get": {
        "summary": "Get a list of EVM NFT collections and ids of NFTs owned in each collection by an account",
        "description": "EVM Address -> NFT Collections\nThis endpoint returns a list of EVM NFT collections and the ids of the NFTs owned in each collection by an account.\nThis is used to populate the NFT collection list in the UI\n",
        "tags": ["Flow-EVM NFT"],
        "parameters": [
          {
            "in": "header",
            "name": "network",
            "schema": {
              "$ref": "#/components/schemas/Network",
              "default": "mainnet"
            },
            "description": "The blockchain network (mainnet, testnet, etc.)"
          },
          {
            "in": "query",
            "name": "address",
            "required": true,
            "schema": {
              "type": "string"
            },
            "description": "The wallet address to fetch collections for"
          },
          {
            "in": "query",
            "name": "offset",
            "schema": {
              "type": "string"
            },
            "description": "Pagination cursor for the next set of results"
          },
          {
            "in": "query",
            "name": "limit",
            "schema": {
              "type": "integer",
              "default": 50
            },
            "description": "Maximum number of collections to return"
          }
        ],
        "responses": {
          "200": {
            "description": "Successful response with collections data",
            "content": {
              "application/json": {
                "schema": {
                  "$ref": "#/components/schemas/NFTCollectionIdsResponse"
                }
              }
            }
          }
        }
      }
    },
    "/api/v3/evm/nft/list": {
      "get": {
        "summary": "Get a list of NFTs owned by an account on the EVM network across all collections",
        "description": "EVM Address -> NFTs\nThis endpoint returns a list of NFTs owned by an account across all collections on the EVM network.\nThis is used to populate the NFT list in the UI\n",
        "tags": ["Flow-EVM NFT"],
        "parameters": [
          {
            "in": "header",
            "name": "network",
            "schema": {
              "type": "string",
              "enum": ["mainnet", "testnet"],
              "default": "mainnet"
            },
            "description": "The blockchain network (mainnet, testnet, etc.)"
          },
          {
            "in": "query",
            "name": "address",
            "required": true,
            "schema": {
              "type": "string"
            },
            "description": "The wallet address to fetch NFTs for"
          },
          {
            "in": "query",
            "name": "offset",
            "schema": {
              "type": "string"
            },
            "description": "Pagination cursor for the next set of results"
          },
          {
            "in": "query",
            "name": "limit",
            "schema": {
              "type": "integer",
              "default": 50
            },
            "description": "Maximum number of NFTs to return"
          }
        ],
        "responses": {
          "200": {
            "description": "Successful response with NFTs data",
            "content": {
              "application/json": {
                "schema": {
                  "$ref": "#/components/schemas/NFTListResponse"
                }
              }
            }
          }
        }
      }
    },
    "/api/v3/fts/full": {
      "get": {
        "summary": "V3 FT list including automated additions.",
        "description": "Retrieves a comprehensive list of Fungible Tokens for a specified network and chain type, merging the default list with automatically discovered tokens.",
        "tags": ["FT"],
        "parameters": [
          {
            "in": "query",
            "name": "network",
            "schema": {
              "$ref": "#/components/schemas/Network"
            },
            "description": "The network to query (e.g., 'mainnet', 'testnet'). Defaults to 'mainnet'.",
            "required": false,
            "default": "mainnet"
          },
          {
            "in": "query",
            "name": "chain_type",
            "schema": {
              "type": "string",
              "default": "flow",
              "enum": ["flow", "evm"]
            },
            "required": false,
            "description": "The chain type (e.g., 'flow', 'evm'). Defaults to 'flow'."
          }
        ],
        "responses": {
          "200": {
            "description": "A successful response containing the full FT list.",
            "content": {
              "application/json": {
                "schema": {
                  "$ref": "#/components/schemas/FTList"
                }
              }
            }
          },
          "400": {
            "description": "Bad Request - Invalid query parameters.",
            "content": {
              "application/json": {
                "schema": {
                  "$ref": "#/components/schemas/FTListErrorResponse"
                }
              }
            }
          },
          "404": {
            "description": "Not Found - The specified network or chain type was not found.",
            "content": {
              "application/json": {
                "schema": {
                  "$ref": "#/components/schemas/FTListErrorResponse"
                }
              }
            }
          },
          "405": {
            "description": "Method Not Allowed - Only GET requests are permitted.",
            "content": {
              "application/json": {
                "schema": {
                  "$ref": "#/components/schemas/FTListErrorResponse"
                }
              }
            }
          }
        }
      }
    },
    "/api/v3/nfts": {
      "get": {
        "summary": "Get an NFT collection list for a specific network",
        "deprecated": true,
        "description": "This endpoint is deprecated. Please use the new endpoint at /api/v2/nft/collections/collections\n",
        "parameters": [
          {
            "in": "query",
            "name": "network",
            "schema": {
              "type": "string",
              "enum": ["mainnet", "testnet"]
            }
          }
        ]
      }
    },
    "/api/v4/cadence/tokens/ft/{address}": {
      "get": {
        "summary": "V4 Flow tokens for a Flow address (with currency)",
        "description": "Retrieves a list of fungible tokens owned by a specific Flow address, including balances, metadata, and price information with currency conversion.",
        "tags": ["User FT Tokens"],
        "parameters": [
          {
            "in": "path",
            "name": "address",
            "required": true,
            "schema": {
              "type": "string"
            },
            "description": "The Flow address (e.g., 0xabcdef1234567890) to query for tokens.",
            "example": "0xf85e4526610b571b"
          },
          {
            "in": "query",
            "name": "network",
            "schema": {
              "type": "string",
              "enum": ["mainnet", "testnet"],
              "default": "mainnet"
            },
            "description": "The Flow network to query (mainnet or testnet)."
          },
          {
            "in": "query",
            "name": "currency",
            "schema": {
              "type": "string",
              "default": "USD"
            },
            "description": "Currency code for price conversion (e.g., USD, EUR). See /api/v4/currencies."
          }
        ],
        "responses": {
          "200": {
            "description": "A list of fungible tokens with balance, storage info, and converted price data.",
            "content": {
              "application/json": {
                "schema": {
                  "$ref": "#/components/schemas/CadenceFTApiResponseWithCurrencyInData"
                }
              }
            }
          },
          "400": {
            "description": "Bad Request - Invalid address, network parameter, or unsupported currency.",
            "content": {
              "application/json": {
                "schema": {
                  "type": "object",
                  "properties": {
                    "error": {
                      "type": "string",
                      "example": "Unsupported currency: XYZ"
                    }
                  }
                }
              }
            }
          },
          "405": {
            "description": "Method Not Allowed.",
            "content": {
              "application/json": {
                "schema": {
                  "type": "object",
                  "properties": {
                    "error": {
                      "type": "string",
                      "example": "Method GET Not Allowed"
                    }
                  }
                }
              }
            }
          },
          "500": {
            "description": "Internal Server Error.",
            "content": {
              "application/json": {
                "schema": {
                  "type": "object",
                  "properties": {
                    "error": {
                      "type": "string",
                      "example": "Internal server error"
                    }
                  }
                }
              }
            }
          }
        }
      }
    },
    "/api/v4/currencies": {
      "get": {
        "summary": "Get a list of supported currencies",
        "description": "Returns an array of supported currency details for the wallet",
        "tags": ["Currencies"],
        "responses": {
          "200": {
            "description": "A list of supported currencies",
            "content": {
              "application/json": {
                "schema": {
                  "type": "object",
                  "properties": {
                    "data": {
                      "type": "object",
                      "properties": {
                        "currencies": {
                          "type": "array",
                          "items": {
                            "type": "object",
                            "properties": {
                              "code": {
                                "type": "string",
                                "example": "USD"
                              },
                              "name": {
                                "type": "string",
                                "example": "United States Dollar"
                              },
                              "symbol": {
                                "type": "string",
                                "example": "$"
                              },
                              "country": {
                                "type": "string",
                                "example": "United States"
                              }
                            }
                          }
                        }
                      }
                    },
                    "status": {
                      "type": "integer",
                      "example": 200
                    },
                    "message": {
                      "type": "string",
                      "nullable": true
                    }
                  }
                }
              }
            }
          },
          "500": {
            "description": "Internal server error",
            "content": {
              "application/json": {
                "schema": {
                  "type": "object",
                  "properties": {
                    "error": {
                      "type": "string",
                      "example": "Internal server error"
                    },
                    "status": {
                      "type": "integer",
                      "example": 500
                    }
                  }
                }
              }
            }
          }
        }
      }
    },
    "/api/v4/evm/tokens/ft/{address}": {
      "get": {
        "summary": "V4 ERC20 tokens for an EVM address",
        "description": "Retrieves a list of fungible tokens owned by a specific EVM address, including balances and price information.",
        "tags": ["User FT Tokens"],
        "parameters": [
          {
            "in": "path",
            "name": "address",
            "required": true,
            "schema": {
              "type": "string"
            },
            "description": "The EVM address (with or without 0x prefix) to query for tokens.",
            "example": "0xC5Dc9a2597534De2c294A00784d38e30e13312c2"
          },
          {
            "in": "query",
            "name": "network",
            "schema": {
              "type": "string",
              "enum": ["mainnet", "testnet"],
              "default": "mainnet"
            },
            "description": "The network to query (mainnet or testnet)."
          },
          {
            "in": "query",
            "name": "currency",
            "schema": {
              "type": "string",
              "default": "USD"
            },
            "description": "The currency code (e.g., USD, EUR, JPY) to return prices in. See /api/v4/currencies for supported codes."
          }
        ],
        "responses": {
          "200": {
            "description": "A list of fungible tokens with balance and price data.",
            "content": {
              "application/json": {
                "schema": {
                  "$ref": "#/components/schemas/TokenResponse",
                  "type": "object",
                  "properties": {
                    "data": {
                      "type": "array",
                      "items": {
                        "type": "object",
                        "properties": {
                          "chainId": {
                            "type": "number",
                            "description": "Chain ID for the network (747 for mainnet, 545 for testnet)."
                          },
                          "address": {
                            "type": "string",
                            "description": "Token contract address."
                          },
                          "symbol": {
                            "type": "string",
                            "description": "Token symbol."
                          },
                          "name": {
                            "type": "string",
                            "description": "Token name."
                          },
                          "decimals": {
                            "type": "number",
                            "description": "Token decimal places."
                          },
                          "logoURI": {
                            "type": "string",
                            "description": "URL to token logo image."
                          },
                          "flowIdentifier": {
                            "type": "string",
                            "description": "Flow identifier for the token."
                          },
                          "displayBalance": {
                            "type": "string",
                            "description": "User's token balance adjusted for decimals."
                          },
                          "rawBalance": {
                            "type": "string",
                            "description": "Raw token balance."
                          },
                          "priceInUSD": {
                            "type": "string",
                            "description": "Token price in USD."
                          },
                          "balanceInUSD": {
                            "type": "string",
                            "description": "Token balance value in USD."
                          },
                          "priceInFLOW": {
                            "type": "string",
                            "description": "Token price in FLOW."
                          },
                          "balanceInFLOW": {
                            "type": "string",
                            "description": "Token balance value in FLOW."
                          },
                          "currency": {
                            "type": "string",
                            "description": "The currency code used for price conversion."
                          },
                          "priceInCurrency": {
                            "type": "string",
                            "description": "Token price in the requested currency."
                          },
                          "balanceInCurrency": {
                            "type": "string",
                            "description": "Token balance value in the requested currency."
                          },
                          "isVerified": {
                            "type": "boolean",
                            "description": "Whether the token is verified.\\"
                          },
                          "contractType": {
                            "type": "string",
                            "description": "Type of the contract ERC20"
                          }
                        }
                      }
                    },
                    "status": {
                      "type": "number",
                      "example": 200
                    },
                    "message": {
                      "type": "string"
                    }
                  }
                }
              }
            }
          },
          "400": {
            "description": "Bad Request - Missing or invalid address, or unsupported currency.",
            "content": {
              "application/json": {
                "schema": {
                  "$ref": "#/components/schemas/Response"
                }
              }
            }
          },
          "500": {
            "description": "Internal Server Error.",
            "content": {
              "application/json": {
                "schema": {
                  "$ref": "#/components/schemas/Response",
                  "type": "object",
                  "properties": {
                    "data": {
                      "type": "array",
                      "items": {}
                    },
                    "status": {
                      "type": "number",
                      "example": 500
                    },
                    "message": {
                      "type": "string"
                    }
                  }
                }
              }
            }
          }
        }
      }
    },
    "/api/v4/evm/tokens/ft/lookup": {
      "post": {
        "summary": "Lookup EVM token data with price information",
        "description": "Returns metadata and price information for specified EVM token addresses",
        "tags": ["Flow-EVM Tokens"],
        "requestBody": {
          "required": true,
          "content": {
            "application/json": {
              "schema": {
                "type": "object",
                "required": ["addresses"],
                "properties": {
                  "addresses": {
                    "type": "array",
                    "items": {
                      "type": "string"
                    },
                    "description": "Array of EVM token addresses to fetch data for"
                  }
                }
              }
            }
          }
        },
        "parameters": [
          {
            "in": "header",
            "name": "network",
            "schema": {
              "type": "string",
              "enum": ["mainnet", "testnet"],
              "default": "mainnet"
            },
            "description": "The network to query (mainnet or testnet)"
          },
          {
            "in": "query",
            "name": "currency",
            "schema": {
              "type": "string",
              "default": "USD"
            },
            "description": "The currency code (e.g., USD, EUR, JPY) to return prices in. See /api/v4/currencies for supported codes."
          }
        ],
        "responses": {
          "200": {
            "description": "Successfully retrieved token data",
            "content": {
              "application/json": {
                "schema": {
                  "type": "object",
                  "properties": {
                    "data": {
                      "type": "array",
                      "items": {
                        "$ref": "#/components/schemas/CurrencyEVMTokenData"
                      }
                    },
                    "status": {
                      "type": "integer",
                      "example": 200
                    }
                  }
                }
              }
            }
          },
          "400": {
            "description": "Bad request, invalid addresses or unsupported currency",
            "content": {
              "application/json": {
                "schema": {
                  "type": "object",
                  "properties": {
                    "data": {
                      "type": "array",
                      "items": {}
                    },
                    "status": {
                      "type": "integer",
                      "example": 400
                    },
                    "message": {
                      "type": "string",
                      "example": "No valid EVM addresses provided"
                    }
                  }
                }
              }
            }
          },
          "500": {
            "description": "Server error",
            "content": {
              "application/json": {
                "schema": {
                  "type": "object",
                  "properties": {
                    "data": {
                      "type": "array",
                      "items": {}
                    },
                    "status": {
                      "type": "integer",
                      "example": 500
                    },
                    "message": {
                      "type": "string",
                      "example": "Internal server error"
                    }
                  }
                }
              }
            }
          }
        }
      }
    },
    "/api/v4/key-indexer/{publicKey}": {
      "get": {
        "summary": "Flow accounts associated with a public key",
        "description": "Retrieves all Flow accounts that have the specified public key registered.\nThis endpoint proxies requests to the Flow Key Indexer service, transforms the data, and adds caching.\n",
        "tags": ["Account"],
        "parameters": [
          {
            "in": "path",
            "name": "publicKey",
            "required": true,
            "schema": {
              "type": "string"
            },
            "description": "The public key in hex format (with or without 0x prefix)",
            "example": "b7ead20cebc8fe7e8ad825db2e7489a0ebeb37b2845ba5ce781776be30375a3708e954a53c76c88a9b8cb7e5ab43252cc013401c0e017d8f598dad74f719c593"
          },
          {
            "in": "header",
            "name": "network",
            "schema": {
              "type": "string",
              "enum": ["mainnet", "testnet"],
              "default": "mainnet"
            },
            "description": "The network to query (mainnet or testnet)"
          }
        ],
        "responses": {
          "200": {
            "description": "Successfully retrieved accounts data",
            "content": {
              "application/json": {
                "schema": {
                  "type": "array",
                  "items": {
                    "$ref": "#/components/schemas/PublicKeyAccount"
                  }
                },
                "example": [
                  {
                    "address": 11114000254959286000,
                    "publicKey": "b7ead20cebc8fe7e8ad825db2e7489a0ebeb37b2845ba5ce781776be30375a3708e954a53c76c88a9b8cb7e5ab43252cc013401c0e017d8f598dad74f719c593",
                    "keyIndex": 0,
                    "weight": 1000,
                    "signAlgo": 1,
                    "signAlgoString": "ECDSA_P256",
                    "hashAlgo": 1,
                    "hashAlgoString": "SHA2_256"
                  }
                ]
              }
            }
          },
          "400": {
            "description": "Bad request, invalid public key format",
            "content": {
              "application/json": {
                "schema": {
                  "type": "object",
                  "properties": {
                    "error": {
                      "type": "string"
                    },
                    "response": {
                      "type": "array",
                      "items": {}
                    }
                  }
                },
                "example": {
                  "error": "Invalid public key format",
                  "response": []
                }
              }
            }
          },
          "500": {
            "description": "Server error",
            "content": {
              "application/json": {
                "schema": {
                  "type": "object",
                  "properties": {
                    "error": {
                      "type": "string"
                    },
                    "response": {
                      "type": "array",
                      "items": {}
                    }
                  }
                },
                "example": {
                  "error": "Key-indexer API returned status 500",
                  "response": []
                }
              }
            }
          }
        }
      }
    },
    "/api/v4/prices": {
      "get": {
        "summary": "Get token prices",
        "description": "Returns price data for Flow and EVM tokens, with optional currency conversion",
        "tags": ["Prices"],
        "parameters": [
          {
            "in": "query",
            "name": "currency",
            "schema": {
              "type": "string",
              "default": "USD"
            },
            "description": "Currency code to convert prices to (e.g., USD, EUR, JPY)"
          }
        ],
        "responses": {
          "200": {
            "description": "A list of token price data",
            "content": {
              "application/json": {
                "schema": {
                  "type": "object",
                  "properties": {
                    "data": {
                      "type": "array",
                      "items": {
                        "type": "object",
                        "properties": {
                          "contractAddress": {
                            "type": "string",
                            "example": "0x1654653399040a61"
                          },
                          "contractName": {
                            "type": "string",
                            "example": "FlowToken"
                          },
                          "priceInFLOW": {
                            "type": "string",
                            "example": "1.0"
                          },
                          "priceInUSD": {
                            "type": "string",
                            "example": "2.34"
                          },
                          "symbol": {
                            "type": "string",
                            "example": "FLOW"
                          },
                          "evmAddress": {
                            "type": "string",
                            "example": "0xd3bF53DAC106A0290B0483EcBC89d40FcC961f3e"
                          },
                          "priceInCurrency": {
                            "type": "string",
                            "example": "2.15",
                            "description": "Price in the requested currency (if not USD)"
                          }
                        }
                      }
                    },
                    "status": {
                      "type": "integer",
                      "example": 200
                    }
                  }
                }
              }
            }
          },
          "400": {
            "description": "Bad request - Unsupported currency",
            "content": {
              "application/json": {
                "schema": {
                  "type": "object",
                  "properties": {
                    "error": {
                      "type": "string",
                      "example": "Unsupported currency: XYZ"
                    },
                    "status": {
                      "type": "integer",
                      "example": 400
                    }
                  }
                }
              }
            }
          },
          "500": {
            "description": "Internal server error",
            "content": {
              "application/json": {
                "schema": {
                  "type": "object",
                  "properties": {
                    "error": {
                      "type": "string",
                      "example": "Internal server error"
                    },
                    "status": {
                      "type": "integer",
                      "example": 500
                    }
                  }
                }
              }
            }
          }
        }
      }
    }
  }
}<|MERGE_RESOLUTION|>--- conflicted
+++ resolved
@@ -626,6 +626,109 @@
         },
         "required": ["status", "message *"]
       },
+      "PayerRequest": {
+        "type": "object",
+        "required": ["cadence_base64"],
+        "properties": {
+          "cadence_base64": {
+            "type": "string",
+            "description": "Base64 encoded Cadence script"
+          },
+          "network": {
+            "$ref": "#/components/schemas/Network"
+          }
+        }
+      },
+      "PayerMsg": {
+        "type": "object",
+        "required": ["envelopeMessage"],
+        "properties": {
+          "envelopeMessage": {
+            "type": "string",
+            "description": "Envelope message for payer signing"
+          }
+        }
+      },
+      "PayloadMsg": {
+        "type": "object",
+        "required": ["payload"],
+        "properties": {
+          "payload": {
+            "type": "string",
+            "description": "Message payload"
+          }
+        }
+      },
+      "payerSignRequest": {
+        "type": "object",
+        "required": ["message"],
+        "properties": {
+          "message": {
+            "$ref": "#/components/schemas/PayerMsg"
+          },
+          "network": {
+            "type": "string",
+            "description": "Network identifier"
+          }
+        }
+      },
+      "authSignRequest": {
+        "type": "object",
+        "required": ["message"],
+        "properties": {
+          "message": {
+            "$ref": "#/components/schemas/PayloadMsg"
+          },
+          "network": {
+            "type": "string",
+            "description": "Network identifier"
+          }
+        }
+      },
+      "PayerRequestHeaders": {
+        "type": "object",
+        "properties": {
+          "network": {
+            "$ref": "#/components/schemas/Network"
+          }
+        }
+      },
+      "SignedData": {
+        "type": "object",
+        "required": ["address", "keyId", "sig"],
+        "properties": {
+          "address": {
+            "type": "string",
+            "description": "The fee payer address",
+            "example": "0x1234567890abcdef"
+          },
+          "keyId": {
+            "type": "number",
+            "description": "The key index used for signing",
+            "example": 0
+          },
+          "sig": {
+            "type": "string",
+            "description": "The transaction signature",
+            "example": "a1b2c3d4e5f6..."
+          }
+        }
+      },
+      "PayerResponse": {
+        "allOf": [
+          {
+            "$ref": "#/components/schemas/Response"
+          },
+          {
+            "type": "object",
+            "properties": {
+              "data": {
+                "$ref": "#/components/schemas/SignedData"
+              }
+            }
+          }
+        ]
+      },
       "Network": {
         "type": "string",
         "enum": ["mainnet", "testnet"],
@@ -1507,49 +1610,14 @@
         },
         "required": ["status", "data"]
       },
-      "SignedData": {
-        "type": "object",
-        "properties": {
-          "address": {
-            "type": "string",
-            "description": "The fee payer address",
-            "example": "0x1234567890abcdef"
-          },
-          "keyId": {
-            "type": "number",
-            "description": "The key index used for signing",
-            "example": 0
-          },
-          "sig": {
-            "type": "string",
-            "description": "The transaction signature",
-            "example": "a1b2c3d4e5f6..."
-          }
-        },
-        "required": ["address", "keyId", "sig"]
-      },
-<<<<<<< HEAD
-      "FeePayerSignaturePayload": {
-=======
       "SignaturePayload": {
->>>>>>> 16fed4c0
         "type": "object",
         "properties": {
           "status": {
             "type": "integer"
           },
           "data": {
-<<<<<<< HEAD
-            "type": "object",
-            "properties": {
-              "envelopeSigs": {
-                "$ref": "#/components/schemas/SignedData"
-              }
-            },
-            "required": ["envelopeSigs"]
-=======
             "$ref": "#/components/schemas/SignedData"
->>>>>>> 16fed4c0
           },
           "message": {
             "type": "string",
@@ -1558,109 +1626,28 @@
         },
         "required": ["status", "data"]
       },
-<<<<<<< HEAD
-      "AuthSignaturePayload": {
-        "type": "object",
-        "properties": {
-          "status": {
-            "type": "integer"
-          },
-          "data": {
-            "type": "object",
-            "properties": {
-              "authorizerSigs": {
-                "$ref": "#/components/schemas/SignedData"
-              }
-            },
-            "required": ["authorizerSigs"]
-          },
+      "PayerSignParams": {
+        "type": "object",
+        "properties": {
           "message": {
-            "type": "string",
-            "nullable": true
-          }
-        },
-        "required": ["status", "data"]
-=======
-      "PayerMsg": {
-        "type": "object",
-        "properties": {
-          "envelopeMessage": {
-            "type": "string"
-          }
-        },
-        "required": ["envelopeMessage"]
->>>>>>> 16fed4c0
-      },
-      "PayerSignParams": {
-        "type": "object",
-        "properties": {
-          "message": {
-<<<<<<< HEAD
-            "type": "object",
-            "properties": {
-              "envelope_message": {
-                "type": "string",
-                "description": "The encoded transaction message to sign",
-                "example": "464c4f572d56302e302d7472616e73616374696f6e0000000000000000000000..."
-              }
-            },
-            "required": ["envelope_message"]
-          },
-          "network": {
-            "type": "string",
-            "enum": ["mainnet", "testnet"],
-            "description": "The Flow network to use for signing",
-            "example": "mainnet"
-=======
             "$ref": "#/components/schemas/PayerMsg"
           },
           "network": {
             "schema": null,
             "$ref": "#/components/schemas/Network"
->>>>>>> 16fed4c0
           }
         },
         "required": ["message"]
       },
-<<<<<<< HEAD
-=======
-      "PayloadMsg": {
-        "type": "object",
-        "properties": {
-          "payload": {
-            "type": "string"
-          }
-        },
-        "required": ["payload"]
-      },
->>>>>>> 16fed4c0
       "AuthSignParams": {
         "type": "object",
         "properties": {
           "message": {
-<<<<<<< HEAD
-            "type": "object",
-            "properties": {
-              "payload": {
-                "type": "string",
-                "description": "The encoded transaction message to sign",
-                "example": "464c4f572d56302e302d7472616e73616374696f6e0000000000000000000000..."
-              }
-            },
-            "required": ["payload"]
-          },
-          "network": {
-            "type": "string",
-            "enum": ["mainnet", "testnet", "sandboxnet"],
-            "description": "The Flow network to use for signing",
-            "example": "mainnet"
-=======
             "$ref": "#/components/schemas/PayloadMsg"
           },
           "network": {
             "schema": null,
             "$ref": "#/components/schemas/Network"
->>>>>>> 16fed4c0
           }
         },
         "required": ["message"]
@@ -1973,11 +1960,7 @@
             "name": "network",
             "schema": {
               "type": "string",
-<<<<<<< HEAD
-              "enum": ["mainnet", "testnet", "sandboxnet"],
-=======
               "enum": ["mainnet", "testnet"],
->>>>>>> 16fed4c0
               "default": "mainnet"
             },
             "description": "The Flow network to use for signing",
@@ -2000,11 +1983,17 @@
             "content": {
               "application/json": {
                 "schema": {
-<<<<<<< HEAD
-                  "$ref": "#/components/schemas/AuthSignaturePayload"
-=======
                   "$ref": "#/components/schemas/SignaturePayload"
->>>>>>> 16fed4c0
+                }
+              }
+            }
+          },
+          "400": {
+            "description": "Bad Request - Invalid parameters",
+            "content": {
+              "application/json": {
+                "schema": {
+                  "$ref": "#/components/schemas/Response"
                 }
               }
             }
@@ -2076,11 +2065,17 @@
             "content": {
               "application/json": {
                 "schema": {
-<<<<<<< HEAD
-                  "$ref": "#/components/schemas/FeePayerSignaturePayload"
-=======
                   "$ref": "#/components/schemas/SignaturePayload"
->>>>>>> 16fed4c0
+                }
+              }
+            }
+          },
+          "400": {
+            "description": "Bad Request - Invalid parameters",
+            "content": {
+              "application/json": {
+                "schema": {
+                  "$ref": "#/components/schemas/Response"
                 }
               }
             }
@@ -2841,6 +2836,32 @@
               "application/json": {
                 "schema": {
                   "$ref": "#/components/schemas/NFTCollectionIdsResponse"
+                }
+              }
+            }
+          },
+          "500": {
+            "description": "Internal Server Error",
+            "content": {
+              "application/json": {
+                "schema": {
+                  "type": "object",
+                  "properties": {
+                    "data": {
+                      "type": "array",
+                      "items": {},
+                      "example": []
+                    },
+                    "status": {
+                      "type": "integer",
+                      "example": 500
+                    },
+                    "message": {
+                      "type": "string",
+                      "example": "Internal server error"
+                    }
+                  },
+                  "required": ["data", "status", "message"]
                 }
               }
             }
