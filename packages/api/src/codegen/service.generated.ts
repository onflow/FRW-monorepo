/** Generate by swagger-axios-codegen */
// @ts-nocheck
/* eslint-disable */

/** Generate by swagger-axios-codegen */
/* eslint-disable */
// @ts-nocheck
import axiosStatic, { type AxiosInstance, type AxiosRequestConfig } from 'axios';

export interface IRequestOptions extends AxiosRequestConfig {
  /**
   * show loading status
   */
  loading?: boolean;
  /**
   * display error message
   */
  showError?: boolean;
  /**
   * indicates whether Authorization credentials are required for the request
   * @default true
   */
  withAuthorization?: boolean;
}

export interface IRequestConfig {
  method?: any;
  headers?: any;
  url?: any;
  data?: any;
  params?: any;
}

// Add options interface
export interface ServiceOptions {
  axios?: AxiosInstance;
  /** only in axios interceptor config*/
  loading: boolean;
  showError: boolean;
}

// Add default options
export const serviceOptions: ServiceOptions = {};

// Instance selector
export function axios(configs: IRequestConfig, resolve: (p: any) => void, reject: (p: any) => void): Promise<any> {
  if (serviceOptions.axios) {
    return serviceOptions.axios
      .request(configs)
      .then((res) => {
        resolve(res.data);
      })
      .catch((err) => {
        reject(err);
      });
  } else {
    throw new Error('please inject yourself instance like axios  ');
  }
}

export function getConfigs(method: string, contentType: string, url: string, options: any): IRequestConfig {
  const configs: IRequestConfig = {
    loading: serviceOptions.loading,
    showError: serviceOptions.showError,
    ...options,
    method,
    url
  };
  configs.headers = {
    ...options.headers,
    'Content-Type': contentType
  };
  return configs;
}

export const basePath = '';

export interface IList<T> extends Array<T> {}
export interface List<T> extends Array<T> {}
export interface IDictionary<TValue> {
  [key: string]: TValue;
}
export interface Dictionary<TValue> extends IDictionary<TValue> {}

export interface IListResult<T> {
  items?: T[];
}

export class ListResultDto<T> implements IListResult<T> {
  items?: T[];
}

export interface IPagedResult<T> extends IListResult<T> {
  totalCount?: number;
  items?: T[];
}

export class PagedResultDto<T = any> implements IPagedResult<T> {
  totalCount?: number;
  items?: T[];
}

// customer definition
// empty

export class MetadataService {
  /**
   * Get user address metadata
   */
  static user(
    params: {
      /**  */
      address: string;
    } = {} as any,
    options: IRequestOptions = {}
  ): Promise<any> {
    return new Promise((resolve, reject) => {
      let url = basePath + '/api/metadata/user/{address}';
      url = url.replace('{address}', params['address'] + '');

      const configs: IRequestConfig = getConfigs('get', 'application/json', url, options);

      axios(configs, resolve, reject);
    });
  }
  /**
   * Create or update user metadata
   */
  static user1(
    params: {
      /**  */
      address: string;
    } = {} as any,
    options: IRequestOptions = {}
  ): Promise<any> {
    return new Promise((resolve, reject) => {
      let url = basePath + '/api/metadata/user/{address}';
      url = url.replace('{address}', params['address'] + '');

      const configs: IRequestConfig = getConfigs('post', 'application/json', url, options);

      axios(configs, resolve, reject);
    });
  }
  /**
   * Get user metadatas
   */
  static metadatas(options: IRequestOptions = {}): Promise<any> {
    return new Promise((resolve, reject) => {
      let url = basePath + '/api/metadata/user/metadatas';

      const configs: IRequestConfig = getConfigs('get', 'application/json', url, options);

      axios(configs, resolve, reject);
    });
  }
}

export class DeprecatedService {
  /**
   * Sign as bridge fee payer (Deprecated)
   */
  static signAsBridgeFeePayer(options: IRequestOptions = {}): Promise<any> {
    return new Promise((resolve, reject) => {
      let url = basePath + '/api/signAsBridgeFeePayer';

      const configs: IRequestConfig = getConfigs('post', 'application/json', url, options);

      axios(configs, resolve, reject);
    });
  }
}

export class PayerService {
  /**
   * Sign as bridge auth payer
   */
  static signAsBridgePayer(
    params: {
      /** requestBody */
      body?: AuthSignParams;
    } = {} as any,
    options: IRequestOptions = {}
<<<<<<< HEAD
  ): Promise<AuthSignaturePayload> {
=======
  ): Promise<SignaturePayload> {
>>>>>>> 16fed4c0
    return new Promise((resolve, reject) => {
      let url = basePath + '/api/signAsBridgePayer';

      const configs: IRequestConfig = getConfigs('post', 'application/json', url, options);

      let data = params.body;

      configs.data = data;

      axios(configs, resolve, reject);
    });
  }
  /**
   * Sign as fee payer
   */
  static signAsFeePayer(
    params: {
      /** requestBody */
      body?: PayerSignParams;
    } = {} as any,
    options: IRequestOptions = {}
<<<<<<< HEAD
  ): Promise<FeePayerSignaturePayload> {
=======
  ): Promise<SignaturePayload> {
>>>>>>> 16fed4c0
    return new Promise((resolve, reject) => {
      let url = basePath + '/api/signAsFeePayer';

      const configs: IRequestConfig = getConfigs('post', 'application/json', url, options);

      let data = params.body;

      configs.data = data;

      axios(configs, resolve, reject);
    });
  }
  /**
   * Get payer status
   */
  static status(
    params: {
      /** The Flow network to query */
      network?: string;
    } = {} as any,
    options: IRequestOptions = {}
  ): Promise<PayerStatusApiResponseV1> {
    return new Promise((resolve, reject) => {
      let url = basePath + '/api/v1/payer/status';

      const configs: IRequestConfig = getConfigs('get', 'application/json', url, options);
      configs.params = { network: params['network'] };

      axios(configs, resolve, reject);
    });
  }
}

export class AccountService {
  /**
   * Get account transfer history by token types
   */
  static tokenTransfers(
    params: {
      /** The account address to get transfers for */
      address: string;
      /** The number of transactions to return (max 100) */
      limit?: number;
      /** The offset for pagination */
      after?: number;
      /** The token identifier to filter transfers by */
      token: string;
    } = {} as any,
    options: IRequestOptions = {}
  ): Promise<any> {
    return new Promise((resolve, reject) => {
      let url = basePath + '/api/v1/account/token-transfers';

      const configs: IRequestConfig = getConfigs('get', 'application/json', url, options);
      configs.params = {
        address: params['address'],
        limit: params['limit'],
        after: params['after'],
        token: params['token']
      };

      axios(configs, resolve, reject);
    });
  }
  /**
   * Get account transfer history
   */
  static transfers(
    params: {
      /** The account address to get transfers for */
      address: string;
      /** The number of transactions to return (max 100) */
      limit?: number;
      /** The offset for pagination */
      after?: number;
    } = {} as any,
    options: IRequestOptions = {}
  ): Promise<any> {
    return new Promise((resolve, reject) => {
      let url = basePath + '/api/v1/account/transfers';

      const configs: IRequestConfig = getConfigs('get', 'application/json', url, options);
      configs.params = { address: params['address'], limit: params['limit'], after: params['after'] };

      axios(configs, resolve, reject);
    });
  }
  /**
   * Flow accounts associated with a public key
   */
  static keyIndexer(
    params: {
      /** The public key in hex format (with or without 0x prefix) */
      publicKey: string;
    } = {} as any,
    options: IRequestOptions = {}
  ): Promise<PublicKeyAccount[]> {
    return new Promise((resolve, reject) => {
      let url = basePath + '/api/v4/key-indexer/{publicKey}';
      url = url.replace('{publicKey}', params['publicKey'] + '');

      const configs: IRequestConfig = getConfigs('get', 'application/json', url, options);

      axios(configs, resolve, reject);
    });
  }
}

export class NftService {
  /**
   * Get a list of NFTs from a specific collection under a FLOW address
   */
  static collectionList(
    params: {
      /** Flow address to get NFTs from */
      address: string;
      /** Collection identifier */
      collectionIdentifier: string;
      /** Number of records to skip */
      offset?: number;
      /** Maximum number of records to return */
      limit?: number;
    } = {} as any,
    options: IRequestOptions = {}
  ): Promise<NFTListResponse> {
    return new Promise((resolve, reject) => {
      let url = basePath + '/api/v2/nft/collectionList';

      const configs: IRequestConfig = getConfigs('get', 'application/json', url, options);
      configs.params = {
        address: params['address'],
        collectionIdentifier: params['collectionIdentifier'],
        offset: params['offset'],
        limit: params['limit']
      };

      axios(configs, resolve, reject);
    });
  }
  /**
   * Get a list of ALL the Cadence NFT collections on the Flow network
   */
  static collections(options: IRequestOptions = {}): Promise<any> {
    return new Promise((resolve, reject) => {
      let url = basePath + '/api/v2/nft/collections';

      const configs: IRequestConfig = getConfigs('get', 'application/json', url, options);

      axios(configs, resolve, reject);
    });
  }
  /**
   * Get a list of the NFT collections and the ids of the nfts owned in each by an account on the Flow network
   */
  static id(
    params: {
      /** The wallet address to get NFT collections for */
      address: string;
    } = {} as any,
    options: IRequestOptions = {}
  ): Promise<NFTCollectionIdsResponse> {
    return new Promise((resolve, reject) => {
      let url = basePath + '/api/v2/nft/id';

      const configs: IRequestConfig = getConfigs('get', 'application/json', url, options);
      configs.params = { address: params['address'] };

      axios(configs, resolve, reject);
    });
  }
  /**
   * Get a list of Nfts owned by an account on the Flow network across all collections
   */
  static list(
    params: {
      /** Flow address to get NFTs from */
      address: string;
      /** Number of records to skip */
      offset?: number;
      /** Maximum number of records to return */
      limit?: number;
    } = {} as any,
    options: IRequestOptions = {}
  ): Promise<NFTListResponse> {
    return new Promise((resolve, reject) => {
      let url = basePath + '/api/v2/nft/list';

      const configs: IRequestConfig = getConfigs('get', 'application/json', url, options);
      configs.params = { address: params['address'], offset: params['offset'], limit: params['limit'] };

      axios(configs, resolve, reject);
    });
  }
}

export class ScriptsService {
  /**
   * Get the cadence scripts
   */
  static scripts(options: IRequestOptions = {}): Promise<any> {
    return new Promise((resolve, reject) => {
      let url = basePath + '/api/v2/scripts';

      const configs: IRequestConfig = getConfigs('get', 'application/json', url, options);

      axios(configs, resolve, reject);
    });
  }
}

export class UserFtTokensService {
  /**
   * V3 ERC20 tokens for  EVM address
   */
  static fts(
    params: {
      /** The EVM address to query */
      address: string;
      /** Pagination offset for fetching next set of results */
      offset?: string;
      /** Number of results to return per page */
      limit?: number;
    } = {} as any,
    options: IRequestOptions = {}
  ): Promise<ERC20TokenResponse> {
    return new Promise((resolve, reject) => {
      let url = basePath + '/api/v3/evm/{address}/fts';
      url = url.replace('{address}', params['address'] + '');

      const configs: IRequestConfig = getConfigs('get', 'application/json', url, options);
      configs.params = { offset: params['offset'], limit: params['limit'] };

      axios(configs, resolve, reject);
    });
  }
  /**
   * V4 Flow tokens for a Flow address (with currency)
   */
  static ft(
    params: {
      /** The Flow address (e.g., 0xabcdef1234567890) to query for tokens. */
      address: string;
      /** The Flow network to query (mainnet or testnet). */
      network?: string;
      /** Currency code for price conversion (e.g., USD, EUR). See /api/v4/currencies. */
      currency?: string;
    } = {} as any,
    options: IRequestOptions = {}
  ): Promise<CadenceFTApiResponseWithCurrencyInData> {
    return new Promise((resolve, reject) => {
      let url = basePath + '/api/v4/cadence/tokens/ft/{address}';
      url = url.replace('{address}', params['address'] + '');

      const configs: IRequestConfig = getConfigs('get', 'application/json', url, options);
      configs.params = { network: params['network'], currency: params['currency'] };

      axios(configs, resolve, reject);
    });
  }
  /**
   * V4 ERC20 tokens for an EVM address
   */
  static ft1(
    params: {
      /** The EVM address (with or without 0x prefix) to query for tokens. */
      address: string;
      /** The network to query (mainnet or testnet). */
      network?: string;
      /** The currency code (e.g., USD, EUR, JPY) to return prices in. See /api/v4/currencies for supported codes. */
      currency?: string;
    } = {} as any,
    options: IRequestOptions = {}
  ): Promise<TokenResponse> {
    return new Promise((resolve, reject) => {
      let url = basePath + '/api/v4/evm/tokens/ft/{address}';
      url = url.replace('{address}', params['address'] + '');

      const configs: IRequestConfig = getConfigs('get', 'application/json', url, options);
      configs.params = { network: params['network'], currency: params['currency'] };

      axios(configs, resolve, reject);
    });
  }
}

export class FlowEvmNftService {
  /**
   * Get a list of NFTs from a specific collection under a EVM address
   */
  static collectionList(
    params: {
      /** Flow-EVM address to get NFTs from */
      address: string;
      /** Collection identifier */
      collectionIdentifier: string;
      /** Offset string of records to skip */
      offset?: string;
      /** Maximum number of records to return */
      limit?: number;
    } = {} as any,
    options: IRequestOptions = {}
  ): Promise<NFTCollectionListResponse> {
    return new Promise((resolve, reject) => {
      let url = basePath + '/api/v3/evm/nft/collectionList';

      const configs: IRequestConfig = getConfigs('get', 'application/json', url, options);
      configs.params = {
        address: params['address'],
        collectionIdentifier: params['collectionIdentifier'],
        offset: params['offset'],
        limit: params['limit']
      };

      axios(configs, resolve, reject);
    });
  }
  /**
   * Get a list of EVM NFT collections and ids of NFTs owned in each collection by an account
   */
  static id(
    params: {
      /** The wallet address to fetch collections for */
      address: string;
      /** Pagination cursor for the next set of results */
      offset?: string;
      /** Maximum number of collections to return */
      limit?: number;
    } = {} as any,
    options: IRequestOptions = {}
  ): Promise<NFTCollectionIdsResponse> {
    return new Promise((resolve, reject) => {
      let url = basePath + '/api/v3/evm/nft/id';

      const configs: IRequestConfig = getConfigs('get', 'application/json', url, options);
      configs.params = { address: params['address'], offset: params['offset'], limit: params['limit'] };

      axios(configs, resolve, reject);
    });
  }
  /**
   * Get a list of NFTs owned by an account on the EVM network across all collections
   */
  static list(
    params: {
      /** The wallet address to fetch NFTs for */
      address: string;
      /** Pagination cursor for the next set of results */
      offset?: string;
      /** Maximum number of NFTs to return */
      limit?: number;
    } = {} as any,
    options: IRequestOptions = {}
  ): Promise<NFTListResponse> {
    return new Promise((resolve, reject) => {
      let url = basePath + '/api/v3/evm/nft/list';

      const configs: IRequestConfig = getConfigs('get', 'application/json', url, options);
      configs.params = { address: params['address'], offset: params['offset'], limit: params['limit'] };

      axios(configs, resolve, reject);
    });
  }
}

export class FtService {
  /**
   * V3 FT list including automated additions.
   */
  static full(
    params: {
      /** The network to query (e.g., 'mainnet', 'testnet'). Defaults to 'mainnet'. */
      network?: Network;
      /** The chain type (e.g., 'flow', 'evm'). Defaults to 'flow'. */
      chainType?: string;
    } = {} as any,
    options: IRequestOptions = {}
  ): Promise<FTList> {
    return new Promise((resolve, reject) => {
      let url = basePath + '/api/v3/fts/full';

      const configs: IRequestConfig = getConfigs('get', 'application/json', url, options);
      configs.params = { network: params['network'], chain_type: params['chainType'] };

      axios(configs, resolve, reject);
    });
  }
}

export class CurrenciesService {
  /**
   * Get a list of supported currencies
   */
  static currencies(options: IRequestOptions = {}): Promise<any> {
    return new Promise((resolve, reject) => {
      let url = basePath + '/api/v4/currencies';

      const configs: IRequestConfig = getConfigs('get', 'application/json', url, options);

      axios(configs, resolve, reject);
    });
  }
}

export class FlowEvmTokensService {
  /**
   * Lookup EVM token data with price information
   */
  static lookup(
    params: {
      /** The currency code (e.g., USD, EUR, JPY) to return prices in. See /api/v4/currencies for supported codes. */
      currency?: string;
    } = {} as any,
    options: IRequestOptions = {}
  ): Promise<any> {
    return new Promise((resolve, reject) => {
      let url = basePath + '/api/v4/evm/tokens/ft/lookup';

      const configs: IRequestConfig = getConfigs('post', 'application/json', url, options);
      configs.params = { currency: params['currency'] };

      axios(configs, resolve, reject);
    });
  }
}

export class PricesService {
  /**
   * Get token prices
   */
  static prices(
    params: {
      /** Currency code to convert prices to (e.g., USD, EUR, JPY) */
      currency?: string;
    } = {} as any,
    options: IRequestOptions = {}
  ): Promise<any> {
    return new Promise((resolve, reject) => {
      let url = basePath + '/api/v4/prices';

      const configs: IRequestConfig = getConfigs('get', 'application/json', url, options);
      configs.params = { currency: params['currency'] };

      axios(configs, resolve, reject);
    });
  }
}

/** Storage details for the Flow account. */
export interface CadenceStorageInfo {
  /** Storage used in MB. */
  storageUsedInMB?: string;

  /** Storage available based on unlocked FLOW balance. */
  storageAvailableInMB?: string;

  /** Total storage capacity allocated. */
  storageCapacityInMB?: string;

  /** Amount of FLOW locked for storage. */
  lockedFLOWforStorage?: string;

  /** Available FLOW balance that could be used for storage. */
  availableBalanceToUse?: string;
}

/** Represents a fungible token vault with pricing and currency conversion. */
export interface CadenceTokenDataWithCurrency {
  /** Token name from metadata (can be null). */
  name?: string;

  /** Token symbol from metadata (can be null). */
  symbol?: string;

  /** Token description from metadata (can be null). */
  description?: string;

  /** Logo media information (structure based on common return types). */
  logos?: object;

  /** A dictionary of social media links (structure based on common return types). */
  socials?: object;

  /** Token balance formatted for display (shifted by decimals). */
  displayBalance?: string;

  /** The contract address where the token is defined. */
  contractAddress?: string;

  /** The name of the contract defining the token. */
  contractName?: string;

  /** The storage path for the vault. */
  storagePath?: object;

  /** The public receiver path for the vault. */
  receiverPath?: object;

  /** The public balance path for the vault. */
  balancePath?: object;

  /** The full type identifier of the vault. */
  identifier?: string;

  /** The logo URI for the token. Prefers the verified list logo, falls back to the first logo in metadata. */
  logoURI?: string;

  /** Whether the token is part of the default Flow list. */
  isVerified?: boolean;

  /** Price of the token in USD (mainnet only, empty string if unavailable). */
  priceInUSD?: string;

  /** Value of the balance in USD (mainnet only, empty string if unavailable). */
  balanceInUSD?: string;

  /** Price of the token in FLOW (mainnet only, empty string if unavailable). */
  priceInFLOW?: string;

  /** Value of the balance in FLOW (mainnet only, empty string if unavailable). */
  balanceInFLOW?: string;

  /** The currency code used for converted price\/balance for this token. */
  currency?: string;

  /** Price in the requested currency (empty string if unavailable or conversion failed). */
  priceInCurrency?: string;

  /** Value of the balance in the requested currency (empty string if unavailable or conversion failed). */
  balanceInCurrency?: string;

  /** The EVM address associated with this token (if available) empty string if no evm address. */
  evmAddress?: string;
}

/** Structure of the successful API response. */
export interface CadenceFTApiResponseWithCurrencyInData {
  /**  */
  data?: object;
}

/** Structure of the successful API response. */
export interface CadenceFTApiResponseWithCurrency {
  /** Array of token data with currency conversion. */
  result?: CadenceTokenDataWithCurrency[];

  /**  */
  storage?: CadenceStorageInfo;

  /** Error message if request failed. */
  error?: string;
}

/** PublicKeyAccount */
export interface PublicKeyAccount {
  /** The address of the account */
  address: string;

  /** The public key associated with the account (matches the query parameter) */
  publicKey: string;

  /** The index of the key in the account */
  keyIndex: number;

  /** The weight of the key */
  weight: number;

  /** The signature algorithm code */
  signAlgo: number;

  /** The signature algorithm name */
  signAlgoString: string;

  /** The hash algorithm code */
  hashAlgo: number;

  /** The hash algorithm name */
  hashAlgoString: string;
}

/** Account */
export interface Account {
  /** The Flow account address */
  address?: string;

  /** The ID of the key on the account */
  keyId?: number;

  /** The weight of the key for multi-sig */
  weight?: number;

  /** The signature algorithm ID */
  sigAlgo?: number;

  /** The hash algorithm ID */
  hashAlgo?: number;

  /** Whether the key has been revoked */
  isRevoked?: boolean;

  /** The signing algorithm name */
  signing?: string;

  /** The hashing algorithm name */
  hashing?: string;
}

/** KeyIndexerData */
export interface KeyIndexerData {
  /** The public key in hex format */
  publicKey?: string;

  /**  */
  accounts?: Account[];
}

/** KeyIndexerResponse */
export interface KeyIndexerResponse {
  /**  */
  data?: KeyIndexerData;

  /** HTTP status code */
  status?: number;

  /** Error message if applicable */
  error?: string;
}

/** QueryRequest */
export interface QueryRequest {
  /** address of the account */
  address?: string;

  /** the number of transactions to return */
  limit?: number;

  /** the number of transactions to skip */
  offset?: number;
}

/** TransactionReturnContentV2 */
export interface TransactionReturnContentV2 {
  /** the image url of the transaction */
  image?: string;

  /** the time of the transaction */
  time?: string;

  /** the type of the transaction */
  type?: number;

  /** the title of the transaction */
  title?: string;

  /** the status of the transaction */
  status?: string;

  /** whether the transaction is successful */
  error?: boolean;

  /** the transaction id */
  txid?: string;

  /** the amount of the transaction */
  amount?: string;

  /** the type of the transaction */
  transfer_type?: number;

  /** the receiver of the transaction */
  receiver?: string;

  /** the sender of the transaction */
  sender?: string;

  /** the token of the transaction */
  token?: string;

  /** the additional message of the transaction */
  additional_message?: string;
}

/** TransactionReturnV2 */
export interface TransactionReturnV2 {
  /** the total number of transactions */
  total?: number;

  /**  */
  transactions?: TransactionReturnContentV2[];

  /** whether there is a next page */
  next?: boolean;

  /** the next page url */
  string?: string;
}

/** NFTCollection */
export interface NFTCollection {
  /** Name of the contract */
  contractName?: string;

  /** the logo url of the NFT collection */
  logoURI?: string;

  /** Unique identifier for the collection */
  id?: string;

  /** Flow address of the collection */
  address?: string;

  /** Alternative name of the contract */
  contract_name?: string;

  /** EVM address of the collection */
  evmAddress?: string;

  /** Display name of the collection */
  name?: string;

  /** URL to the collection logo */
  logo?: string;

  /** URL to the collection banner */
  banner?: string;

  /** Description of the collection */
  description?: string;

  /** Flow identifier for the collection */
  flowIdentifier?: string;

  /** External URL for the collection (optional) */
  externalURL?: string;

  /** Type of the contract ERC721 \/ ERC1155 */
  contractType?: string;

  /** Media information for the NFT */
  path?: NFTPath;
}

/** FTListItem */
export interface FTListItem {
  /** the name of the FT */
  contractName?: string;

  /** the logo url of the FT */
  logoURI?: string;
}

/** TransferListErrorResponse */
export interface TransferListErrorResponse {
  /** the status of the response */
  status: number;

  /** the message of the response */
  message?: string;
}

/** Response */
export interface Response {
  /** Response data payload */
  data?: object;

  /** HTTP status code */
  status?: number;

  /** Optional response message */
  message?: string;
}

/** FungibleToken */
export interface FungibleToken {
  /** The chain ID of the token */
  chainId: number;

  /** The contract address of the token */
  address: string;

  /** The symbol of the token */
  symbol: string;

  /** The name of the token */
  name: string;

  /** The number of decimals for the token */
  decimals: number;

  /** The URI for the token logo */
  logoURI?: string;

  /** The Flow blockchain identifier for the token */
  flowIdentifier?: string;

  /** Tags associated with the token */
  tags?: string[];

  /**  */
  extensions?: object;
}

/** CurrencyEVMTokenData */
export interface CurrencyEVMTokenData {
  /** The chain ID where the token resides. */
  chainId: number;

  /** The contract address of the token. */
  address: string;

  /** The token symbol. */
  symbol: string;

  /** The token name. */
  name: string;

  /** The number of decimals the token uses. */
  decimals: number;

  /** URI for the token logo. */
  logoURI?: string;

  /** Corresponding Flow identifier if applicable. */
  flowIdentifier?: string;

  /** The token balance held by the address, adjusted for decimals. */
  balance: string;

  /** The price of the token in USD. */
  priceInUSD: string;

  /** The value of the balance in USD. */
  balanceInUSD: string;

  /** The price of the token in FLOW. */
  priceInFLOW: string;

  /** The value of the balance in FLOW. */
  balanceInFLOW: string;

  /** The currency code used for priceInCurrency and balanceInCurrency. */
  currency: string;

  /** The price of the token in the requested currency (if different from USD). */
  priceInCurrency: string;

  /** The value of the balance in the requested currency (if different from USD). */
  balanceInCurrency: string;
}

/** TokenResponse */
export interface TokenResponse {
  /**  */
  data: CurrencyEVMTokenData[];

  /**  */
  status: number;

  /** Optional message, typically used for errors. */
  message?: string;
}

/** ERC20Token */
export interface ERC20Token {
  /** The chain ID of the blockchain network */
  chainId?: number;

  /** The contract address of the token */
  address?: string;

  /** The token symbol */
  symbol?: string;

  /** The token name */
  name?: string;

  /** The number of decimals for the token */
  decimals?: number;

  /** URI for the token logo */
  logoURI?: string;

  /** The token balance as a string (to handle large numbers) */
  balance?: string;
}

/** ERC20TokenResponse */
export interface ERC20TokenResponse {
  /**  */
  data?: ERC20Token[];

  /** HTTP status code */
  status?: number;
}

/** TokenPath */
export interface TokenPath {
  /** Path to the vault resource. */
  vault: string;

  /** Path to the receiver resource. */
  receiver: string;

  /** Path to the balance resource. */
  balance: string;
}

/** Additional token extension properties. */
export interface TokenExtensions {
  /**  */
  [additionalProperties: string]: string;
}

/** Token */
export interface Token {
  /** The chain ID of the token. */
  chainId: number;

  /** The contract address of the token. */
  address: string;

  /** The name of the token contract. */
  contractName?: string;

  /**  */
  path?: TokenPath;

  /** The EVM compatible address, if applicable. */
  evmAddress?: string;

  /** The Flow address, if applicable. */
  flowAddress?: string;

  /** The symbol of the token (e.g., "FLOW"). */
  symbol: string;

  /** The name of the token (e.g., "Flow Token"). */
  name: string;

  /** A brief description of the token. */
  description?: string;

  /** The number of decimal places the token uses. */
  decimals: number;

  /** The URI of the token's logo. */
  logoURI: string;

  /** A list of tags associated with the token. */
  tags: string[];

  /**  */
  extensions?: TokenExtensions;

  /** The unique Flow identifier for the token. */
  flowIdentifier?: string;

  /** The official website URL of the token. */
  website?: string;
}

/** TokenListTag */
export interface TokenListTag {
  /** The name of the tag. */
  name: string;

  /** A description of the tag. */
  description: string;
}

/** TokenListVersion */
export interface TokenListVersion {
  /**  */
  major: number;

  /**  */
  minor: number;

  /**  */
  patch: number;
}

/** FTList */
export interface FTList {
  /** The name of the token list. */
  name: string;

  /** The network the token list is associated with. */
  network?: string;

  /** The chain ID the token list is associated with. */
  chainId?: number;

  /** The list of tokens. */
  tokens: Token[];

  /** The total number of tokens in the list. */
  totalAmount: number;

  /** The type used for filtering the list. */
  filterType?: string;

  /** The timestamp when the list was generated. */
  timestamp: Date;

  /** The URI of the list's logo. */
  logoURI: string;

  /** Keywords associated with the list. */
  keywords: string[];

  /** Tags associated with the list. */
  tags: object;

  /**  */
  version?: TokenListVersion;
}

/** NFTPostMedia */
export interface NFTPostMedia {
  /** URL to the NFT image */
  image?: string;

  /** Indicates if the image is an SVG */
  isSvg?: boolean;

  /** Description of the NFT */
  description?: string;

  /** Title of the NFT */
  title?: string;
}

/** NFTPath */
export interface NFTPath {
  /** Storage path */
  storage_path?: string;

  /** Public path */
  public_path?: string;

  /** Deprecated path */
  private_path?: string;
}

/** NFT */
export interface NFT {
  /** Unique identifier for the NFT */
  id?: string;

  /** Name of the NFT */
  name?: string;

  /** Description of the NFT */
  description?: string;

  /** URL to the NFT thumbnail */
  thumbnail?: string;

  /** External URL for the NFT */
  externalURL?: string;

  /** Name of the collection */
  collectionName?: string;

  /** Contract name of the collection */
  collectionContractName?: string;

  /** Flow contract address */
  contractAddress?: string;

  /** EVM contract address */
  evmAddress?: string;

  /** Flow address */
  address?: string;

  /** Name of the contract */
  contractName?: string;

  /** Description of the collection */
  collectionDescription?: string;

  /** URL to the collection square image */
  collectionSquareImage?: string;

  /** URL to the collection banner image */
  collectionBannerImage?: string;

  /** External URL for the collection */
  collectionExternalURL?: string;

  /** Flow identifier */
  flowIdentifier?: string;

  /** Media information for the NFT */
  postMedia?: NFTPostMedia;

  /** Type of the contract ERC721 \/ ERC1155 */
  contractType?: string;

  /** Amount of the NFT */
  amount?: string;
}

/** NFTCollectionListData */
export interface NFTCollectionListData {
  /** Pagination offset for the next set of results */
  offset?: string;

  /** Array of NFTs in the collection */
  nfts?: NFT[];

  /** Total number of NFTs in the response */
  nftCount?: number;

  /** Information about the NFT collection */
  collection?: NFTCollection;
}

/** NFTCollectionListResponse */
export interface NFTCollectionListResponse {
  /** NFT collection list data */
  data?: NFTCollectionListData;

  /** HTTP status code */
  status?: number;
}

/** CollectionDisplay */
export interface CollectionDisplay {
  /** Name of the collection */
  name?: string;

  /** Description of the collection */
  description?: string;

  /**  */
  externalURL?: object;

  /**  */
  squareImage?: object;
}

/** NFTCollectionDetailData */
export interface NFTCollectionDetailData {
  /** Unique identifier for the collection */
  id?: string;

  /** Path for the collection */
  path?: string;

  /** Display information for the collection */
  collectionDisplay?: CollectionDisplay;
}

/** NFTCollectionDetailResponse */
export interface NFTCollectionDetailResponse {
  /** NFT collection detail data */
  data?: NFTCollectionDetailData;

  /** HTTP status code */
  status?: number;
}

/** NFTCollectionData */
export interface NFTCollectionData {
  /** Collection information */
  collection?: NFTCollection;

  /** Array of NFT IDs in the collection */
  ids?: string[];

  /** Total number of NFTs in the collection */
  count?: number;
}

/** NFTCollectionIdsResponse */
export interface NFTCollectionIdsResponse {
  /** Array of NFT collection data */
  data?: NFTCollectionData[];

  /** HTTP status code */
  status?: number;
}

/** NFTListData */
export interface NFTListData {
  /** Pagination offset for the next set of results */
  offset?: string;

  /** Array of NFTs */
  nfts?: NFT[];

  /** Total number of NFTs in the response */
  nftCount?: number;
}

/** NFTListResponse */
export interface NFTListResponse {
  /** NFT list data */
  data?: NFTListData;

  /** HTTP status code */
  status?: number;
}

/** ApiResponse */
export interface ApiResponse {
  /**  */
  status: number;

  /**  */
  data: object;

  /**  */
  message?: string;
}

/** PayerInfoV1 */
export interface PayerInfoV1 {
  /**  */
  available: boolean;

  /** Flow address, hex with 0x prefix */
  address?: string;

  /** signing key index */
  keyIndex?: number;
}

/** SurgeInfoV1 */
export interface SurgeInfoV1 {
  /**  */
  active: boolean;

  /**  */
  multiplier?: number;

  /** timestamp */
  expiresAt?: number;

  /**  */
  ttlSeconds?: number;

  /** timestamp */
  sampledAt?: number;

  /** max fee with surge factor */
  maxFee?: number;
}

/** PayerStatusPayloadV1 */
export interface PayerStatusPayloadV1 {
  /**  */
  statusVersion: IPayerStatusPayloadV1StatusVersion;

  /**  */
  surge: SurgeInfoV1;

  /**  */
  feePayer: PayerInfoV1;

  /**  */
  bridgePayer: PayerInfoV1;

  /** timestamp */
  updatedAt: number;

  /**  */
  reason?: string;
}

/** PayerStatusApiResponseV1 */
export interface PayerStatusApiResponseV1 {
  /** HTTP status code */
  status: IPayerStatusApiResponseV1Status;

  /**  */
  data: PayerStatusPayloadV1;

  /** Optional message for API response */
  message?: string;
}

/** SignedData */
export interface SignedData {
  /** The fee payer address */
  address: string;

  /** The key index used for signing */
  keyId: number;

  /** The transaction signature */
  sig: string;
}

<<<<<<< HEAD
/** FeePayerSignaturePayload */
export interface FeePayerSignaturePayload {
=======
/** SignaturePayload */
export interface SignaturePayload {
>>>>>>> 16fed4c0
  /**  */
  status: number;

  /**  */
<<<<<<< HEAD
  data: object;
=======
  data: SignedData;
>>>>>>> 16fed4c0

  /**  */
  message?: string;
}

<<<<<<< HEAD
/** AuthSignaturePayload */
export interface AuthSignaturePayload {
  /**  */
  status: number;

  /**  */
  data: object;

  /**  */
  message?: string;
}

/** PayerSignParams */
export interface PayerSignParams {
  /**  */
  message: object;

  /** The Flow network to use for signing */
  network?: EnumPayerSignParamsNetwork;
=======
/** PayerMsg */
export interface PayerMsg {
  /**  */
  envelopeMessage: string;
}

/** PayerSignParams */
export interface PayerSignParams {
  /**  */
  message: PayerMsg;

  /**  */
  network?: Network;
}

/** PayloadMsg */
export interface PayloadMsg {
  /**  */
  payload: string;
>>>>>>> 16fed4c0
}

/** AuthSignParams */
export interface AuthSignParams {
  /**  */
<<<<<<< HEAD
  message: object;

  /** The Flow network to use for signing */
  network?: EnumAuthSignParamsNetwork;
=======
  message: PayloadMsg;

  /**  */
  network?: Network;
>>>>>>> 16fed4c0
}

export enum Network {
  'mainnet' = 'mainnet',
  'testnet' = 'testnet'
}
type IPayerStatusPayloadV1StatusVersion = 1;
type IPayerStatusApiResponseV1Status = 200 | 429 | 500 | 503;
export enum EnumPayerSignParamsNetwork {
  'mainnet' = 'mainnet',
  'testnet' = 'testnet'
}
export enum EnumAuthSignParamsNetwork {
  'mainnet' = 'mainnet',
  'testnet' = 'testnet',
  'sandboxnet' = 'sandboxnet'
}<|MERGE_RESOLUTION|>--- conflicted
+++ resolved
@@ -181,11 +181,7 @@
       body?: AuthSignParams;
     } = {} as any,
     options: IRequestOptions = {}
-<<<<<<< HEAD
-  ): Promise<AuthSignaturePayload> {
-=======
   ): Promise<SignaturePayload> {
->>>>>>> 16fed4c0
     return new Promise((resolve, reject) => {
       let url = basePath + '/api/signAsBridgePayer';
 
@@ -207,11 +203,7 @@
       body?: PayerSignParams;
     } = {} as any,
     options: IRequestOptions = {}
-<<<<<<< HEAD
-  ): Promise<FeePayerSignaturePayload> {
-=======
   ): Promise<SignaturePayload> {
->>>>>>> 16fed4c0
     return new Promise((resolve, reject) => {
       let url = basePath + '/api/signAsFeePayer';
 
@@ -1508,57 +1500,27 @@
   sig: string;
 }
 
-<<<<<<< HEAD
-/** FeePayerSignaturePayload */
-export interface FeePayerSignaturePayload {
-=======
 /** SignaturePayload */
 export interface SignaturePayload {
->>>>>>> 16fed4c0
   /**  */
   status: number;
 
   /**  */
-<<<<<<< HEAD
-  data: object;
-=======
   data: SignedData;
->>>>>>> 16fed4c0
 
   /**  */
   message?: string;
 }
 
-<<<<<<< HEAD
-/** AuthSignaturePayload */
-export interface AuthSignaturePayload {
-  /**  */
-  status: number;
-
-  /**  */
-  data: object;
-
-  /**  */
-  message?: string;
+/** PayerMsg */
+export interface PayerMsg {
+  /**  */
+  envelopeMessage: string;
 }
 
 /** PayerSignParams */
 export interface PayerSignParams {
   /**  */
-  message: object;
-
-  /** The Flow network to use for signing */
-  network?: EnumPayerSignParamsNetwork;
-=======
-/** PayerMsg */
-export interface PayerMsg {
-  /**  */
-  envelopeMessage: string;
-}
-
-/** PayerSignParams */
-export interface PayerSignParams {
-  /**  */
   message: PayerMsg;
 
   /**  */
@@ -1569,23 +1531,15 @@
 export interface PayloadMsg {
   /**  */
   payload: string;
->>>>>>> 16fed4c0
 }
 
 /** AuthSignParams */
 export interface AuthSignParams {
   /**  */
-<<<<<<< HEAD
-  message: object;
-
-  /** The Flow network to use for signing */
-  network?: EnumAuthSignParamsNetwork;
-=======
   message: PayloadMsg;
 
   /**  */
   network?: Network;
->>>>>>> 16fed4c0
 }
 
 export enum Network {
