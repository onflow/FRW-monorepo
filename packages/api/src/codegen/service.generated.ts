--- conflicted
+++ resolved
@@ -1419,8 +1419,6 @@
   reason?: string;
 }
 
-<<<<<<< HEAD
-=======
 /** PayerStatusApiResponseV1 */
 export interface PayerStatusApiResponseV1 {
   /** HTTP status code */
@@ -1432,8 +1430,6 @@
   /** Optional message for API response */
   message?: string;
 }
-
->>>>>>> a0240218
 export enum Network {
   'mainnet' = 'mainnet',
   'testnet' = 'testnet'
