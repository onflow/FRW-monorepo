--- conflicted
+++ resolved
@@ -1396,12 +1396,9 @@
 
   /** timestamp */
   sampledAt?: number;
-<<<<<<< HEAD
-=======
 
   /** max fee with surge factor */
   maxFee?: number;
->>>>>>> 3f5e0ba2
 }
 
 /** PayerStatusPayloadV1 */
