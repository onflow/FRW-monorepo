{
  "name": "@onflow/frw-types",
  "version": "0.0.3",
  "description": "Package for flow wallet data types",
  "type": "module",
  "main": "./dist/index.js",
  "types": "./dist/index.d.ts",
<<<<<<< HEAD
=======
  "source": "./src/index.ts",
>>>>>>> ea59d38c
  "files": [
    "src",
    "dist"
  ],
  "scripts": {
    "build": "tsup",
    "build:watch": "tsup --watch",
    "type-check": "tsc --noEmit",
    "clean": "rm -rf dist",
    "test": "vitest",
    "test:run": "vitest --run",
    "test:coverage": "vitest --coverage",
    "prepublishOnly": "pnpm build",
    "lint": "eslint . --cache",
    "lint:fix": "eslint . --cache --fix"
  },
  "exports": {
    ".": {
<<<<<<< HEAD
=======
      "@onflow/source": "./src/index.ts",
>>>>>>> ea59d38c
      "types": "./dist/index.d.ts",
      "import": "./dist/index.js",
      "default": "./dist/index.js"
    }
  },
  "dependencies": {
    "@babel/runtime": "^7.28.2",
<<<<<<< HEAD
    "@onflow/frw-api": "workspace:*"
=======
    "@onflow/frw-api": "0.0.3"
>>>>>>> ea59d38c
  },
  "devDependencies": {
    "tsup": "^8.5.0"
  }
}<|MERGE_RESOLUTION|>--- conflicted
+++ resolved
@@ -5,10 +5,7 @@
   "type": "module",
   "main": "./dist/index.js",
   "types": "./dist/index.d.ts",
-<<<<<<< HEAD
-=======
   "source": "./src/index.ts",
->>>>>>> ea59d38c
   "files": [
     "src",
     "dist"
@@ -27,10 +24,7 @@
   },
   "exports": {
     ".": {
-<<<<<<< HEAD
-=======
       "@onflow/source": "./src/index.ts",
->>>>>>> ea59d38c
       "types": "./dist/index.d.ts",
       "import": "./dist/index.js",
       "default": "./dist/index.js"
@@ -38,11 +32,7 @@
   },
   "dependencies": {
     "@babel/runtime": "^7.28.2",
-<<<<<<< HEAD
     "@onflow/frw-api": "workspace:*"
-=======
-    "@onflow/frw-api": "0.0.3"
->>>>>>> ea59d38c
   },
   "devDependencies": {
     "tsup": "^8.5.0"
