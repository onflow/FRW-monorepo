--- conflicted
+++ resolved
@@ -1,41 +1,4 @@
 {
-<<<<<<< HEAD
-    "name": "@onflow/frw-types",
-    "version": "0.0.3",
-    "description": "Package for flow wallet data types",
-    "type": "module",
-    "main": "./dist/index.js",
-    "types": "./dist/index.d.ts",
-    "files": [
-        "src",
-        "dist"
-    ],
-    "scripts": {
-        "build": "tsup",
-        "build:watch": "tsup --watch",
-        "type-check": "tsc --noEmit",
-        "clean": "rm -rf dist",
-        "test": "vitest",
-        "test:run": "vitest --run",
-        "test:coverage": "vitest --coverage",
-        "prepublishOnly": "pnpm build",
-        "lint": "eslint . --cache",
-        "lint:fix": "eslint . --cache --fix"
-    },
-    "exports": {
-        ".": {
-            "types": "./dist/index.d.ts",
-            "import": "./dist/index.js",
-            "default": "./dist/index.js"
-        }
-    },
-    "dependencies": {
-        "@babel/runtime": "^7.28.2",
-        "@onflow/frw-api": "workspace:*"
-    },
-    "devDependencies": {
-        "tsup": "^8.5.0"
-=======
   "name": "@onflow/frw-types",
   "version": "0.0.3",
   "description": "Package for flow wallet data types",
@@ -65,7 +28,6 @@
       "types": "./dist/index.d.ts",
       "import": "./dist/index.js",
       "default": "./dist/index.js"
->>>>>>> 4ee5e8c9
     }
   },
   "dependencies": {
