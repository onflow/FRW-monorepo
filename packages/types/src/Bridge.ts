// Bridge-related types for native module communication

import type { NFTModel } from './NFTModel';
import type { TokenModel } from './TokenModel';

export type { NFTModel } from './NFTModel';
export type { FlowPath } from './TokenModel';
export type { TokenModel } from './TokenModel';
export type { WalletType } from './Wallet';

export interface EmojiInfo {
  emoji: string;
  name: string;
  color: string;
}

export interface Contact {
  id: string;
  name: string;
  address: string;
  avatar?: string;
  username?: string;
  contactName?: string;
}

export interface AddressBookContact {
  id: string;
  name: string;
  address: string;
  avatar?: string;
  username?: string;
  contactName?: string;
}

export interface WalletAccount {
  id: string;
  name: string;
  address: string;
  emojiInfo?: EmojiInfo;
  parentEmoji?: EmojiInfo;
  parentAddress?: string;
  avatar?: string;
  isActive: boolean;
  type?: 'main' | 'child' | 'evm' | 'eoa';
  balance?: string;
  nfts?: string;
}

export interface RecentContactsResponse {
  contacts: Contact[];
}

export interface WalletAccountsResponse {
  accounts: WalletAccount[];
}

export interface WalletProfile {
  name: string;
  avatar: string;
  uid: string;
  accounts: WalletAccount[];
}

export interface WalletProfilesResponse {
  profiles: WalletProfile[];
}

export interface AddressBookResponse {
  contacts: AddressBookContact[];
}
/**
 * When transmitting data from the native side to react and sending resources
 */
export interface SendToConfig {
  selectedToken?: TokenModel;
  fromAccount?: WalletAccount;
  selectedNFTs?: NFTModel[];
  targetAddress?: string;
}

/**
 * Initial props for the app
 */
export interface InitialProps {
  screen: 'send-asset' | 'token-detail' | 'onboarding' | 'receive';
  sendToConfig?: string;
}

export interface EnvironmentVariables {
  NODE_API_URL: string;
  GO_API_URL: string;
  INSTABUG_TOKEN: string;
}

export interface Currency {
  name: string;
  symbol: string;
  rate: string;
}

export interface SaveMnemonicResponse {
  success: boolean;
  error: string;
}

export interface CreateAccountResponse {
  success: boolean;
  address: string | null;
  username: string | null;
  accountType: 'eoa' | 'coa' | null;
  txId: string | null;
  error: string | null;
}

export interface CreateEOAAccountResponse {
  success: boolean;
  address: string | null;
  username: string | null;
  mnemonic: string | null;
  phrase: string[] | null;
  accountType: 'eoa' | 'coa' | null;
  error: string | null;
}

/**
 * Account key information with cryptographic algorithm details
 * Used for Flow blockchain account creation and key management
 */
export interface AccountKey {
  publicKey: string;
  hashAlgoStr: string;
  signAlgoStr: string;
  weight: number;
  hashAlgo: number;
  signAlgo: number;
}

/**
 * Response from seed phrase generation
 * Contains mnemonic, derived account key, and BIP44 derivation path
 */
export interface SeedPhraseGenerationResponse {
  mnemonic: string;
  accountKey: AccountKey;
  drivepath: string;
}

/**
 * Alias for SeedPhraseGenerationResponse used in native code
 * @deprecated Use SeedPhraseGenerationResponse instead
 */
export interface SPResponse {
  mnemonic: string;
  accountKey: AccountKey;
  drivepath: string;
}

/**
 * Initial route configuration for onboarding flow
 * Determines which screen to show when launching the React Native app
 */
export type InitialRoute =
  | 'GetStarted'
  | 'ProfileTypeSelection'
  | 'SelectTokens'
  | 'SendTo'
  | 'SendTokens'
  | 'Home';

/**
 * Available native screen identifiers for Android/iOS
 * These correspond to the NativeScreen enum in Android: NativeScreen.kt
 */
export enum NativeScreenName {
  /** Cloud backup screen (Google Drive, Passkey, Recovery Phrase) */
  MULTI_BACKUP = 'multiBackup',
  /** QR code sync between devices */
  DEVICE_BACKUP = 'deviceBackup',
  /** View/create recovery phrase backup */
  SEED_PHRASE_BACKUP = 'seedPhraseBackup',
  /** Native backup options screen */
  BACKUP_OPTIONS = 'backupOptions',
  /** Native account restore/recovery screen with multiple options */
  WALLET_RESTORE = 'walletRestore',
  /** Restore account from 12-word recovery phrase */
  RECOVERY_PHRASE_RESTORE = 'recoveryPhraseRestore',
  /** Restore account from key store file */
  KEY_STORE_RESTORE = 'keyStoreRestore',
  /** Restore account from private key */
  PRIVATE_KEY_RESTORE = 'privateKeyRestore',
  /** Restore account from Google Drive backup */
  GOOGLE_DRIVE_RESTORE = 'googleDriveRestore',
  /** Multi-restore with cloud backup options */
  MULTI_RESTORE = 'multiRestore',
}

/**
 * React Native screen identifiers for navigation
 * Used with navigation.navigate() throughout the app
 */
export enum ScreenName {
  /** First screen - Get Started with create account and sign in options */
  GET_STARTED = 'GetStarted',
  /** Profile type selection - Choose between recovery phrase or secure enclave */
  PROFILE_TYPE_SELECTION = 'ProfileTypeSelection',
  /** Recovery phrase setup screen */
  RECOVERY_PHRASE = 'RecoveryPhrase',
  /** Confirm recovery phrase screen - Verify user wrote down recovery phrase */
  CONFIRM_RECOVERY_PHRASE = 'ConfirmRecoveryPhrase',
  /** Secure enclave setup screen */
  SECURE_ENCLAVE = 'SecureEnclave',
<<<<<<< HEAD
=======
  /** Import existing profile/wallet screen */
  IMPORT_PROFILE = 'ImportProfile',
  /** Import via other methods screen (recovery phrase, etc.) */
  IMPORT_OTHER_METHODS = 'ImportOtherMethods',
  /** Confirm import from previous profiles screen */
  CONFIRM_IMPORT_PROFILE = 'ConfirmImportProfile',
>>>>>>> ab5b0108
  /** Notification preferences screen */
  NOTIFICATION_PREFERENCES = 'NotificationPreferences',
  /** Select tokens to send screen */
  SELECT_TOKENS = 'SelectTokens',
  /** Send to address/recipient screen */
  SEND_TO = 'SendTo',
  /** Send tokens amount screen */
  SEND_TOKENS = 'SendTokens',
  /** Send transaction summary screen */
  SEND_SUMMARY = 'SendSummary',
  /** NFT collection list screen */
  NFT_LIST = 'NFTList',
  /** NFT detail screen */
  NFT_DETAIL = 'NFTDetail',
}

/**
 * Device information for backend registration
 * Provided by native platform implementations
 * Must match forms_DeviceInfo from goService.generated.ts
 */
export interface DeviceInfo {
  device_id?: string;
  name?: string;
  type?: string;
  user_agent?: string;
  ip?: string;
  city?: string;
  country?: string;
  countryCode?: string;
  continent?: string;
  continentCode?: string;
  regionName?: string;
  district?: string;
  zip?: string;
  lat?: number;
  lon?: number;
  isp?: string;
  org?: string;
  currency?: string;
}<|MERGE_RESOLUTION|>--- conflicted
+++ resolved
@@ -209,15 +209,12 @@
   CONFIRM_RECOVERY_PHRASE = 'ConfirmRecoveryPhrase',
   /** Secure enclave setup screen */
   SECURE_ENCLAVE = 'SecureEnclave',
-<<<<<<< HEAD
-=======
   /** Import existing profile/wallet screen */
   IMPORT_PROFILE = 'ImportProfile',
   /** Import via other methods screen (recovery phrase, etc.) */
   IMPORT_OTHER_METHODS = 'ImportOtherMethods',
   /** Confirm import from previous profiles screen */
   CONFIRM_IMPORT_PROFILE = 'ConfirmImportProfile',
->>>>>>> ab5b0108
   /** Notification preferences screen */
   NOTIFICATION_PREFERENCES = 'NotificationPreferences',
   /** Select tokens to send screen */
