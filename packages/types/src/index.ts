--- conflicted
+++ resolved
@@ -7,26 +7,18 @@
 export type {
   AddressBookContact,
   AddressBookResponse,
+  SendToConfig,
   Contact,
   RecentContactsResponse,
   WalletAccount,
   WalletAccountsResponse,
-<<<<<<< HEAD
-  AddressBookResponse,
-  SendToConfig,
-=======
->>>>>>> f887e137
 } from './Bridge';
 
 // NFT List types
 export type { NFTListNFT } from './NFTListTypes';
 
 // NFT Model types
-<<<<<<< HEAD
 export type { CollectionPath, CollectionModel, NFTModel, RNNFTModel } from './NFTModel';
-=======
-export type { CollectionModel, CollectionPath, NFTModel } from './NFTModel';
->>>>>>> f887e137
 
 // Token Info types and utilities
 export {
