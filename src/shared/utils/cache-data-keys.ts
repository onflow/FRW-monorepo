/*
 * Keys and types to access data in the UI from the background storage cache
 * This is the primary way to get cached data from network calls to the frontend
 */
import { type ExtendedTokenInfo } from '../types/coin-types';
import { type UserInfoResponse } from '../types/network-types';
import {
  type NFTCollections,
  type NFTCollectionData,
  type EvmNFTIds,
  type EvmNFTCollectionList,
} from '../types/nft-types';
import { type TransferItem } from '../types/transaction-types';
import {
  type MainAccount,
  type ChildAccountMap,
  type EvmAddress,
  type FlowAddress,
  type WalletAccount,
} from '../types/wallet-types';

import { getCachedData, triggerRefresh } from './cache-data-access';
import { type NetworkScripts } from './script-types';

// Utiltiy function to create the refresh key for a given key function
const refreshKey = (keyFunction: (...args: string[]) => string) =>
  ((args: string[] = ['(.+)', '(.+)', '(.+)', '(.+)']) =>
    new RegExp(`${keyFunction(...args)}-refresh`))();

/*
 * --------------------------------------------------------------------
 * User level keys
 * --------------------------------------------------------------------
 */
export const userInfoCachekey = (userId: string) => `user-info-${userId}`;
export const userInfoRefreshRegex = refreshKey(userInfoCachekey);
export type UserInfoStore = UserInfoResponse;

// Note we could do this per user but it's not worth the complexity
export const cadenceScriptsKey = () => `cadence-scripts`;
export const cadenceScriptsRefreshRegex = refreshKey(cadenceScriptsKey);
export type CadenceScriptsStore = NetworkScripts;

export const getCachedScripts = async () => {
  return getCachedData<CadenceScriptsStore>(cadenceScriptsKey());
};

/*
 * --------------------------------------------------------------------
 * Network level keys (keyed by network & public key)
 * --------------------------------------------------------------------
 */
// Profile Accounts - the Main (Flow) accounts of a given public key on a given network
export const mainAccountsKey = (network: string, publicKey: string) =>
  `main-accounts-${network}-${publicKey}`;

export const mainAccountsRefreshRegex = refreshKey(mainAccountsKey);

export type MainAccountStore = MainAccount[];

export const getCachedMainAccounts = async (network: string, publicKey: string) => {
  return getCachedData<MainAccountStore>(mainAccountsKey(network, publicKey));
};

/*
 * --------------------------------------------------------------------
 * Account level keys (keyed by network & MAIN FLOW account address)
 * --------------------------------------------------------------------
 */

// Child Accounts - the child accounts of a given main account on a given network
export const childAccountsKey = (network: string, mainAccountAddress: string) =>
  `child-accounts-${network}-${mainAccountAddress}`;
export const childAccountsRefreshRegex = refreshKey(childAccountsKey);

export type ChildAccountStore = WalletAccount[];

export const getCachedChildAccounts = async (network: string, mainAccountAddress: string) => {
  return getCachedData<ChildAccountStore>(childAccountsKey(network, mainAccountAddress));
};

// EVM Account - the EVM account of a given main account on a given network
export const evmAccountKey = (network: string, mainAccountAddress: string) =>
  `evm-account-${network}-${mainAccountAddress}`;

export const evmAccountRefreshRegex = refreshKey(evmAccountKey);

export type EvmAccountStore = WalletAccount;

export const getCachedEvmAccount = async (network: string, mainAccountAddress: string) => {
  return getCachedData<EvmAccountStore>(evmAccountKey(network, mainAccountAddress));
};

export const accountBalanceKey = (network: string, address: string) =>
  `account-balance-${network}-${address}`;

export const accountBalanceRefreshRegex = refreshKey(accountBalanceKey);

<<<<<<< HEAD
export const noAddressKey = (network: string, publicKey: string) =>
  `no-address-${network}-${publicKey}`;

export const noAddressRefreshRegex = refreshKey(noAddressKey);
export type NoAddressStore = boolean;

export const registerStatusKey = (network: string) => `register-status-${network}`;
=======
export const registerStatusKey = () => 'register-status';
>>>>>>> 618178f5

export const registerStatusRefreshRegex = refreshKey(registerStatusKey);
export type RegisterStatusStore = boolean;

// Transfer list
export const transferListKey = (
  network: string,
  address: string,
  offset: string = '0',
  limit: string = '15'
) => `transfer-list-${network}-${address}-${offset}-${limit}`;

export const transferListRefreshRegex = refreshKey(transferListKey);
export type TransferListStore = {
  count: number;
  pendingCount: number;
  list: TransferItem[];
};

// NFTs

export const nftCollectionKey = (
  network: string,
  address: string,
  collectionId: string,
  offset: string
) => `nft-collection-${network}-${address}-${collectionId}-${offset}`;

export const nftCollectionRefreshRegex = refreshKey(nftCollectionKey);
export type NftCollectionStore = NFTCollectionData;

export const getCachedNftCollection = async (
  network: string,
  address: string,
  collectionId: string,
  offset: number
) => {
  return getCachedData<NFTCollectionData>(
    nftCollectionKey(network, address, collectionId, `${offset}`)
  );
};

export const nftCatalogCollectionsKey = (network: string, address: string) =>
  `nft-catalog-collections-${network}-${address}`;

export const nftCatalogCollectionsRefreshRegex = refreshKey(nftCatalogCollectionsKey);
export type NftCatalogCollectionsStore = NFTCollections[];

export const getCachedNftCatalogCollections = async (network: string, address: string) => {
  return getCachedData<NftCatalogCollectionsStore>(nftCatalogCollectionsKey(network, address));
};

export const refreshNftCatalogCollections = async (network: string, address: string) => {
  // Should rarely be used
  triggerRefresh(nftCatalogCollectionsKey(network, address));
};

export const childAccountAllowTypesKey = (network: string, parent: string, child: string) =>
  `child-account-allow-types-${network}-${parent}-${child}`;

export const childAccountAllowTypesRefreshRegex = refreshKey(childAccountAllowTypesKey);
export type ChildAccountAllowTypesStore = string[];

export const getCachedChildAccountAllowTypes = async (
  network: string,
  parent: string,
  child: string
) => {
  return getCachedData<ChildAccountAllowTypesStore>(
    childAccountAllowTypesKey(network, parent, child)
  );
};

export const childAccountNFTsKey = (network: string, address: string) =>
  `child-account-nfts-${network}-${address}`;

export const childAccountNFTsRefreshRegex = refreshKey(childAccountNFTsKey);
export type ChildAccountNFTsStore = { [address: string]: string[] };

export const getCachedChildAccountNFTs = async (network: string, address: string) => {
  return getCachedData<ChildAccountNFTsStore>(childAccountNFTsKey(network, address));
};

// EVM NFTs
export const evmNftIdsKey = (network: string, address: string) =>
  `evm-nft-ids-${network}-${address}`;

export const evmNftIdsRefreshRegex = refreshKey(evmNftIdsKey);
export type EvmNftIdsStore = EvmNFTIds[];

export const evmNftCollectionListKey = (
  network: string,
  address: string,
  collectionIdentifier: string,
  offset: string
) => `evm-nft-collection-list-${network}-${address}-${collectionIdentifier}-${offset}`;

export const evmNftCollectionListRefreshRegex = refreshKey(evmNftCollectionListKey);
export type EvmNftCollectionListStore = EvmNFTCollectionList[];

export const getCachedEvmNftCollectionList = async (
  network: string,
  address: string,
  collectionIdentifier: string,
  offset: number
) => {
  return getCachedData<EvmNftCollectionListStore>(
    evmNftCollectionListKey(network, address, collectionIdentifier, `${offset}`)
  );
};
//Coin list
export const coinListKey = (network: string, address: string, currency = 'usd') =>
  `coin-list-${network}-${address}-${currency}`;

export const coinListRefreshRegex = refreshKey(coinListKey);

export const getCachedCoinList = async (network: string, address: string, currency = 'usd') => {
  return getCachedData<ExtendedTokenInfo[]>(coinListKey(network, address, currency));
};<|MERGE_RESOLUTION|>--- conflicted
+++ resolved
@@ -96,17 +96,7 @@
 
 export const accountBalanceRefreshRegex = refreshKey(accountBalanceKey);
 
-<<<<<<< HEAD
-export const noAddressKey = (network: string, publicKey: string) =>
-  `no-address-${network}-${publicKey}`;
-
-export const noAddressRefreshRegex = refreshKey(noAddressKey);
-export type NoAddressStore = boolean;
-
 export const registerStatusKey = (network: string) => `register-status-${network}`;
-=======
-export const registerStatusKey = () => 'register-status';
->>>>>>> 618178f5
 
 export const registerStatusRefreshRegex = refreshKey(registerStatusKey);
 export type RegisterStatusStore = boolean;
