--- conflicted
+++ resolved
@@ -40,10 +40,6 @@
   localView = 'local-view',
   openID = 'open-id',
 }
-<<<<<<< HEAD
-
-=======
->>>>>>> 7999d0c8
 export type FCLWalletConnectSyncAccountInfo = {
   method: FCLWalletConnectMethod.accountInfo;
   data: {
