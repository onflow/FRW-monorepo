--- conflicted
+++ resolved
@@ -1365,7 +1365,6 @@
   },
   "Manage_Token": {
     "message": "Manage Token"
-<<<<<<< HEAD
   },
   "No_address_found": {
     "message": "No address found"
@@ -1378,7 +1377,5 @@
   },
   "Address_creation_in_progress": {
     "message": "Address creation in progress..."
-=======
->>>>>>> 212283cd
   }
 }