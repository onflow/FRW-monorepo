--- conflicted
+++ resolved
@@ -1321,12 +1321,10 @@
   "Deposit_warning_content": {
     "message": "Please make sure you deposit is ON FLOW EVM network, if your deposit via another network your assets may be lost."
   },
-<<<<<<< HEAD
   "NFT_Not_onboarded": {
     "message": "This NFT Collection has not yet been onboarded to Cadence. Use Flow Port to move and onboard NFTs from this NFT collection"
-=======
+  },
   "Could_not_enable_this_collection": {
     "message": "Could not enable this collection"
->>>>>>> 5121779d
   }
 }