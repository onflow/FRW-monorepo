--- conflicted
+++ resolved
@@ -3,12 +3,8 @@
 
 import storage, { type AreaName, type StorageChange } from '@/background/webapi/storage';
 import { type CoinItem } from '@/shared/types/coin-types';
-<<<<<<< HEAD
 import { isValidEthereumAddress } from '@/shared/utils/address';
-=======
-import { withPrefix, isValidEthereumAddress } from '@/shared/utils/address';
 import { userWalletsKey } from '@/shared/utils/data-persist-keys';
->>>>>>> 327f82d2
 import { useNetwork } from '@/ui/hooks/useNetworkHook';
 import { debug } from '@/ui/utils';
 import { useWallet, useWalletLoaded } from '@/ui/utils/WalletContext';
