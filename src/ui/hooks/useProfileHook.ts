import { useCallback, useEffect, useMemo, useRef, useState } from 'react';

import { MAINNET_CHAIN_ID, TESTNET_CHAIN_ID } from '@/shared/types/network-types';
import {
  type FlowAddress,
  type WalletAccount,
  type ChildAccountMap,
  type MainAccount,
  getActiveAccountTypeForAddress,
} from '@/shared/types/wallet-types';
import { ensureEvmAddressPrefix, withPrefix } from '@/shared/utils/address';
import { UserWalletStore } from '@/shared/utils/user-data-keys';
import { useNetwork } from '@/ui/hooks/useNetworkHook';
import { debug } from '@/ui/utils';
import { useWallet, useWalletLoaded } from '@/ui/utils/WalletContext';

import {
  useActiveAccounts,
  useChildAccounts,
  useCurrentId,
  useEvmAccount,
  useKeyringIds,
  useAccountBalance,
  useMainAccounts,
  useUserInfo,
  useUserWallets,
  useRegisterStatus,
} from './use-account-hooks';

const INITIAL_WALLET = {
  name: '',
  icon: '',
  address: '',
  chain_id: 'flow',
  id: 1,
  coins: ['flow'],
  color: '',
  chain: MAINNET_CHAIN_ID,
};

const INITIAL_ACCOUNT = {
  name: '',
  icon: '',
  address: '',
  id: 1,
  color: '',
  keyIndex: 0,
  weight: 0,
  publicKey: '',
  signAlgo: 1,
  hashAlgo: 1,
  signAlgoString: 'ECDSA_secp256k1',
  hashAlgoString: 'SHA3_256',
  chain: MAINNET_CHAIN_ID,
};

export const useProfiles = () => {
  const { network } = useNetwork();

  const currentId = useCurrentId();
  const profileIds = useKeyringIds();

  const userInfo = useUserInfo(currentId);
  // The user wallet data - which public key is currently active
  const userWallets = useUserWallets();
  // The main accounts for the current public key
  const mainAccounts = useMainAccounts(network, userWallets?.currentPubkey);
  const walletList = mainAccounts ?? [];
  // The accounts that have been selected by the user
  const activeAccounts = useActiveAccounts(network, userWallets?.currentPubkey);
  // The child accounts for the currently active main account
  const childAccounts = useChildAccounts(network, activeAccounts?.parentAddress);

  const currentBalance = useAccountBalance(network, activeAccounts?.currentAddress);

  const noAddress = activeAccounts && activeAccounts.currentAddress === null;
  const registerStatus = useRegisterStatus(userWallets?.currentPubkey);
  const parentWallet =
    walletList.find((wallet) => wallet.address === activeAccounts?.parentAddress) ?? INITIAL_WALLET;

  const parentWalletIndex = walletList.findIndex(
    (wallet) => wallet.address === activeAccounts?.currentAddress
  );
  // Wallets other than the parent wallet
  const otherAccounts = walletList.filter((wallet) => wallet.id !== parentWallet.id);

  // The EVM address for the currently active main account
  const evmAccount = useEvmAccount(network, activeAccounts?.parentAddress);
  const evmLoading = evmAccount === undefined;
  const evmWallet = evmAccount ?? INITIAL_WALLET;

  const evmAddress = evmAccount?.address ?? '';
  const mainAddress = activeAccounts?.parentAddress ?? '';

  const mainAddressLoading =
    !mainAccounts || !activeAccounts || activeAccounts?.parentAddress === undefined;

  const activeAccountType = useMemo(
    () =>
      getActiveAccountTypeForAddress(
        activeAccounts?.currentAddress ?? null,
        activeAccounts?.parentAddress ?? null
      ),
    [activeAccounts?.currentAddress, activeAccounts?.parentAddress]
  );

  // The current wallet is the wallet that the user is currently using
  const currentWallet = useMemo(() => {
    switch (activeAccountType) {
      case 'evm':
        return evmAccount ?? INITIAL_WALLET;
      case 'child':
        return (
          childAccounts?.find((account) => account.address === activeAccounts?.currentAddress) ??
          INITIAL_WALLET
        );
      case 'main':
        return parentWallet ?? INITIAL_WALLET;
      default:
        return INITIAL_WALLET;
    }
  }, [activeAccountType, evmAccount, childAccounts, parentWallet, activeAccounts?.currentAddress]);

  const canMoveToChild =
    activeAccountType === 'main' && (evmAccount || (childAccounts && childAccounts?.length > 0));

  const clearProfileData = () => {};
  const fetchProfileData = () => {};

  return {
    fetchProfileData,
    clearProfileData,
    currentWallet,
    mainAddress,
    evmAddress,
    childAccounts,
    evmWallet,
    userInfo,
    otherAccounts,
    walletList,
    currentBalance,
    parentWallet,
    parentWalletIndex,
    evmLoading,
    mainAddressLoading,
    profileIds,
    activeAccountType,
<<<<<<< HEAD
    noAddress,
    registerStatus,
=======
    canMoveToChild,
>>>>>>> 212283cd
  };
};<|MERGE_RESOLUTION|>--- conflicted
+++ resolved
@@ -145,11 +145,8 @@
     mainAddressLoading,
     profileIds,
     activeAccountType,
-<<<<<<< HEAD
     noAddress,
     registerStatus,
-=======
     canMoveToChild,
->>>>>>> 212283cd
   };
 };