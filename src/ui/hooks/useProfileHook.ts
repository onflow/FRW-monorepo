import { useCallback, useEffect, useMemo, useRef, useState } from 'react';

import { MAINNET_CHAIN_ID, TESTNET_CHAIN_ID } from '@/shared/types/network-types';
import {
  type FlowAddress,
  type WalletAccount,
  type ChildAccountMap,
  type MainAccount,
  getActiveAccountTypeForAddress,
} from '@/shared/types/wallet-types';
import { ensureEvmAddressPrefix, withPrefix } from '@/shared/utils/address';
import { UserWalletStore } from '@/shared/utils/user-data-keys';
import { useNetwork } from '@/ui/hooks/useNetworkHook';
import { debug } from '@/ui/utils';
import { useWallet, useWalletLoaded } from '@/ui/utils/WalletContext';

import {
  useActiveAccounts,
  useChildAccounts,
  useCurrentId,
  useEvmAccount,
  useKeyringIds,
  useAccountBalance,
  useMainAccounts,
  useUserInfo,
  useUserWallets,
  useRegisterStatus,
} from './use-account-hooks';

const INITIAL_WALLET = {
  name: '',
  icon: '',
  address: '',
  chain_id: 'flow',
  id: 1,
  coins: ['flow'],
  color: '',
  chain: MAINNET_CHAIN_ID,
};

const INITIAL_ACCOUNT = {
  name: '',
  icon: '',
  address: '',
  id: 1,
  color: '',
  keyIndex: 0,
  weight: 0,
  publicKey: '',
  signAlgo: 1,
  hashAlgo: 1,
  signAlgoString: 'ECDSA_secp256k1',
  hashAlgoString: 'SHA3_256',
  chain: MAINNET_CHAIN_ID,
};

export const useProfiles = () => {
  const profilesRef = useRef({
    initialized: false,
    loading: false,
  });

  const wallet = useWallet();
  const walletLoaded = useWalletLoaded();
  const { network } = useNetwork();

  // Replace zustand store with useState hooks
  const [initialStart, setInitialStart] = useState(true);
  const [loggedInAccounts, setLoggedInAccounts] = useState<WalletAccount[]>([]);
  const [currentWalletIndex, setCurrentWalletIndex] = useState(0);

  const currentId = useCurrentId();
  const profileIds = useKeyringIds();

  const userInfo = useUserInfo(currentId);
  // The user wallet data - which public key is currently active
  const userWallets = useUserWallets();
  // The main accounts for the current public key
  const mainAccounts = useMainAccounts(network, userWallets?.currentPubkey);
  const walletList = mainAccounts ?? [];
  // The accounts that have been selected by the user
  const activeAccounts = useActiveAccounts(network, userWallets?.currentPubkey);
  // The child accounts for the currently active main account
  const childAccounts = useChildAccounts(network, activeAccounts?.parentAddress);

  const currentBalance = useAccountBalance(network, activeAccounts?.currentAddress);

  const noAddress = activeAccounts && activeAccounts.currentAddress === null;
<<<<<<< HEAD
  const registerStatus = useRegisterStatus(network);
=======
  const registerStatus = useRegisterStatus(userWallets?.currentPubkey);
>>>>>>> 24f19200
  const parentWallet =
    walletList.find((wallet) => wallet.address === activeAccounts?.parentAddress) ?? INITIAL_WALLET;

  // Wallets other than the parent wallet
  const otherAccounts = walletList.filter((wallet) => wallet.id !== parentWallet.id);

  // The EVM address for the currently active main account
  const evmAccount = useEvmAccount(network, activeAccounts?.parentAddress);
  const evmLoading = evmAccount === undefined;
  const evmWallet = evmAccount ?? INITIAL_WALLET;

  const evmAddress = evmAccount?.address ?? '';
  const mainAddress = activeAccounts?.parentAddress ?? '';

  const mainAddressLoading =
    !mainAccounts || !activeAccounts || activeAccounts?.parentAddress === undefined;

  const activeAccountType = useMemo(
    () =>
      getActiveAccountTypeForAddress(
        activeAccounts?.currentAddress ?? null,
        activeAccounts?.parentAddress ?? null
      ),
    [activeAccounts?.currentAddress, activeAccounts?.parentAddress]
  );

  // The current wallet is the wallet that the user is currently using
  const currentWallet = useMemo(() => {
    switch (activeAccountType) {
      case 'evm':
        return evmAccount ?? INITIAL_WALLET;
      case 'child':
        return (
          childAccounts?.find((account) => account.address === activeAccounts?.currentAddress) ??
          INITIAL_WALLET
        );
      case 'main':
        return parentWallet ?? INITIAL_WALLET;
      default:
        return INITIAL_WALLET;
    }
  }, [activeAccountType, evmAccount, childAccounts, parentWallet, activeAccounts?.currentAddress]);

  const clearProfileData = () => {};
  const fetchProfileData = () => {};

  return {
    fetchProfileData,
    clearProfileData,
    initialStart,
    currentWallet,
    mainAddress,
    evmAddress,
    childAccounts,
    evmWallet,
    userInfo,
    otherAccounts,
    loggedInAccounts,
    walletList,
    currentBalance,
    parentWallet,
    currentWalletIndex,
    evmLoading,
    mainAddressLoading,
    profileIds,
    activeAccountType,
    noAddress,
    registerStatus,
  };
};<|MERGE_RESOLUTION|>--- conflicted
+++ resolved
@@ -86,11 +86,7 @@
   const currentBalance = useAccountBalance(network, activeAccounts?.currentAddress);
 
   const noAddress = activeAccounts && activeAccounts.currentAddress === null;
-<<<<<<< HEAD
-  const registerStatus = useRegisterStatus(network);
-=======
   const registerStatus = useRegisterStatus(userWallets?.currentPubkey);
->>>>>>> 24f19200
   const parentWallet =
     walletList.find((wallet) => wallet.address === activeAccounts?.parentAddress) ?? INITIAL_WALLET;
 
