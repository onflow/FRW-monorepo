import { useCallback, useEffect, useMemo, useRef, useState } from 'react';

import { MAINNET_CHAIN_ID, TESTNET_CHAIN_ID } from '@/shared/types/network-types';
import {
  type FlowAddress,
  type WalletAccount,
  type ChildAccountMap,
  type MainAccount,
  getActiveAccountTypeForAddress,
} from '@/shared/types/wallet-types';
import { ensureEvmAddressPrefix, withPrefix } from '@/shared/utils/address';
import { SIGN_ALGO_NUM_DEFAULT, HASH_ALGO_NUM_DEFAULT } from '@/shared/utils/algo-constants';
import { UserWalletStore } from '@/shared/utils/user-data-keys';
import { useNetwork } from '@/ui/hooks/useNetworkHook';
import { debug } from '@/ui/utils';
import { useWallet, useWalletLoaded } from '@/ui/utils/WalletContext';

import {
  useActiveAccounts,
  useChildAccounts,
  useCurrentId,
  useEvmAccount,
  useKeyringIds,
  useAccountBalance,
  useMainAccounts,
  useUserInfo,
  useUserWallets,
  useRegisterStatus,
  usePayer,
} from './use-account-hooks';

const INITIAL_WALLET: WalletAccount = {
  name: '',
  icon: '',
  address: '',
  id: 1,
  color: '',
  chain: MAINNET_CHAIN_ID,
<<<<<<< HEAD
=======
};

const INITIAL_ACCOUNT: MainAccount = {
  name: '',
  icon: '',
  address: '',
  id: 1,
  color: '',
  keyIndex: 0,
  weight: 0,
>>>>>>> ac09254f
  publicKey: '',
  keyIndex: 0,
  weight: 1000,
  signAlgo: SIGN_ALGO_NUM_DEFAULT,
  signAlgoString: 'ECDSA_secp256k1',
  hashAlgo: HASH_ALGO_NUM_DEFAULT,
  hashAlgoString: 'SHA3_256',
};

export const useProfiles = () => {
  const { network } = useNetwork();

  const currentId = useCurrentId();
  const profileIds = useKeyringIds();

  const userInfo = useUserInfo(currentId);
  // The user wallet data - which public key is currently active
  const userWallets = useUserWallets();
  // The main accounts for the current public key
  const mainAccounts = useMainAccounts(network, userWallets?.currentPubkey);
  const walletList = mainAccounts ?? [];
  // The accounts that have been selected by the user
  const activeAccounts = useActiveAccounts(network, userWallets?.currentPubkey);
  // The child accounts for the currently active main account
  const childAccounts = useChildAccounts(network, activeAccounts?.parentAddress);

  const currentBalance = useAccountBalance(network, activeAccounts?.currentAddress);

  const noAddress = activeAccounts && activeAccounts.currentAddress === null;
  const registerStatus = useRegisterStatus(userWallets?.currentPubkey);
  const parentWallet =
    walletList.find((wallet) => wallet.address === activeAccounts?.parentAddress) ??
    INITIAL_ACCOUNT;

  const parentWalletIndex = walletList.findIndex(
    (wallet) => wallet.address === activeAccounts?.currentAddress
  );
  // Wallets other than the parent wallet
  const otherAccounts = walletList.filter((wallet) => wallet.id !== parentWallet.id);

  // The EVM address for the currently active main account
  const evmAccount = useEvmAccount(network, activeAccounts?.parentAddress);
  const evmLoading = evmAccount === undefined;
  const evmWallet = evmAccount ?? INITIAL_WALLET;

  const evmAddress = evmAccount?.address ?? '';
  const mainAddress = activeAccounts?.parentAddress ?? '';

  const mainAddressLoading =
    !mainAccounts || !activeAccounts || activeAccounts?.parentAddress === undefined;

  const payer = usePayer();

  const activeAccountType = useMemo(
    () =>
      getActiveAccountTypeForAddress(
        activeAccounts?.currentAddress ?? null,
        activeAccounts?.parentAddress ?? null
      ),
    [activeAccounts?.currentAddress, activeAccounts?.parentAddress]
  );

  // The current wallet is the wallet that the user is currently using
  const currentWallet = useMemo(() => {
    switch (activeAccountType) {
      case 'evm':
        return evmAccount ?? INITIAL_WALLET;
      case 'child':
        return (
          childAccounts?.find((account) => account.address === activeAccounts?.currentAddress) ??
          INITIAL_WALLET
        );
      case 'main':
        return parentWallet ?? INITIAL_WALLET;
      default:
        return INITIAL_WALLET;
    }
  }, [activeAccountType, evmAccount, childAccounts, parentWallet, activeAccounts?.currentAddress]);

  const currentWalletList = [
    parentWallet,
    ...(evmAccount ? [evmAccount] : []),
    ...(childAccounts ?? []),
  ];

  const canMoveToChild =
    activeAccountType === 'main' && (evmAccount || (childAccounts && childAccounts?.length > 0));

  const clearProfileData = () => {};
  const fetchProfileData = () => {};

  return {
    fetchProfileData,
    clearProfileData,
    currentWallet,
    mainAddress,
    evmAddress,
    childAccounts,
    evmWallet,
    userInfo,
    otherAccounts,
    walletList,
    currentBalance,
    parentWallet,
    parentWalletIndex,
    evmLoading,
    mainAddressLoading,
    profileIds,
    activeAccountType,
    noAddress,
    registerStatus,
    canMoveToChild,
    currentWalletList,
    payer,
  };
};<|MERGE_RESOLUTION|>--- conflicted
+++ resolved
@@ -36,8 +36,6 @@
   id: 1,
   color: '',
   chain: MAINNET_CHAIN_ID,
-<<<<<<< HEAD
-=======
 };
 
 const INITIAL_ACCOUNT: MainAccount = {
@@ -46,12 +44,10 @@
   address: '',
   id: 1,
   color: '',
-  keyIndex: 0,
-  weight: 0,
->>>>>>> ac09254f
   publicKey: '',
   keyIndex: 0,
   weight: 1000,
+  chain: MAINNET_CHAIN_ID,
   signAlgo: SIGN_ALGO_NUM_DEFAULT,
   signAlgoString: 'ECDSA_secp256k1',
   hashAlgo: HASH_ALGO_NUM_DEFAULT,
