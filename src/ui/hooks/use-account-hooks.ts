import {
  CURRENT_ID_KEY,
  KEYRING_STATE_CURRENT_KEY,
  type KeyringStateV2,
  VaultEntryV2,
} from '@/shared/types/keyring-types';
import {
  type ChildAccountMap,
  type MainAccount,
  type MainAccountBalance,
  type EvmAddress,
  type WalletAccount,
} from '@/shared/types/wallet-types';
import {
  childAccountsKey,
  evmAccountKey,
  accountBalanceKey,
  mainAccountsKey,
  userInfoCachekey,
  registerStatusKey,
  type UserInfoStore,
} from '@/shared/utils/cache-data-keys';
import {
  activeAccountsKey,
  type ActiveAccountsStore,
  userWalletsKey,
  type UserWalletStore,
} from '@/shared/utils/user-data-keys';

import { useCachedData, useUserData } from './use-data';

export const useMainAccounts = (
  network: string | undefined | null,
  publicKey: string | undefined | null
) => {
  return useCachedData<MainAccount[]>(
    network && publicKey ? mainAccountsKey(network, publicKey) : null
  );
};

export const useAccountBalance = (
  network: string | undefined | null,
  address: string | undefined | null
) => {
  return useCachedData<string>(network && address ? accountBalanceKey(network, address) : null);
};

export const useChildAccounts = (
  network: string | undefined | null,
  mainAccountAddress: string | undefined | null
) => {
  return useCachedData<WalletAccount[]>(
    network && mainAccountAddress ? childAccountsKey(network, mainAccountAddress) : null
  );
};

export const useEvmAccount = (
  network: string | undefined | null,
  mainAccountAddress: string | undefined | null
) => {
  return useCachedData<WalletAccount>(
    network && mainAccountAddress ? evmAccountKey(network, mainAccountAddress) : null
  );
};

export const useUserInfo = (userId: string | undefined | null) => {
  return useCachedData<UserInfoStore>(userId ? userInfoCachekey(userId) : null);
};

export const useActiveAccounts = (
  network: string | undefined | null,
  publicKey: string | undefined | null
) => {
  const activeAccounts = useUserData<ActiveAccountsStore>(
    network && publicKey ? activeAccountsKey(network, publicKey) : null
  );
  return activeAccounts;
};

export const useUserWallets = () => {
  return useUserData<UserWalletStore>(userWalletsKey);
};

export const useCurrentId = () => {
  // Use the currenly selected profile id
  return useUserData<string>(CURRENT_ID_KEY);
};
export const useKeyringIds = () => {
  const keyringState = useUserData<KeyringStateV2>(KEYRING_STATE_CURRENT_KEY);
  if (!keyringState) {
    return null;
  }
  return keyringState.vault.map((vaultEntry) => vaultEntry.id);
};

<<<<<<< HEAD
export const useNoAddress = (
  network: string | undefined | null,
  publicKey: string | undefined | null
) => {
  return useUserData<boolean>(network && publicKey ? noAddressKey(network, publicKey) : null);
};

export const useRegisterStatus = (network: string | undefined | null) => {
  return useCachedData<boolean>(network ? registerStatusKey(network) : null);
=======
export const useRegisterStatus = () => {
  return useCachedData<boolean>(registerStatusKey());
>>>>>>> 618178f5
};<|MERGE_RESOLUTION|>--- conflicted
+++ resolved
@@ -93,18 +93,6 @@
   return keyringState.vault.map((vaultEntry) => vaultEntry.id);
 };
 
-<<<<<<< HEAD
-export const useNoAddress = (
-  network: string | undefined | null,
-  publicKey: string | undefined | null
-) => {
-  return useUserData<boolean>(network && publicKey ? noAddressKey(network, publicKey) : null);
-};
-
 export const useRegisterStatus = (network: string | undefined | null) => {
   return useCachedData<boolean>(network ? registerStatusKey(network) : null);
-=======
-export const useRegisterStatus = () => {
-  return useCachedData<boolean>(registerStatusKey());
->>>>>>> 618178f5
 };