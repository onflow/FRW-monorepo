--- conflicted
+++ resolved
@@ -198,13 +198,8 @@
                     {props.change === null ? '-' : ''}
                     <CurrencyValue
                       value={props.price}
-<<<<<<< HEAD
-                      currencyCode={currencyCode}
-                      currencySymbol={currencySymbol}
-=======
                       currencyCode={currencyCode ?? ''}
                       currencySymbol={currencySymbol ?? ''}
->>>>>>> 33abef06
                     />
                   </Typography>
                   {props.change !== 0 && (
@@ -305,13 +300,8 @@
                       secondary={
                         <CurrencyValue
                           value={String(coin.total)}
-<<<<<<< HEAD
-                          currencyCode={currencyCode}
-                          currencySymbol={currencySymbol}
-=======
                           currencyCode={currencyCode ?? ''}
                           currencySymbol={currencySymbol ?? ''}
->>>>>>> 33abef06
                         />
                       }
                       unit={coin.unit}
