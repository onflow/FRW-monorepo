--- conflicted
+++ resolved
@@ -51,13 +51,8 @@
   const history = useHistory();
   const location = useLocation();
   const { initializeStore } = useInitHook();
-<<<<<<< HEAD
-  const { coins, balance, coinsLoaded } = useCoins();
+  const { balance, coinsLoaded } = useCoins();
   const { childAccounts, evmWallet, currentWallet, noAddress, registerStatus } = useProfiles();
-=======
-  const { childAccounts, evmWallet, currentWallet } = useProfiles();
-  const { balance, coinsLoaded } = useCoins();
->>>>>>> 212283cd
   const [value, setValue] = React.useState(0);
 
   const [address, setAddress] = useState<string>('');
@@ -132,12 +127,7 @@
   }, [address, wallet]);
 
   const fetchChildState = useCallback(async () => {
-<<<<<<< HEAD
-    setChildStateLoading(true);
     const accountType = await wallet.getActiveAccountType();
-=======
-    const accountType = await usewallet.getActiveAccountType();
->>>>>>> 212283cd
     setChildAccount(childAccounts);
     setChildType(accountType);
     if (accountType !== 'main' && accountType !== 'evm') {
@@ -255,7 +245,6 @@
             fontWeight: 'semi-bold',
           }}
         >
-<<<<<<< HEAD
           {noAddress ? (
             registerStatus ? (
               <Typography
@@ -277,11 +266,7 @@
               </Button>
             )
           ) : coinsLoaded ? (
-            `$${formatLargeNumber(balance)}`
-=======
-          {coinsLoaded ? (
             <CurrencyValue value={balance} showCurrencyCode={false} />
->>>>>>> 212283cd
           ) : (
             <Skeleton variant="text" width={100} />
           )}
