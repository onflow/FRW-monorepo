import CallMadeRoundedIcon from '@mui/icons-material/CallMadeRounded';
import CallReceivedRoundedIcon from '@mui/icons-material/CallReceivedRounded';
import ChevronRightRoundedIcon from '@mui/icons-material/ChevronRightRounded';
import {
  Typography,
  ListItem,
  ListItemAvatar,
  ListItemText,
  ListItemIcon,
  Skeleton,
  ListItemButton,
  CardMedia,
  Button,
} from '@mui/material';
<<<<<<< HEAD
import { Box } from '@mui/system';
import dayjs from 'dayjs';
import relativeTime from 'dayjs/plugin/relativeTime';
import React, { useCallback, useEffect, useState } from 'react';
=======
import { Box, ThemeProvider } from '@mui/system';
import dayjs from 'dayjs';
import relativeTime from 'dayjs/plugin/relativeTime';
import React, { useEffect, useState } from 'react';
>>>>>>> 3f430918

import activity from 'ui/FRWAssets/svg/activity.svg';
import { useWallet } from 'ui/utils';
import { formatString } from 'ui/utils/address';

<<<<<<< HEAD
// import IconExec from '../../../components/iconfont/IconExec';
// import ExpandLessRoundedIcon from '@mui/icons-material/ExpandLessRounded';
=======
import theme from '../../style/LLTheme';

>>>>>>> 3f430918
dayjs.extend(relativeTime);

const TransferList = ({ setCount }) => {
  const wallet = useWallet();
  const [isLoading, setLoading] = useState(true);
  const [transaction, setTx] = useState([]);
  const [monitor, setMonitor] = useState('flowscan');
  const [flowscanURL, setFlowscanURL] = useState('https://www.flowscan.io');
  const [viewSource, setViewSourceUrl] = useState('https://f.dnz.dev');
  const [address, setAddress] = useState<string | null>('0x');
  const [showButton, setShowButton] = useState(false);

  const fetchTransaction = useCallback(async () => {
    setLoading(true);
    const monitor = await wallet.getMonitor();
    setMonitor(monitor);
    try {
      const url = await wallet.getFlowscanUrl();
      const viewSourceUrl = await wallet.getViewSourceUrl();
      setFlowscanURL(url);
      setViewSourceUrl(viewSourceUrl);
      const address = await wallet.getCurrentAddress();
      setAddress(address);
      const data = await wallet.getTransaction(address!, 15, 0, 60000);
      setLoading(false);
      if (data['count'] > 0) {
        setCount(data['count'].toString());
        setShowButton(data['count'] > 15);
      }
      setTx(data['list']);
    } catch {
      setLoading(false);
    }
  }, [wallet, setCount]);

  const extMessageHandler = useCallback(
    (req) => {
      if (req.msg === 'transferListReceived') {
        fetchTransaction();
      }
      return true;
    },
    [fetchTransaction]
  );

  useEffect(() => {
    fetchTransaction();
    chrome.runtime.onMessage.addListener(extMessageHandler);

    return () => {
      chrome.runtime.onMessage.removeListener(extMessageHandler);
    };
  }, [extMessageHandler, fetchTransaction]);

  const timeConverter = (timeStamp: number) => {
    let time = dayjs.unix(timeStamp);
    if (String(timeStamp).length > 10) {
      time = dayjs(timeStamp);
    }
    return time.fromNow();
  };

  const EndListItemText = (props) => {
    const isReceive = props.txType === 2;
    const isFT = props.type === 1;

    const calculateMaxWidth = () => {
      const textLength =
        props.type === 1 ? `${props.amount}`.replace(/^-/, '').length : `${props.token}`.length;
      const baseWidth = 30;
      const additionalWidth = textLength * 8;
      return `${Math.min(baseWidth + additionalWidth, 70)}px`;
    };
    return (
      <ListItemText
        disableTypography={true}
        primary={
          !isLoading ? (
            <Typography
              variant="body1"
              sx={{
                fontSize: 14,
                fontWeight: '500',
                textAlign: 'end',
                color: isReceive && isFT ? 'success.main' : 'text.primary',
<<<<<<< HEAD
                maxWidth: '100px',
=======
                maxWidth: calculateMaxWidth(),
>>>>>>> 3f430918
                whiteSpace: 'nowrap',
                overflow: 'hidden',
                textOverflow: 'ellipsis',
              }}
            >
              {props.type === 1
                ? (isReceive ? '+' : '-') + `${props.amount}`.replace(/^-/, '')
                : `${props.token}`}
            </Typography>
          ) : (
            <Skeleton variant="text" width={35} height={15} />
          )
        }
        secondary={
          !isLoading ? (
            <Typography
              variant="body1"
              sx={{
                fontSize: 12,
                fontWeight: '500',
                textAlign: 'end',
                color: props.error ? '#E54040' : '#BABABA',
              }}
            >
              {props.error ? chrome.i18n.getMessage('Error') : props.status}
            </Typography>
          ) : (
            <Skeleton variant="text" width={35} height={15} />
          )
        }
      />
    );
  };

  const StartListItemText = (props) => {
    return (
      <ListItemText
        disableTypography={true}
        primary={
          !isLoading ? (
            <Box sx={{ display: 'flex', gap: '3px', alignItems: 'center' }}>
              {props.txType === 1 ? (
                <CallMadeRoundedIcon sx={{ color: 'info.main', width: '18px' }} />
              ) : (
                <CallReceivedRoundedIcon sx={{ color: 'info.main', width: '18px' }} />
              )}
              <Typography
                variant="body1"
                sx={{
                  fontSize: 14,
                  fontWeight: '500',
<<<<<<< HEAD
                  maxWidth: '150px',
=======
                  maxWidth: '180px',
>>>>>>> 3f430918
                  wordWrap: 'break-word',
                  textAlign: 'start',
                }}
              >
                {props.title}
              </Typography>
            </Box>
          ) : (
            <Skeleton variant="text" width={45} height={15} />
          )
        }
        secondary={
          !isLoading ? (
            <Box sx={{ display: 'flex', gap: '3px' }}>
              <Typography
                variant="body1"
                sx={{ fontSize: 10, fontWeight: '500', textAlign: 'start' }}
              >
                {timeConverter(props.time)}
              </Typography>

              <Typography
                variant="body1"
                sx={{
                  fontSize: 10,
                  fontWeight: '500',
                  textAlign: 'start',
                  color: '#41CC5D',
                }}
              >
                {props.txType === 1 && props.receiver && ` To ${formatString(props.receiver)}`}
                {props.txType === 2 && props.sender && ` From ${formatString(props.sender)}`}
              </Typography>
            </Box>
          ) : (
            <Skeleton variant="text" width={75} height={15} />
          )
        }
      />
    );
  };

  return (
    <>
      {!isLoading ? (
        <Box>
          {transaction && transaction.length ? (
            <>
              {' '}
              {(transaction || []).map((tx: any, index) => {
                return (
                  <ListItem
                    key={index}
                    secondaryAction={
                      <EndListItemText
                        status={tx.status}
                        amount={tx.amount}
                        error={tx.error}
                        type={tx.type}
                        token={tx.token}
                        txType={tx.transferType}
                      />
                    }
                    disablePadding
                  >
                    <ListItemButton
                      sx={{ paddingRight: '0px' }}
                      dense={true}
                      onClick={() => {
<<<<<<< HEAD
                        if (monitor === 'flowscan') {
                          window.open(`${flowscanURL}/tx/${tx.hash}`);
                        } else {
                          window.open(`${viewSource}/${tx.hash}`);
=======
                        {
                          const url =
                            monitor === 'flowscan'
                              ? `${flowscanURL}/tx/${tx.hash}`
                              : `${viewSource}/${tx.hash}`;
                          // eslint-disable-next-line no-restricted-globals
                          window.open(url);
>>>>>>> 3f430918
                        }
                      }}
                    >
                      <ListItemIcon
                        sx={{ borderRadius: '20px', marginRight: '12px', minWidth: '20px' }}
                      >
                        {/* <MultipleStopIcon
                        fontSize="medium"
                        sx={{ color: '#fff', cursor: 'pointer', border: '1px solid', borderRadius: '35px' }}
                      /> */}
                        <CardMedia
                          sx={{ width: '30px', height: '30px', borderRadius: '15px' }}
                          image={tx.image}
                        />
                      </ListItemIcon>
                      <StartListItemText
                        time={tx.time}
                        interaction={tx.interaction}
                        sender={tx.sender}
                        receiver={tx.receiver}
                        type={tx.type}
                        token={tx.token}
                        title={tx.interaction}
                        txType={tx.transferType}
                      />
                    </ListItemButton>
                  </ListItem>
                );
              })}
              {showButton && (
                <Box sx={{ width: '100%', my: '8px', display: 'flex', justifyContent: 'center' }}>
                  <Button
                    variant="text"
                    endIcon={<ChevronRightRoundedIcon />}
                    onClick={() => {
                      // eslint-disable-next-line no-restricted-globals
                      window.open(`${flowscanURL}/account/${address}`, '_blank');
                    }}
                  >
                    <Typography variant="overline" color="text.secondary">
                      {chrome.i18n.getMessage('View_more_transactions')}
                    </Typography>
                  </Button>
                </Box>
              )}
            </>
          ) : (
            <Box
              sx={{
                display: 'flex',
                flexDirection: 'column',
                justifyContent: 'center',
                height: '100%',
                backgroundColor: '#000',
              }}
            >
              <CardMedia
                sx={{ width: '100px', height: '102px', margin: '50px auto 0' }}
                image={activity}
              />
              <Typography
                variant="overline"
                sx={{
                  lineHeight: '1',
                  textAlign: 'center',
                  color: '#5E5E5E',
                  marginTop: '5px',
                  fontSize: '16px',
                }}
              >
                {chrome.i18n.getMessage('No__Activity')}
              </Typography>
            </Box>
          )}
        </Box>
      ) : (
        [1, 2].map((index) => {
          return (
            <ListItem
              key={index}
              secondaryAction={<EndListItemText primary="..." secondary="..." />}
            >
              <ListItemAvatar>
                <Skeleton variant="circular" width={35} height={35} />
              </ListItemAvatar>
              <StartListItemText primary="..." price="..." />
            </ListItem>
          );
        })
      )}
    </>
  );
};

export default TransferList;<|MERGE_RESOLUTION|>--- conflicted
+++ resolved
@@ -11,30 +11,17 @@
   ListItemButton,
   CardMedia,
   Button,
+  Box,
 } from '@mui/material';
-<<<<<<< HEAD
-import { Box } from '@mui/system';
 import dayjs from 'dayjs';
 import relativeTime from 'dayjs/plugin/relativeTime';
 import React, { useCallback, useEffect, useState } from 'react';
-=======
-import { Box, ThemeProvider } from '@mui/system';
-import dayjs from 'dayjs';
-import relativeTime from 'dayjs/plugin/relativeTime';
-import React, { useEffect, useState } from 'react';
->>>>>>> 3f430918
 
 import activity from 'ui/FRWAssets/svg/activity.svg';
 import { useWallet } from 'ui/utils';
 import { formatString } from 'ui/utils/address';
-
-<<<<<<< HEAD
 // import IconExec from '../../../components/iconfont/IconExec';
 // import ExpandLessRoundedIcon from '@mui/icons-material/ExpandLessRounded';
-=======
-import theme from '../../style/LLTheme';
-
->>>>>>> 3f430918
 dayjs.extend(relativeTime);
 
 const TransferList = ({ setCount }) => {
@@ -120,11 +107,7 @@
                 fontWeight: '500',
                 textAlign: 'end',
                 color: isReceive && isFT ? 'success.main' : 'text.primary',
-<<<<<<< HEAD
-                maxWidth: '100px',
-=======
                 maxWidth: calculateMaxWidth(),
->>>>>>> 3f430918
                 whiteSpace: 'nowrap',
                 overflow: 'hidden',
                 textOverflow: 'ellipsis',
@@ -176,11 +159,7 @@
                 sx={{
                   fontSize: 14,
                   fontWeight: '500',
-<<<<<<< HEAD
-                  maxWidth: '150px',
-=======
                   maxWidth: '180px',
->>>>>>> 3f430918
                   wordWrap: 'break-word',
                   textAlign: 'start',
                 }}
@@ -250,20 +229,12 @@
                       sx={{ paddingRight: '0px' }}
                       dense={true}
                       onClick={() => {
-<<<<<<< HEAD
-                        if (monitor === 'flowscan') {
-                          window.open(`${flowscanURL}/tx/${tx.hash}`);
-                        } else {
-                          window.open(`${viewSource}/${tx.hash}`);
-=======
                         {
                           const url =
                             monitor === 'flowscan'
                               ? `${flowscanURL}/tx/${tx.hash}`
                               : `${viewSource}/${tx.hash}`;
-                          // eslint-disable-next-line no-restricted-globals
                           window.open(url);
->>>>>>> 3f430918
                         }
                       }}
                     >
@@ -299,7 +270,6 @@
                     variant="text"
                     endIcon={<ChevronRightRoundedIcon />}
                     onClick={() => {
-                      // eslint-disable-next-line no-restricted-globals
                       window.open(`${flowscanURL}/account/${address}`, '_blank');
                     }}
                   >
