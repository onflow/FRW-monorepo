import React, { useState, useEffect } from 'react';
import { Box, List, ListItemButton, Typography, Drawer, IconButton, ListItem, ListItemIcon, ListItemText, Divider, CardMedia } from '@mui/material';
import CloseIcon from '@mui/icons-material/Close';
import { useWallet } from 'ui/utils';
import { formatString, isValidEthereumAddress } from 'ui/utils/address';
import { useHistory } from 'react-router-dom';
import popLock from 'ui/FRWAssets/svg/popLock.svg';
import popAdd from 'ui/FRWAssets/svg/popAdd.svg';
import importIcon from 'ui/FRWAssets/svg/importIcon.svg';
import FiberManualRecordIcon from '@mui/icons-material/FiberManualRecord';
import { makeStyles } from '@mui/styles';
import { UserInfoResponse } from 'background/service/networkModel';
import sideMore from '../../../FRWAssets/svg/sideMore.svg';


import rightarrow from '../../../FRWAssets/svg/rightarrow.svg';
import NetworkList from './NetworkList';

import evmlogo from 'ui/FRWAssets/image/evmlogo.png';

const useStyles = makeStyles(() => ({

  menuDrawer: {
    zIndex: '1400 !important',
  },
  paper: {
    background: '#282828',
  },
  active: {
    background: '#BABABA14',
    borderRadius: '12px'
  }
}));



interface MenuDrawerProps {
  userInfo: UserInfoResponse;
  drawer: boolean;
  toggleDrawer: any;
  otherAccounts: any;
  switchAccount: any;
  togglePop: any;
  walletList: any;
  childAccounts: any;
  current: any;
  createWalletList: any;
  setWallets: any;
  currentNetwork: string;
  evmWallet: any;
  networkColor: any;
  evmLoading: boolean;
  modeOn: boolean;
}


const MenuDrawer = (props: MenuDrawerProps) => {


  const usewallet = useWallet();
  const history = useHistory();
  const classes = useStyles();
  const [evmMode, setEvmMode] = useState(true);
  const [isEvm, setIsEvm] = useState(false);
  const [evmBalance, setEvmBalance] = useState(0);
  interface EvmADDComponentProps {
    myString: string | number;
  }

  const EvmADDComponent: React.FC<EvmADDComponentProps> = ({ myString }) => {
    // const formattedString = formatString(myString);

    return (
      <Typography
        sx={{
          color: '#808080',
          fontWeight: '400',
          fontSize: '12px',
          marginTop: '4px'
        }}
      >
        {myString} FLOW
      </Typography>
    );
  }

  const gradientStyle: React.CSSProperties = {
    background: 'linear-gradient(92deg, #00EF8B 63.42%, #627EEA 91.99%)',
    WebkitBackgroundClip: 'text',
    WebkitTextFillColor: 'transparent',
    display: 'inline',
    fontSize: "12px",
    fontStyle: "normal",
    fontWeight: 600,
    letterSpacing: "0.1px"
  };

  const goEnable = async () => {
    props.toggleDrawer();
    history.push('/dashboard/enable');
  };

  const checkEvmMode = async () => {
    const activeChild = await usewallet.getActiveWallet();
    if (activeChild === 'evm') {
      setIsEvm(true);
    } else {
      setIsEvm(false)
    }
    setEvmMode(true);
  };

  const getEvmAddress = async () => {
<<<<<<< HEAD
    console.log('getEvmAddress ', props.evmLoading, props.evmWallet)
    if (isValidEthereumAddress(props.evmWallet.address)) {
      const result = await usewallet.getBalance(props.evmWallet.address);
=======
    console.log(props.evmAddress)
    if (isValidEthereumAddress(props.evmAddress)) {
      const result = await usewallet.getBalance(props.evmAddress);
>>>>>>> e549fd4d
      const readBalance = parseFloat(result) / 1e18
      setEvmBalance(readBalance)
    }
  };

  const hasChildAccounts = props.childAccounts && Object.keys(props.childAccounts).length > 0;


  useEffect(() => {
    checkEvmMode();
  }, []);


  useEffect(() => {
    getEvmAddress();
  }, [props.evmWallet]);




  return (
    <Drawer
      open={props.drawer}
      onClose={props.toggleDrawer}
      className={classes.menuDrawer}
      classes={{ paper: classes.paper }}
      PaperProps={{ sx: { width: '75%' } }}
    >
      <List sx={{ backgroundColor: '#282828', display: 'flex', flexDirection: 'column', height: '100%' }}>
        <ListItem sx={{ display: 'flex', justifyContent: 'space-between', alignItems: 'flex-start' }}>
          {props.userInfo &&
            <Box sx={{ display: 'flex', flexDirection: 'column', width: '100%' }}>
              <ListItemIcon sx={{ display: 'flex', justifyContent: 'space-between' }}>
                <img src={props.userInfo!.avatar} width="48px" />

                <Box sx={{ paddingTop: '4px', px: '2px' }}>
                  {/* {props.otherAccounts && props.otherAccounts.map((account, index) => (
              <IconButton key={index} edge="end" aria-label="account" onClick={() => props.switchAccount(account)}>
                <img src={account.avatar} alt={`Avatar of ${account.username}`} style={{ display: 'inline-block', width: '20px' }} />
              </IconButton>
            ))} */}
                  <IconButton edge="end" aria-label="close" onClick={props.togglePop}>
                    <img style={{ display: 'inline-block', width: '24px' }} src={sideMore} />
                  </IconButton>
                </Box>
              </ListItemIcon>
              <Box sx={{ display: 'flex', alignItems: 'center', justifyContent: 'space-between' }}>
                <ListItemText sx={{ fontSize: '14px', fontWeight: '700' }} primary={props.userInfo!.nickname} />
              </Box>
            </Box>
          }
        </ListItem>
        {evmMode && !props.evmLoading && (
          !isValidEthereumAddress(props.evmWallet.address) && (
            <ListItem sx={{ display: 'flex', justifyCOntent: 'space-between', padding: '16px' }} >
              <ListItemButton
                sx={{
                  borderRadius: '12px',
                  display: 'flex',
                  width: '100%',
                  justifyContent: 'space-between',
                  backgroundColor: 'rgba(0, 0, 0, 0.30)',
                  padding: '16px',
                  cursor: 'pointer',
                  ':hover': {
                    opacity: 0.8
                  }
                }}
                onClick={goEnable}
              >
                <Box>
                  <Typography
                    sx={{
                      color: " #FFF",
                      fontSize: "12px",
                      fontStyle: "normal",
                      fontWeight: 600,
                      letterSpacing: "0.1px"
                    }}
                  >
                    {chrome.i18n.getMessage('path_to_enable')} <Typography style={gradientStyle}>{chrome.i18n.getMessage('EVM_on_flow')}</Typography> !
                  </Typography>
                  <Typography
                    sx={{
                      color: " rgba(255, 255, 255, 0.80)",
                      fontSize: "10px",
                      fontStyle: "normal",
                      fontWeight: 400,
                      letterSpacing: "0.1px"
                    }}
                  >
                    {chrome.i18n.getMessage('manage_multi_assets_seamlessly')}
                  </Typography>
                </Box>
                <CardMedia sx={{ width: '20px', height: '20px', display: 'block', marginLeft: '6px' }} image={rightarrow} />
              </ListItemButton>
            </ListItem>
          ))}
        <Box sx={{ px: '16px' }}>
          <Divider sx={{ my: '10px', mx: '0px' }} variant="middle" color="#4C4C4C" />
        </Box>
        {props.walletList.length > 0 && props.walletList.map(props.createWalletList)}
        {(isValidEthereumAddress(props.evmWallet.address) || hasChildAccounts) && (
          <Typography sx={{ color: '#FFFFFF66', fontSize: '12px', marginTop: '10px', marginLeft: '16px' }}>
            {chrome.i18n.getMessage('Linked_Account')}
          </Typography>
        )}
        <Box sx={{ display: 'flex', flexDirection: 'column', overflowY: 'scroll', paddingBottom: '16px' }}>
          {isValidEthereumAddress(props.evmWallet.address) && (
            <ListItem
              sx={{ display: 'flex', justifyCOntent: 'space-between', padding: '16px 0 0', cursor: 'pointer' }}
              onClick={() => props.setWallets({
                name: 'evm',
                address: props.evmWallet.address,
                chain_id: props.currentNetwork,
                coins: ['flow'],
                id: 1
              }, 'evm')}
            >

              <ListItemButton
                sx={{ mb: 0, display: 'flex', alignItems: 'center', flexDirection: 'space-between', }}
              >

                <Box sx={{
                  display: 'flex', height: '32px', width: '32px', borderRadius: '32px', alignItems: 'center', justifyContent: 'center', backgroundColor: props.evmWallet.color, marginRight: '12px'
                }}>
                  <Typography sx={{ fontSize: '20px', fontWeight: '600' }}>
                    {props.evmWallet.icon}
                  </Typography>
                </Box>
                <Box sx={{ display: 'flex', flexDirection: 'column' }}>
                  <Typography
                    variant="body1"
                    component="span"
                    fontWeight={'semi-bold'}
                    display="flex"
                    color={
                      isEvm
                        ? 'text.title'
                        : 'text.nonselect'
                    }
                  >
                    <Typography
                      variant="body1"
                      component="span"
                      color="#FFF"
                      fontSize={'12px'}
                    >
                      {props.evmWallet.name}
                    </Typography>

                    <Typography
                      variant="body1"
                      component="span"
                      color="#FFF"
                      fontSize={'9px'}
                      sx={{
                        backgroundColor: '#627EEA',
                        padding: '0 8px',
                        borderRadius: '18px',
                        textAlign: 'center',
                        marginLeft: '8px',
                        lineHeight: '19px'
                      }}
                    >
                      EVM
                    </Typography>
                    {isEvm && (
                      <ListItemIcon
                        style={{ display: 'flex', alignItems: 'center' }}
                      >
                        <FiberManualRecordIcon
                          style={{
                            fontSize: '10px',
                            color: '#40C900',
                            marginLeft: '8px',
                          }}
                        />
                      </ListItemIcon>
                    )}
                  </Typography>
                  <EvmADDComponent myString={evmBalance} />
                </Box>
              </ListItemButton>
            </ListItem>)}

          {props.childAccounts && Object.keys(props.childAccounts).map((key, index) => (
            <ListItem
              sx={{
                display: 'flex', justifyContent: 'space-between', padding: '8px 16px 8px', cursor: 'pointer', '&:hover': {
                  backgroundColor: 'rgba(255, 255, 255, 0.08) !important'
                }
              }}
              key={index}
              onClick={() => props.setWallets({
                name: props.childAccounts[key]?.name ?? key,
                address: key,
                chain_id: props.currentNetwork,
                coins: ['flow'],
                id: 1
              }, key)}
            >
              <ListItemButton
                sx={{
                  mb: 0, padding: '0', display: 'flex', alignItems: 'center', background: 'none !important',
                }}
                className={props.current['address'] === key ? classes.active : ''}
              >
                <CardMedia
                  component="img"
                  image={props.childAccounts[key]?.thumbnail?.url ?? 'https://lilico.app/placeholder-2.0.png'}
                  sx={{
                    height: '32px',
                    width: '32px',
                    marginRight: '12px',
                    backgroundColor: '#282828',
                    borderRadius: '24px',
                    objectFit: 'cover',
                  }}
                />
                <Box sx={{ display: 'flex', flexDirection: 'column' }}>
                  <Typography
                    variant="body1"
                    component="span"
                    fontWeight={'semi-bold'}
                    display="flex"
                    color={props.current['address'] === key ? 'text.title' : 'text.nonselect'}
                  >
                    <Typography
                      variant="body1"
                      component="span"
                      color="#E6E6E6"
                      fontSize={'12px'}
                    >
                      {props.childAccounts[key]?.name ?? key}
                    </Typography>
                    {props.current['address'] === key && (
                      <ListItemIcon sx={{ display: 'flex', alignItems: 'center' }}>
                        <FiberManualRecordIcon
                          sx={{
                            fontSize: '10px',
                            color: '#40C900',
                            marginLeft: '8px',
                          }}
                        />
                      </ListItemIcon>
                    )}
                  </Typography>
                  <Typography
                    variant="body1"
                    component="span"
                    // display="inline"
                    color={'text.nonselect'}
                    sx={{ fontSize: '12px', textTransform: 'lowercase' }}
                  >
                    {key}
                  </Typography>
                </Box>
              </ListItemButton>
            </ListItem>
          ))}
        </Box>
        {/* <ListItem disablePadding>
          <ListItemButton onClick={() => {
            toggleDrawer();
            toggleUnread();
            goToInbox();
          }}>
            <ListItemIcon>
              <InboxIcon style={{
                marginLeft: '4px',
              }} />
            </ListItemIcon>
            <ListItemText primary={domain ? chrome.i18n.getMessage('Inbox') : chrome.i18n.getMessage('Enable__Inbox')} />
            {unread ?
              <Box
                sx={{
                  width: '32px',
                  color: '#fff',
                  textAlign: 'center',
                  background: '#41CC5D',
                  borderRadius: '12px',
                }}
              >
                {unread}
              </Box>
              :
              <Box></Box>
            }
          </ListItemButton>
        </ListItem> */}
        {/* <ListItem disablePadding>
          <ListItemButton onClick={() => setAlertOpen(true)}>
            <ListItemIcon
              sx={{
                width: '24px',
                minWidth: '24px',
                marginRight: '12px',
              }}
            >
              <AddIcon style={{
                marginLeft: '4px',
              }} />
            </ListItemIcon>
            <ListItemText primary={chrome.i18n.getMessage('Import__Wallet')} />
          </ListItemButton>
        </ListItem> */}
        {/* <ListItem disablePadding>
          <ListItemButton component="a" href="/">
            <ListItemIcon>
              <LoginIcon />
            </ListItemIcon>
            <ListItemText primary="Import wallet" />
          </ListItemButton>
        </ListItem> */}
        <Box
          sx={{
            justifyContent: 'space-between',
            alignItems: 'center',
            flexDirection: 'column',
            display: 'flex',
            px: '0',
            marginTop: 'auto',
            marginBottom: '20px'
          }}
        >
          {props.modeOn && <NetworkList networkColor={props.networkColor} currentNetwork={props.currentNetwork} />}
          <ListItem disablePadding onClick={async () => {
            await usewallet.lockAdd();
            // history.push('/add');
          }}>
            <ListItemButton sx={{ padding: '8px 16px', margin: '0', borderRadius: '0' }}>
              <ListItemIcon
                sx={{
                  width: '24px',
                  minWidth: '16px',
                  height: '24px',
                  display: 'flex',
                  alignItems: 'center',
                  justifyContent: 'center',
                  marginRight: '12px'
                }}>
                <CardMedia component="img" sx={{ width: '16px', height: '16px' }} image={importIcon} />
              </ListItemIcon>
              <Typography
                variant="body1"
                component="div"
                display="inline"
                color='text'
                sx={{ fontSize: '12px' }}
              >
                {chrome.i18n.getMessage('Import__Profile')}
              </Typography>
            </ListItemButton>
          </ListItem>
          <ListItem disablePadding onClick={async () => {
            await usewallet.lockWallet();
            history.push('/unlock');
          }}>
            <ListItemButton sx={{ padding: '8px 16px', margin: '0', borderRadius: '0' }}>
              <ListItemIcon
                sx={{
                  width: '24px',
                  minWidth: '24px',
                  height: '24px',
                  display: 'flex',
                  alignItems: 'center',
                  justifyContent: 'center',
                  marginRight: '12px'
                }}>
                <CardMedia component="img" sx={{ width: '24px', height: '24px' }} image={popLock} />
              </ListItemIcon>
              <Typography
                variant="body1"
                component="div"
                display="inline"
                color='text'
                sx={{ fontSize: '12px' }}
              >
                {chrome.i18n.getMessage('Lock__Wallet')}
              </Typography>
            </ListItemButton>
          </ListItem>
        </Box>
      </List>
    </Drawer>
  );
}


export default MenuDrawer;<|MERGE_RESOLUTION|>--- conflicted
+++ resolved
@@ -111,15 +111,9 @@
   };
 
   const getEvmAddress = async () => {
-<<<<<<< HEAD
     console.log('getEvmAddress ', props.evmLoading, props.evmWallet)
     if (isValidEthereumAddress(props.evmWallet.address)) {
       const result = await usewallet.getBalance(props.evmWallet.address);
-=======
-    console.log(props.evmAddress)
-    if (isValidEthereumAddress(props.evmAddress)) {
-      const result = await usewallet.getBalance(props.evmAddress);
->>>>>>> e549fd4d
       const readBalance = parseFloat(result) / 1e18
       setEvmBalance(readBalance)
     }
