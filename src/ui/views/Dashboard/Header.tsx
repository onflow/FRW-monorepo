import React, { useState, useEffect } from 'react';
import { makeStyles } from '@mui/styles';
import Box from '@mui/material/Box';
import MenuIcon from '@mui/icons-material/Menu';
import {
  AppBar,
  Toolbar,
  Typography,
  IconButton,
  Drawer,
  List,
  ListItemText,
  ListItemIcon,
  ListItem,
  ListItemButton,
  Divider,
  Button,
  Avatar,
  Skeleton,
  CircularProgress,
  CardMedia,
} from '@mui/material';
import FiberManualRecordIcon from '@mui/icons-material/FiberManualRecord';
import IconCopy from '../../../components/iconfont/IconCopy';
import Tooltip from '@mui/material/Tooltip';
import { useWallet } from 'ui/utils';
import { useHistory } from 'react-router-dom';
import { UserInfoResponse } from 'background/service/networkModel';
import { storage } from '@/background/webapi';
import { withPrefix } from '@/ui/utils/address';
import { StyledEngineProvider } from '@mui/material/styles';
import eventBus from '@/eventBus';
<<<<<<< HEAD
import EyeOff from '../../FRWAssets/svg/EyeOff.svg'
=======
import LLComingSoon from '../../FRWComponent/LLComingSoonWarning';
import EyeOff from '../../FRWAssets/svg/EyeOff.svg';
import sideMore from '../../FRWAssets/svg/sideMore.svg';
>>>>>>> cb32d75d
import Popup from './Components/Popup';
import MenuDrawer from './Components/MenuDrawer';

const useStyles = makeStyles(() => ({
  appBar: {
    zIndex: 1399,
  },
  paper: {
    background: '#282828',
  },
  active: {
    background: '#BABABA14',
    borderRadius: '12px',
  },
}));

type ChildAccount = {
  [key: string]: {
    name: string;
    description: string;
    thumbnail: {
      url: string;
    };
  };
};

const Header = ({ loading }) => {
  const usewallet = useWallet();
  const classes = useStyles();
  const history = useHistory();

  const [isLoading, setLoading] = useState(loading);
  const [drawer, setDrawer] = useState(false);
  const [userWallet, setWallet] = useState<any>(null);
  const [currentWallet, setCurrentWallet] = useState(0);
  const [current, setCurrent] = useState({});
  const [currentNetwork, setNetwork] = useState('mainnet');
  const [isSandbox, setIsSandbox] = useState(false);
  const [userInfo, setUserInfo] = useState<UserInfoResponse | null>(null);
  const [otherAccounts, setOtherAccounts] = useState<any>(null);
  const [loggedInAccounts, setLoggedIn] = useState<any>(null);
  const [childAccounts, setChildAccount] = useState<ChildAccount>({});
  const [modeOn, setModeOn] = useState(false);
  // const [unread, setUnread] = useState(0);
  const [alertOpen, setAlertOpen] = useState<boolean>(false);
  const [domain, setDomain] = useState('');

  const [mainnetAvailable, setMainnetAvailable] = useState(true);
  const [testnetAvailable, setTestnetAvailable] = useState(true);
  const [crescendoAvailable, setSandboxnetAvailable] = useState(true);
  const [evmAddress, setEvmAddress] = useState('');

  const [isSandboxEnabled, setSandboxEnabled] = useState(false);

  const [modeAnonymous, setModeAnonymous] = useState(false);

  const [isPending, setIsPending] = useState(false);

  const [ispop, setPop] = useState(false);

  const [initialStart, setInitial] = useState(true);

  const toggleDrawer = () => {
    setDrawer(!drawer);
  };

  const togglePop = () => {
    setPop(!ispop);
  };

  // const toggleUnread = () => {
  //   setUnread(0);
  // };

  const [usernameDrawer, setUsernameDrawer] = useState(false);
  const toggleUsernameDrawer = () => {
    setUsernameDrawer(!usernameDrawer);
  };

  const wallets = (data) => {
    const walletName = domain ? domain : 'Wallet';
    const filteredData = (data || []).filter((wallet, index) => {
      return wallet.chain_id == currentNetwork;
    });
    return (filteredData || []).map((wallet, index) => {
      return {
        id: index,
        name: walletName,
        address: withPrefix(wallet.blockchain[0].address),
        key: index,
      };
    });
  };

  const [walletList, setWalletList] = useState([]);

  const fetchUserWallet = async () => {
    const wallet = await usewallet.getUserWallets();
    await setWallet(wallet);
    const userInfo = await usewallet.getUserInfo(false);
    // const domain = await usewallet.fetchUserDomain();
    await setUserInfo(userInfo);
    // await setDomain(domain);
    if (userInfo.private == 1) {
      setModeAnonymous(false);
    } else {
      setModeAnonymous(true);
    }
    // if (domain) {
    //   loadInbox();
    // }
    // const crescendo = await usewallet.checkCrescendo();
    // if (crescendo.length > 0) {
    //   setSandboxEnabled(true);
    // }
    const previewnet = (await usewallet.checkPreviewnet()) || [];
    if (previewnet.length > 0) {
      setSandboxEnabled(true);
    }
    freshUserWallet();
    freshUserInfo();
    const childresp: ChildAccount = await usewallet.checkUserChildAccount();
    console.log('childresp :', childresp);
    setChildAccount(childresp);
    usewallet.setChildWallet(childresp);
  };

  const freshUserWallet = async () => {
    const wallet = await usewallet.refreshUserWallets();
    const fData = wallet.filter((item) => item.blockchain !== null);
    // putDeviceInfo(fData);
    if (initialStart) {
      await usewallet.openapi.putDeviceInfo(fData);
      setInitial(false);
    }
    await setWallet(fData);
  };

  const freshUserInfo = async () => {
    const currentWallet = await usewallet.getCurrentWallet();
    await setCurrent(currentWallet);
<<<<<<< HEAD
    const network = await usewallet.getNetwork();
    if (network === 'previewnet') {
      usewallet.queryEvmAddress(currentWallet.address).then(async (res) => {
        setEvmAddress(res);
      }).catch((err) => {
        console.log('evm err', err)
      });
    }

    await storage.set('keyIndex', '');
    await storage.set('hashAlgo', '');
    await storage.set('signAlgo', '');
    await storage.set('pubKey', '');

=======
>>>>>>> cb32d75d
    const keys = await usewallet.getAccount();
    const pubKTuple = await usewallet.getPubKey();
    const walletData = await usewallet.getUserInfo(true);
    const {otherAccounts, wallet, loggedInAccounts} = await usewallet.openapi.freshUserInfo(currentWallet, keys, pubKTuple, walletData)
    await setOtherAccounts(otherAccounts);
    await setUserInfo(wallet);
    await setLoggedIn(loggedInAccounts);
    // usewallet.checkUserDomain(wallet.username);
  };
  const switchAccount = async (account) => {
    const switchingTo =
      process.env.NODE_ENV === 'production' ? 'mainnet' : 'testnet';
    console.log('switch account ', account);
    await storage.set('currentAccountIndex', account.indexInLoggedInAccounts);
    if (account.id) {
      await storage.set('currentId', account.id);
    } else {
      await storage.set('currentId', '');
    }
    await usewallet.lockWallet();
    history.push('/switchunlock');
    await usewallet.switchNetwork(switchingTo);
  };

  const loadNetwork = async () => {
    const network = await usewallet.getNetwork();
    console.log('network ', network)
    setIsSandbox(false);
    // if (network === 'crescendo') {
    //   setIsSandbox(true);
    // }
    if (network === 'previewnet') {
      await setIsSandbox(true);
    }
<<<<<<< HEAD
    await setNetwork(network);
  }
=======
    setNetwork(network);
  };
>>>>>>> cb32d75d

  // const loadInbox = async () => {

  //   const giftBoxHistory = await usewallet.getHistory();
  //   const resp = await usewallet.fetchFlownsInbox();
  //   let tempRead = 0;
  //   let nftRead = 0;
  //   Object.keys(resp.vaultBalances).map(() => {
  //     tempRead += 1;
  //   });
  //   Object.keys(resp.collections).map((k) => {
  //     nftRead += resp.collections[k].length;
  //   });

  //   giftBoxHistory.token.map((token) => {
  //     const key = Object.keys(token)[0];
  //     if (parseFloat(token[key]) === parseFloat(resp.vaultBalances[key])) {
  //       tempRead -= 1;
  //     }
  //   });

  //   Object.keys(giftBoxHistory.nft).map((k) => {
  //     const arr = giftBoxHistory.nft[k];
  //     arr.map((v) => {
  //       if (resp.collections[k].includes(v)) {
  //         nftRead -= 1;
  //       }
  //     })
  //   });
  //   const totalUnread = nftRead + tempRead;
  //   setUnread(totalUnread);

  // }
  const loadDeveloperMode = async () => {
    const developerMode = await storage.get('developerMode');
    if (developerMode) {
      setModeOn(developerMode);
    }
  };

  // const goToInbox = () => {
  //   if (domain) {
  //     history.push('/dashboard/inbox');
  //   } else {
  //     history.push('/dashboard/flowns');
  //   }
  // }

  const setWallets = async (walletInfo, key) => {
    await usewallet.setActiveWallet(walletInfo, key);
    const currentWallet = await usewallet.getCurrentWallet();
    setCurrent(currentWallet);
    usewallet.clearNFTCollection();
    // TODO: replace it with better UX
    window.location.reload();
  };

  const transactionHanlder = (request) => {
    if (request.msg === 'transactionPending') {
      setIsPending(true);
    }
    if (request.msg === 'transactionDone') {
      setIsPending(false);
    }
    return true;
  };

  const checkPendingTx = async () => {
    const network = await usewallet.getNetwork();
    // eslint-disable-next-line @typescript-eslint/ban-ts-comment
    // @ts-ignore
    const result = await chrome.storage.session.get('transactionPending');
    const now = new Date();
    if (result.transactionPending?.date) {
      const diff = now.getTime() - result.transactionPending.date.getTime();
      const inMins = Math.round(diff / 60000);
      console.log('inMins ->', inMins, diff);
      if (inMins > 5) {
        // eslint-disable-next-line @typescript-eslint/ban-ts-comment
        // @ts-ignore
        await chrome.storage.session.remove('transactionPending');
        return;
      }
    }
    if (
      result &&
      Object.keys(result).length !== 0 &&
      network === result.transactionPending.network
    ) {
      setIsPending(true);
      usewallet.listenTransaction(result.transactionPending.txId, false);
    } else {
      setIsPending(false);
    }
  };

  const networkColor = (network: string) => {
    switch (network) {
      case 'mainnet':
        return '#41CC5D';
      case 'testnet':
        return '#FF8A00';
      case 'crescendo':
        return '#CCAF21';
      case 'previewnet':
        return '#CCAF21';
    }
  };

  const checkAuthStatus = async () => {
    await usewallet.openapi.checkAuthStatus();
    await usewallet.checkNetwork();
  };

  useEffect(() => {
    loadNetwork();
    fetchUserWallet();
    loadDeveloperMode();
    checkPendingTx();
    checkAuthStatus();

    const addressDone = () => {
      fetchUserWallet();
    };

    const networkChanged = (network) => {
      loadNetwork();
    };

    chrome.runtime.onMessage.addListener(transactionHanlder);
    /**
     * Fired when a message is sent from either an extension process or a content script.
     */
    eventBus.addEventListener('addressDone', addressDone);
    eventBus.addEventListener('switchNetwork', networkChanged);
    return () => {
      eventBus.removeEventListener('addressDone', addressDone);
      eventBus.removeEventListener('switchNetwork', networkChanged);
      chrome.runtime.onMessage.removeListener(transactionHanlder);
    };
  }, []);

  useEffect(() => {
    const list = wallets(userWallet);
    setWalletList(list);
    setCurrentWallet(0);
    setLoading(userWallet === null);
  }, [userWallet, currentNetwork]);

  const checkNetwork = async () => {
    const mainnetAvailable = await usewallet.openapi.pingNetwork('mainnet');
    setMainnetAvailable(mainnetAvailable);
    const testnetAvailable = await usewallet.openapi.pingNetwork('testnet');
    setTestnetAvailable(testnetAvailable);
    // const crescendoAvailable = await usewallet.openapi.pingNetwork('crescendo')
    // setSandboxnetAvailable(crescendoAvailable)
    const previewAvailable = await usewallet.openapi.pingNetwork('previewnet');
    setSandboxnetAvailable(previewAvailable);
  };

  useEffect(() => {
    if (usernameDrawer) {
      checkNetwork();
    }
  }, [usernameDrawer]);

  const switchNetwork = async (network: string) => {
    setNetwork(network);
    usewallet.switchNetwork(network);
    toggleUsernameDrawer();

    // TODO: replace it with better UX
    window.location.reload();
  };

  const formatAddress = (address) => {
    if (address && address.length >= 30) {
      return `0x${address.substring(0, 6)}...${address.substring(address.length - 8)}`;
    }
    return address;
  };

  const WalletFunction = (props) => {
    return (
      <ListItem
        disablePadding
        onClick={() => {
          setWallets(null, null);
        }}
        sx={{ mb: 0, paddingX: '20px' }}
      >
        <ListItemButton
          sx={{ mb: 0 }}
          className={current['address'] === props.address ? classes.active : ''}
        >
          <ListItemText
            primary={
              <Typography
                variant="body1"
                component="span"
                fontWeight={'semi-bold'}
                display="flex"
                color={
                  props.props_id == currentWallet
                    ? 'text.title'
                    : 'text.nonselect'
                }
              >
                {props.name}
                {props.address == current['address'] && (
                  <ListItemIcon
                    style={{ display: 'flex', alignItems: 'center' }}
                  >
                    <FiberManualRecordIcon
                      style={{
                        fontSize: '10px',
                        color: '#40C900',
                        marginLeft: '10px',
                      }}
                    />
                  </ListItemIcon>
                )}
              </Typography>
            }
            secondary={
              <Typography
                variant="body1"
                component="span"
                // display="inline"
                color={'text.nonselect'}
                sx={{ fontSize: '13px', textTransform: 'lowercase' }}
              >
                {/* <span>{'  '}</span> */}
                {props.address}
              </Typography>
            }
          />
        </ListItemButton>
      </ListItem>
    );
  };

  const AccountFunction = (props) => {
    return (
      <ListItem
        disablePadding
        key={props.username}
        onClick={() => {
          toggleUsernameDrawer();
        }}
      >
        <ListItemButton
          onClick={() => {
            navigator.clipboard.writeText(props.username);
          }}
        >
          <ListItemIcon>
            <Avatar
              component="span"
              src={props.avatar}
              sx={{ width: '24px', height: '24px', ml: '4px' }}
              alt="avatar"
            />
          </ListItemIcon>
          <ListItemText>
            <Box
              sx={{
                display: 'flex',
                flexDirection: 'row',
                justifyContent: 'space-between',
              }}
            >
              <Tooltip title={chrome.i18n.getMessage('Copy__username')} arrow>
                <Typography
                  variant="body1"
                  component="div"
                  display="inline"
                  color="text"
                >
                  {'@' + props.username}
                </Typography>
              </Tooltip>
              {modeAnonymous && (
                <Tooltip
                  title={chrome.i18n.getMessage('Anonymous__mode__on')}
                  arrow
                >
                  <img
                    style={{ display: 'inline-block', width: '20px' }}
                    src={EyeOff}
                  />
                </Tooltip>
              )}
            </Box>
          </ListItemText>
        </ListItemButton>
      </ListItem>
    );
  };

  const NetworkFunction = () => {
    return (
      <>
        <Typography
          variant="h5"
          color="text"
          padding="18px 0 0 18px"
          fontWeight="semi-bold"
        >
          {chrome.i18n.getMessage('Network')}
        </Typography>
        <List>
          <ListItem
            disablePadding
            key="mainnet"
            secondaryAction={
              !mainnetAvailable && (
                <ListItemText>
                  <Typography
                    variant="caption"
                    component="span"
                    display="inline"
                    color="error.main"
                  >
                    {chrome.i18n.getMessage('Unavailable')}
                  </Typography>
                </ListItemText>
              )
            }
            onClick={() => {
              switchNetwork('mainnet');
            }}
          >
            <ListItemButton>
              <ListItemIcon>
                <FiberManualRecordIcon
                  style={{
                    color: networkColor('mainnet'),
                    fontSize: '10px',
                    marginLeft: '10px',
                    marginRight: '10px',
                    opacity: currentNetwork == 'mainnet' ? '1' : '0.1',
                  }}
                />
              </ListItemIcon>
              <ListItemText>
                <Typography
                  variant="body1"
                  component="span"
                  display="inline"
                  color="text"
                >
                  {chrome.i18n.getMessage('Mainnet')}
                </Typography>
              </ListItemText>
            </ListItemButton>
          </ListItem>

          <ListItem
            disablePadding
            key="testnet"
            secondaryAction={
              !testnetAvailable && (
                <ListItemText>
                  <Typography
                    variant="caption"
                    component="span"
                    display="inline"
                    color="error.main"
                  >
                    {chrome.i18n.getMessage('Unavailable')}
                  </Typography>
                </ListItemText>
              )
            }
            onClick={() => {
              switchNetwork('testnet');
            }}
          >
            <ListItemButton>
              <ListItemIcon>
                <FiberManualRecordIcon
                  style={{
                    color: networkColor('testnet'),
                    fontSize: '10px',
                    marginLeft: '10px',
                    marginRight: '10px',
                    fontFamily: 'Inter,sans-serif',
                    opacity: currentNetwork == 'testnet' ? '1' : '0.1',
                  }}
                />
              </ListItemIcon>
              <ListItemText>
                <Typography
                  variant="body1"
                  component="span"
                  display="inline"
                  color="text"
                >
                  {chrome.i18n.getMessage('Testnet')}
                </Typography>
              </ListItemText>
            </ListItemButton>
          </ListItem>

          {/* {isSandboxEnabled && <ListItem
            disablePadding
            key='crescendo'
            secondaryAction={
              !crescendoAvailable && (<ListItemText>
                <Typography
                  variant="caption"
                  component="span"
                  display="inline"
                  color='error.main'
                >
                  {chrome.i18n.getMessage('Unavailable')}
                </Typography>
              </ListItemText>)
            }
            onClick={() => {
              switchNetwork('crescendo');
            }}>
            <ListItemButton>
              <ListItemIcon>
                <FiberManualRecordIcon
                  style={{
                    color: networkColor('crescendo'),
                    fontSize: '10px',
                    marginLeft: '10px',
                    marginRight: '10px',
                    opacity: currentNetwork == 'crescendo' ? '1' : '0.1',
                  }}
                />
              </ListItemIcon>
              <ListItemText>
                <Typography
                  variant="body1"
                  component="span"
                  display="inline"
                  color='text'
                >
                  {chrome.i18n.getMessage('Crescendo')}
                </Typography>
              </ListItemText>
            </ListItemButton>
          </ListItem>
          } */}
          {isSandboxEnabled && (
            <ListItem
              disablePadding
              key="previewnet"
              secondaryAction={
                !crescendoAvailable && (
                  <ListItemText>
                    <Typography
                      variant="caption"
                      component="span"
                      display="inline"
                      color="error.main"
                    >
                      {chrome.i18n.getMessage('Unavailable')}
                    </Typography>
                  </ListItemText>
                )
              }
              onClick={() => {
                switchNetwork('previewnet');
              }}
            >
              <ListItemButton>
                <ListItemIcon>
                  <FiberManualRecordIcon
                    style={{
                      color: networkColor('previewnet'),
                      fontSize: '10px',
                      marginLeft: '10px',
                      marginRight: '10px',
                      opacity: currentNetwork == 'previewnet' ? '1' : '0.1',
                    }}
                  />
                </ListItemIcon>
                <ListItemText>
                  <Typography
                    variant="body1"
                    component="span"
                    display="inline"
                    color="text"
                  >
                    {chrome.i18n.getMessage('Previewnet')}
                  </Typography>
                </ListItemText>
              </ListItemButton>
            </ListItem>
          )}
        </List>
      </>
    );
  };

  const createWalletList = (props) => {
    return (
      <List component="nav" key={props.id}>
        <WalletFunction
          props_id={props.id}
          name={props.name}
          address={props.address}
        />
      </List>
    );
  };

  const createAccountList = (props) => {
    return (
      props && (
        <List component="nav" key={props.username}>
          <AccountFunction username={props.username} avatar={props.avatar} />
        </List>
      )
    );
  };
<<<<<<< HEAD
  
=======

  const menuDrawer = (
    <Drawer
      open={drawer}
      onClose={toggleDrawer}
      className={classes.menuDrawer}
      classes={{ paper: classes.paper }}
      PaperProps={{ sx: { width: '75%' } }}
    >
      <List
        sx={{
          backgroundColor: '#282828',
          display: 'flex',
          flexDirection: 'column',
          height: '100%',
        }}
      >
        <ListItem
          sx={{
            display: 'flex',
            justifyContent: 'space-between',
            alignItems: 'flex-start',
          }}
        >
          {userInfo && (
            <Box sx={{ display: 'flex', flexDirection: 'column' }}>
              <ListItemIcon>
                <img src={userInfo!.avatar} width="48px" />
              </ListItemIcon>
              <ListItemText primary={userInfo!.username} />
            </Box>
          )}
          <Box sx={{ paddingTop: '4px', px: '2px' }}>
            {otherAccounts &&
              otherAccounts.map((account, index) => (
                <IconButton
                  key={index}
                  edge="end"
                  aria-label="account"
                  onClick={() => switchAccount(account)}
                >
                  <img
                    src={account.avatar}
                    alt={`Avatar of ${account.username}`}
                    style={{ display: 'inline-block', width: '20px' }}
                  />
                </IconButton>
              ))}
            <IconButton edge="end" aria-label="close" onClick={togglePop}>
              <img
                style={{ display: 'inline-block', width: '24px' }}
                src={sideMore}
              />
            </IconButton>
          </Box>
        </ListItem>
        <Box sx={{ px: '16px' }}>
          <Divider
            sx={{ my: '10px', mx: '0px' }}
            variant="middle"
            color="#4C4C4C"
          />
        </Box>
        {walletList.length > 0 && walletList.map(createWalletList)}
        {Object.keys(childAccounts).map((key) => (
          <ListItem
            key={key}
            disablePadding
            sx={{ mb: 0, paddingX: '20px' }}
            onClick={() =>
              setWallets(
                {
                  name: childAccounts[key]?.name ?? key,
                  address: key,
                  chain_id: currentNetwork,
                  coins: ['flow'],
                  id: 1,
                },
                key
              )
            }
          >
            <ListItemButton
              className={current['address'] === key ? classes.active : ''}
              sx={{ mb: 0 }}
            >
              <ListItemIcon>
                <img
                  style={{
                    borderRadius: '24px',
                    marginLeft: '28px',
                    marginRight: '4px',
                    height: '24px',
                    width: '24px',
                    objectFit: 'cover',
                  }}
                  src={
                    childAccounts[key]?.thumbnail?.url ??
                    'https://lilico.app/placeholder-2.0.png'
                  }
                  alt={
                    childAccounts[key]?.name ??
                    chrome.i18n.getMessage('Linked_Account')
                  }
                />
              </ListItemIcon>
              <ListItemText
                primary={
                  <Typography
                    variant="body1"
                    component="span"
                    color="#E6E6E6"
                    fontSize={'10px'}
                  >
                    {childAccounts[key]?.name ?? key}
                  </Typography>
                }
              />
              {current['address'] === key && (
                <ListItemIcon>
                  <FiberManualRecordIcon
                    style={{
                      fontSize: '10px',
                      color: '#40C900',
                      marginLeft: '10px',
                    }}
                  />
                </ListItemIcon>
              )}
            </ListItemButton>
          </ListItem>
        ))}
        <Box sx={{ px: '16px' }}>
          <Divider
            sx={{ my: '10px', mx: '0px' }}
            variant="middle"
            color="#4C4C4C"
          />
        </Box>
        {/* <ListItem disablePadding>
          <ListItemButton onClick={() => {
            toggleDrawer();
            toggleUnread();
            goToInbox();
          }}>
            <ListItemIcon>
              <InboxIcon style={{
                marginLeft: '4px',
              }} />
            </ListItemIcon>
            <ListItemText primary={domain ? chrome.i18n.getMessage('Inbox') : chrome.i18n.getMessage('Enable__Inbox')} />
            {unread ?
              <Box
                sx={{
                  width: '32px',
                  color: '#fff',
                  textAlign: 'center',
                  background: '#41CC5D',
                  borderRadius: '12px',
                }}
              >
                {unread}
              </Box>
              :
              <Box></Box>
            }
          </ListItemButton>
        </ListItem> */}
        {/* <ListItem disablePadding>
          <ListItemButton onClick={() => setAlertOpen(true)}>
            <ListItemIcon
              sx={{
                width: '24px',
                minWidth: '24px',
                marginRight: '12px',
              }}
            >
              <AddIcon style={{
                marginLeft: '4px',
              }} />
            </ListItemIcon>
            <ListItemText primary={chrome.i18n.getMessage('Import__Wallet')} />
          </ListItemButton>
        </ListItem> */}
        {/* <ListItem disablePadding>
          <ListItemButton component="a" href="/">
            <ListItemIcon>
              <LoginIcon />
            </ListItemIcon>
            <ListItemText primary="Import wallet" />
          </ListItemButton>
        </ListItem> */}
        <Box
          sx={{
            justifyContent: 'space-between',
            alignItems: 'center',
            flexDirection: 'column',
            display: 'flex',
            paddingLeft: '16px',
            marginTop: 'auto',
            marginBottom: '30px',
          }}
        >
          {loggedInAccounts && (
            <ListItem
              disablePadding
              onClick={async () => {
                await usewallet.lockAdd();
                // history.push('/add');
              }}
            >
              <ListItemButton
                sx={{ padding: '8px', margin: '0', borderRadius: '5px' }}
              >
                <ListItemIcon
                  sx={{
                    width: '24px',
                    minWidth: '24px',
                    height: '24px',
                    display: 'flex',
                    alignItems: 'center',
                    justifyContent: 'center',
                    marginRight: '12px',
                  }}
                >
                  <CardMedia
                    component="img"
                    sx={{ width: '24px', height: '24px' }}
                    image={popAdd}
                  />
                </ListItemIcon>
                <Typography
                  variant="body1"
                  component="div"
                  display="inline"
                  color="text"
                  sx={{ fontSize: '12px' }}
                >
                  {chrome.i18n.getMessage('Add_account')}
                </Typography>
              </ListItemButton>
            </ListItem>
          )}
          <ListItem
            sx={{ marginTop: '16px' }}
            disablePadding
            onClick={async () => {
              await usewallet.lockWallet();
              history.push('/unlock');
            }}
          >
            <ListItemButton
              sx={{ padding: '8px', margin: '0', borderRadius: '5px' }}
            >
              <ListItemIcon
                sx={{
                  width: '24px',
                  minWidth: '24px',
                  height: '24px',
                  display: 'flex',
                  alignItems: 'center',
                  justifyContent: 'center',
                  marginRight: '12px',
                }}
              >
                <CardMedia
                  component="img"
                  sx={{ width: '24px', height: '24px' }}
                  image={popLock}
                />
              </ListItemIcon>
              <Typography
                variant="body1"
                component="div"
                display="inline"
                color="text"
                sx={{ fontSize: '12px' }}
              >
                {chrome.i18n.getMessage('Lock__Wallet')}
              </Typography>
            </ListItemButton>
          </ListItem>
        </Box>
      </List>
      <LLComingSoon
        alertOpen={alertOpen}
        handleCloseIconClicked={() => setAlertOpen(false)}
      />
    </Drawer>
  );

>>>>>>> cb32d75d
  const usernameSelect = () => {
    return (
      <Drawer
        open={usernameDrawer}
        anchor="top"
        onClose={toggleUsernameDrawer}
        classes={{ paper: classes.paper }}
        PaperProps={{
          sx: { width: '100%', marginTop: '56px', bgcolor: 'background.paper' },
        }}
      >
        <Typography
          variant="h5"
          color="text"
          padding="18px 0 0 18px"
          fontWeight="semi-bold"
        >
          {chrome.i18n.getMessage('Account')}
        </Typography>
        {userInfo && createAccountList(userInfo)}
        {modeOn && NetworkFunction()}
      </Drawer>
    );
  };

  const appBarLabel = (props) => {
    return (
      <Toolbar
        sx={{ height: '56px', width: '100%', display: 'flex', px: '0px' }}
      >
        <IconButton
          edge="start"
          color="inherit"
          aria-label="menu"
          onClick={toggleDrawer}
          sx={{ marginLeft: '0px', padding: '3px', position: 'relative' }}
        >
          <MenuIcon />
          {/* {unread ?
            <Box sx={{
              width: '8px',
              height: '8px',
              backgroundColor: '#41CC5D',
              borderRadius: '8px',
              position: 'absolute',
              top: '5px',
              right: '2px'
            }}>
            </Box>
            :
            <Box></Box>
          } */}
        </IconButton>
        <Box sx={{ flexGrow: 1 }} />
        {!isLoading && props ? (
          <Tooltip title={chrome.i18n.getMessage('Copy__Address')} arrow>
            <Button
              onClick={() => {
                navigator.clipboard.writeText(props.address);
              }}
              variant="text"
            >
              <Box
                component="div"
                sx={{ display: 'flex', flexDirection: 'column' }}
              >
                <Typography
                  variant="overline"
                  color="text"
                  align="center"
                  display="block"
                  sx={{ lineHeight: '1.5' }}
                >
                  {props.name === 'Flow' ? 'Wallet' : props.name}
                </Typography>
                <Box sx={{ display: 'flex', gap: '5px' }}>
<<<<<<< HEAD
                  <Typography variant="caption" color="text.secondary" sx={{ textTransform: 'lowercase' }}>
                    {formatAddress(props.address)}
=======
                  <Typography
                    variant="caption"
                    color="text.secondary"
                    sx={{ textTransform: 'lowercase' }}
                  >
                    {props.address}
>>>>>>> cb32d75d
                  </Typography>
                  <IconCopy fill="icon.navi" width="12px" />
                </Box>
              </Box>
            </Button>
          </Tooltip>
        ) : (
          <Skeleton
            variant="rectangular"
            width={78}
            height={33}
            sx={{ borderRadius: '8px' }}
          />
        )}
        <Box sx={{ flexGrow: 1 }} />

        {!isLoading && userInfo && props ? (
          <Tooltip
            title={
              isPending ? chrome.i18n.getMessage('Pending__Transaction') : ''
            }
            arrow
          >
            <Box style={{ position: 'relative' }}>
              {isPending && (
                <CircularProgress
                  size={'28px'}
                  sx={{
                    position: 'absolute',
                    width: '28px',
                    height: '28px',
                    left: '-1px',
                    top: '-1px',
                    color: networkColor(currentNetwork),
                  }}
                />
              )}
              <IconButton
                edge="end"
                color="inherit"
                aria-label="avatar"
                onClick={toggleUsernameDrawer}
                sx={{
                  border: isPending
                    ? ''
                    : currentNetwork == 'testnet'
                      ? '2px solid #FF8A00'
                      : isSandbox
                        ? '2px solid #CCAF21'
                        : '2px solid #282828',
                  padding: '3px',
                  marginRight: '0px',
                }}
              >
                <img
                  src={userInfo.avatar}
                  style={{ backgroundColor: '#797979', borderRadius: '10px' }}
                  width="20px"
                  height="20px"
                />
              </IconButton>
            </Box>
          </Tooltip>
        ) : (
          <Skeleton variant="circular" width={20} height={20} />
        )}
      </Toolbar>
    );
  };

  return (
    <StyledEngineProvider injectFirst>
      <AppBar position="relative" className={classes.appBar} elevation={0}>
        <Toolbar sx={{ px: '12px', backgroundColor: '#282828' }}>
          <MenuDrawer
            userInfo={userInfo!}
            drawer={drawer}
            toggleDrawer={toggleDrawer}
            otherAccounts={otherAccounts}
            switchAccount={switchAccount}
            togglePop={togglePop}
            walletList={walletList}
            childAccounts={childAccounts}
            current={current}
            createWalletList={createWalletList}
            setWallets={setWallets}
            currentNetwork={currentNetwork}
            evmAddress={evmAddress}
          />
          {appBarLabel(current)}
          {usernameSelect()}
          {userInfo && (
            <Popup
              isConfirmationOpen={ispop}
              data={{ amount: 0 }}
              handleCloseIconClicked={() => setPop(false)}
              handleCancelBtnClicked={() => setPop(false)}
              handleAddBtnClicked={() => {
                setPop(false);
              }}
              userInfo={userInfo!}
              current={current!}
              switchAccount={switchAccount}
              loggedInAccounts={loggedInAccounts}
            />
          )}
        </Toolbar>
      </AppBar>
    </StyledEngineProvider>
  );
};

export default Header;<|MERGE_RESOLUTION|>--- conflicted
+++ resolved
@@ -30,13 +30,9 @@
 import { withPrefix } from '@/ui/utils/address';
 import { StyledEngineProvider } from '@mui/material/styles';
 import eventBus from '@/eventBus';
-<<<<<<< HEAD
-import EyeOff from '../../FRWAssets/svg/EyeOff.svg'
-=======
 import LLComingSoon from '../../FRWComponent/LLComingSoonWarning';
 import EyeOff from '../../FRWAssets/svg/EyeOff.svg';
 import sideMore from '../../FRWAssets/svg/sideMore.svg';
->>>>>>> cb32d75d
 import Popup from './Components/Popup';
 import MenuDrawer from './Components/MenuDrawer';
 
@@ -178,7 +174,6 @@
   const freshUserInfo = async () => {
     const currentWallet = await usewallet.getCurrentWallet();
     await setCurrent(currentWallet);
-<<<<<<< HEAD
     const network = await usewallet.getNetwork();
     if (network === 'previewnet') {
       usewallet.queryEvmAddress(currentWallet.address).then(async (res) => {
@@ -188,13 +183,6 @@
       });
     }
 
-    await storage.set('keyIndex', '');
-    await storage.set('hashAlgo', '');
-    await storage.set('signAlgo', '');
-    await storage.set('pubKey', '');
-
-=======
->>>>>>> cb32d75d
     const keys = await usewallet.getAccount();
     const pubKTuple = await usewallet.getPubKey();
     const walletData = await usewallet.getUserInfo(true);
@@ -229,13 +217,8 @@
     if (network === 'previewnet') {
       await setIsSandbox(true);
     }
-<<<<<<< HEAD
     await setNetwork(network);
   }
-=======
-    setNetwork(network);
-  };
->>>>>>> cb32d75d
 
   // const loadInbox = async () => {
 
@@ -757,301 +740,7 @@
       )
     );
   };
-<<<<<<< HEAD
   
-=======
-
-  const menuDrawer = (
-    <Drawer
-      open={drawer}
-      onClose={toggleDrawer}
-      className={classes.menuDrawer}
-      classes={{ paper: classes.paper }}
-      PaperProps={{ sx: { width: '75%' } }}
-    >
-      <List
-        sx={{
-          backgroundColor: '#282828',
-          display: 'flex',
-          flexDirection: 'column',
-          height: '100%',
-        }}
-      >
-        <ListItem
-          sx={{
-            display: 'flex',
-            justifyContent: 'space-between',
-            alignItems: 'flex-start',
-          }}
-        >
-          {userInfo && (
-            <Box sx={{ display: 'flex', flexDirection: 'column' }}>
-              <ListItemIcon>
-                <img src={userInfo!.avatar} width="48px" />
-              </ListItemIcon>
-              <ListItemText primary={userInfo!.username} />
-            </Box>
-          )}
-          <Box sx={{ paddingTop: '4px', px: '2px' }}>
-            {otherAccounts &&
-              otherAccounts.map((account, index) => (
-                <IconButton
-                  key={index}
-                  edge="end"
-                  aria-label="account"
-                  onClick={() => switchAccount(account)}
-                >
-                  <img
-                    src={account.avatar}
-                    alt={`Avatar of ${account.username}`}
-                    style={{ display: 'inline-block', width: '20px' }}
-                  />
-                </IconButton>
-              ))}
-            <IconButton edge="end" aria-label="close" onClick={togglePop}>
-              <img
-                style={{ display: 'inline-block', width: '24px' }}
-                src={sideMore}
-              />
-            </IconButton>
-          </Box>
-        </ListItem>
-        <Box sx={{ px: '16px' }}>
-          <Divider
-            sx={{ my: '10px', mx: '0px' }}
-            variant="middle"
-            color="#4C4C4C"
-          />
-        </Box>
-        {walletList.length > 0 && walletList.map(createWalletList)}
-        {Object.keys(childAccounts).map((key) => (
-          <ListItem
-            key={key}
-            disablePadding
-            sx={{ mb: 0, paddingX: '20px' }}
-            onClick={() =>
-              setWallets(
-                {
-                  name: childAccounts[key]?.name ?? key,
-                  address: key,
-                  chain_id: currentNetwork,
-                  coins: ['flow'],
-                  id: 1,
-                },
-                key
-              )
-            }
-          >
-            <ListItemButton
-              className={current['address'] === key ? classes.active : ''}
-              sx={{ mb: 0 }}
-            >
-              <ListItemIcon>
-                <img
-                  style={{
-                    borderRadius: '24px',
-                    marginLeft: '28px',
-                    marginRight: '4px',
-                    height: '24px',
-                    width: '24px',
-                    objectFit: 'cover',
-                  }}
-                  src={
-                    childAccounts[key]?.thumbnail?.url ??
-                    'https://lilico.app/placeholder-2.0.png'
-                  }
-                  alt={
-                    childAccounts[key]?.name ??
-                    chrome.i18n.getMessage('Linked_Account')
-                  }
-                />
-              </ListItemIcon>
-              <ListItemText
-                primary={
-                  <Typography
-                    variant="body1"
-                    component="span"
-                    color="#E6E6E6"
-                    fontSize={'10px'}
-                  >
-                    {childAccounts[key]?.name ?? key}
-                  </Typography>
-                }
-              />
-              {current['address'] === key && (
-                <ListItemIcon>
-                  <FiberManualRecordIcon
-                    style={{
-                      fontSize: '10px',
-                      color: '#40C900',
-                      marginLeft: '10px',
-                    }}
-                  />
-                </ListItemIcon>
-              )}
-            </ListItemButton>
-          </ListItem>
-        ))}
-        <Box sx={{ px: '16px' }}>
-          <Divider
-            sx={{ my: '10px', mx: '0px' }}
-            variant="middle"
-            color="#4C4C4C"
-          />
-        </Box>
-        {/* <ListItem disablePadding>
-          <ListItemButton onClick={() => {
-            toggleDrawer();
-            toggleUnread();
-            goToInbox();
-          }}>
-            <ListItemIcon>
-              <InboxIcon style={{
-                marginLeft: '4px',
-              }} />
-            </ListItemIcon>
-            <ListItemText primary={domain ? chrome.i18n.getMessage('Inbox') : chrome.i18n.getMessage('Enable__Inbox')} />
-            {unread ?
-              <Box
-                sx={{
-                  width: '32px',
-                  color: '#fff',
-                  textAlign: 'center',
-                  background: '#41CC5D',
-                  borderRadius: '12px',
-                }}
-              >
-                {unread}
-              </Box>
-              :
-              <Box></Box>
-            }
-          </ListItemButton>
-        </ListItem> */}
-        {/* <ListItem disablePadding>
-          <ListItemButton onClick={() => setAlertOpen(true)}>
-            <ListItemIcon
-              sx={{
-                width: '24px',
-                minWidth: '24px',
-                marginRight: '12px',
-              }}
-            >
-              <AddIcon style={{
-                marginLeft: '4px',
-              }} />
-            </ListItemIcon>
-            <ListItemText primary={chrome.i18n.getMessage('Import__Wallet')} />
-          </ListItemButton>
-        </ListItem> */}
-        {/* <ListItem disablePadding>
-          <ListItemButton component="a" href="/">
-            <ListItemIcon>
-              <LoginIcon />
-            </ListItemIcon>
-            <ListItemText primary="Import wallet" />
-          </ListItemButton>
-        </ListItem> */}
-        <Box
-          sx={{
-            justifyContent: 'space-between',
-            alignItems: 'center',
-            flexDirection: 'column',
-            display: 'flex',
-            paddingLeft: '16px',
-            marginTop: 'auto',
-            marginBottom: '30px',
-          }}
-        >
-          {loggedInAccounts && (
-            <ListItem
-              disablePadding
-              onClick={async () => {
-                await usewallet.lockAdd();
-                // history.push('/add');
-              }}
-            >
-              <ListItemButton
-                sx={{ padding: '8px', margin: '0', borderRadius: '5px' }}
-              >
-                <ListItemIcon
-                  sx={{
-                    width: '24px',
-                    minWidth: '24px',
-                    height: '24px',
-                    display: 'flex',
-                    alignItems: 'center',
-                    justifyContent: 'center',
-                    marginRight: '12px',
-                  }}
-                >
-                  <CardMedia
-                    component="img"
-                    sx={{ width: '24px', height: '24px' }}
-                    image={popAdd}
-                  />
-                </ListItemIcon>
-                <Typography
-                  variant="body1"
-                  component="div"
-                  display="inline"
-                  color="text"
-                  sx={{ fontSize: '12px' }}
-                >
-                  {chrome.i18n.getMessage('Add_account')}
-                </Typography>
-              </ListItemButton>
-            </ListItem>
-          )}
-          <ListItem
-            sx={{ marginTop: '16px' }}
-            disablePadding
-            onClick={async () => {
-              await usewallet.lockWallet();
-              history.push('/unlock');
-            }}
-          >
-            <ListItemButton
-              sx={{ padding: '8px', margin: '0', borderRadius: '5px' }}
-            >
-              <ListItemIcon
-                sx={{
-                  width: '24px',
-                  minWidth: '24px',
-                  height: '24px',
-                  display: 'flex',
-                  alignItems: 'center',
-                  justifyContent: 'center',
-                  marginRight: '12px',
-                }}
-              >
-                <CardMedia
-                  component="img"
-                  sx={{ width: '24px', height: '24px' }}
-                  image={popLock}
-                />
-              </ListItemIcon>
-              <Typography
-                variant="body1"
-                component="div"
-                display="inline"
-                color="text"
-                sx={{ fontSize: '12px' }}
-              >
-                {chrome.i18n.getMessage('Lock__Wallet')}
-              </Typography>
-            </ListItemButton>
-          </ListItem>
-        </Box>
-      </List>
-      <LLComingSoon
-        alertOpen={alertOpen}
-        handleCloseIconClicked={() => setAlertOpen(false)}
-      />
-    </Drawer>
-  );
-
->>>>>>> cb32d75d
   const usernameSelect = () => {
     return (
       <Drawer
@@ -1128,17 +817,8 @@
                   {props.name === 'Flow' ? 'Wallet' : props.name}
                 </Typography>
                 <Box sx={{ display: 'flex', gap: '5px' }}>
-<<<<<<< HEAD
                   <Typography variant="caption" color="text.secondary" sx={{ textTransform: 'lowercase' }}>
                     {formatAddress(props.address)}
-=======
-                  <Typography
-                    variant="caption"
-                    color="text.secondary"
-                    sx={{ textTransform: 'lowercase' }}
-                  >
-                    {props.address}
->>>>>>> cb32d75d
                   </Typography>
                   <IconCopy fill="icon.navi" width="12px" />
                 </Box>
