--- conflicted
+++ resolved
@@ -60,21 +60,6 @@
   };
 };
 
-<<<<<<< HEAD
-=======
-const tempEmoji = [
-  {
-    emoji: '🥥',
-    name: 'Coconut',
-    bgcolor: '#FFE4C4',
-  },
-  {
-    emoji: '🥑',
-    name: 'Avocado',
-    bgcolor: '#98FB98',
-  },
-];
->>>>>>> beb2bd86
 
 const Header = ({ loading }) => {
   const usewallet = useWallet();
@@ -262,11 +247,7 @@
     // usewallet.checkUserDomain(wallet.username);
   };
   const switchAccount = async (account) => {
-<<<<<<< HEAD
     const switchingTo = 'mainnet';
-=======
-    const switchingTo = process.env.NODE_ENV === 'production' ? 'mainnet' : 'testnet';
->>>>>>> beb2bd86
     await storage.set('currentAccountIndex', account.indexInLoggedInAccounts);
     if (account.id) {
       await storage.set('currentId', account.id);
@@ -404,13 +385,6 @@
     await usewallet.checkNetwork();
   };
 
-<<<<<<< HEAD
-=======
-  const fetchProfile = async () => {
-    const emojires = await usewallet.getEmoji();
-    setEmojis(emojires);
-  };
->>>>>>> beb2bd86
   useEffect(() => {
     loadNetwork();
     fetchUserWallet();
@@ -481,41 +455,17 @@
         sx={{ mb: 0, padding: '0', cursor: 'pointer' }}
       >
         <ListItemButton
-<<<<<<< HEAD
           sx={{ my: 0, display: 'flex', px: '16px', py: '8px', justifyContent: 'space-between', alignItems: 'center' }}
         >
           {props.icon &&
             < Box sx={{
               display: 'flex', height: '32px', width: '32px', borderRadius: '32px', alignItems: 'center', justifyContent: 'center', backgroundColor: props.color, marginRight: '12px'
             }}>
-=======
-          sx={{
-            mb: 0,
-            display: 'flex',
-            px: '16px',
-            justifyContent: 'space-between',
-            alignItems: 'center',
-          }}
-        >
-          {emojis && (
-            <Box
-              sx={{
-                display: 'flex',
-                height: '32px',
-                width: '32px',
-                borderRadius: '32px',
-                alignItems: 'center',
-                justifyContent: 'center',
-                backgroundColor: emojis[0]['bgcolor'],
-                marginRight: '12px',
-              }}
-            >
->>>>>>> beb2bd86
               <Typography sx={{ fontSize: '20px', fontWeight: '600' }}>
                 {props.icon}
               </Typography>
             </Box>
-          )}
+          }
           <Box
             sx={{
               display: 'flex',
@@ -749,7 +699,6 @@
 
   const createWalletList = (props) => {
     return (
-<<<<<<< HEAD
       <List component="nav" key={props.id} sx={{ pb: '0', mb: '0' }}>
         <WalletFunction
           props_id={props.id}
@@ -758,10 +707,6 @@
           icon={props.icon}
           color={props.color}
         />
-=======
-      <List component="nav" key={props.id}>
-        <WalletFunction props_id={props.id} name={props.name} address={props.address} />
->>>>>>> beb2bd86
       </List>
     );
   };
