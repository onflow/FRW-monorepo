--- conflicted
+++ resolved
@@ -167,33 +167,9 @@
 
   const [walletList, setWalletList] = useState([]);
 
-<<<<<<< HEAD
-  const fetchUserWallet = async () => {
-    freshUserWallet();
-    freshUserInfo();
-    const childresp: ChildAccount = await usewallet.checkUserChildAccount();
-    setChildAccount(childresp);
-    usewallet.setChildWallet(childresp);
-  };
-
-  const fetchUserInfo = async () => {
-    const userInfo = await usewallet.getUserInfo(false);
-    await setUserInfo(userInfo);
-    if (userInfo.private == 1) {
-      setModeAnonymous(false);
-    } else {
-      setModeAnonymous(true);
-    }
-  };
-
-  const freshUserWallet = async () => {
-    const wallet = await usewallet.getUserWallets();
-    const fData = wallet.filter((item) => item.blockchain !== null);
-=======
   const freshUserWallet = useCallback(async () => {
     const wallet: WalletResponse[] = await usewallet.getUserWallets();
     const fData: WalletResponse[] = wallet.filter((item) => item.blockchain !== null);
->>>>>>> 7a3ff4dd
 
     // putDeviceInfo(fData);
     setWallet(fData);
@@ -257,9 +233,6 @@
     await setLoggedIn(loggedInAccounts);
 
     // usewallet.checkUserDomain(wallet.username);
-<<<<<<< HEAD
-  };
-=======
   }, [usewallet]);
 
   const fetchUserWallet = useCallback(async () => {
@@ -277,7 +250,6 @@
     setChildAccount(childresp);
     usewallet.setChildWallet(childresp);
   }, [freshUserInfo, freshUserWallet, usewallet]);
->>>>>>> 7a3ff4dd
 
   const switchAccount = async (account) => {
     setSwitchLoading(true);
@@ -362,12 +334,6 @@
   const setWallets = async (walletInfo, key) => {
     await usewallet.setActiveWallet(walletInfo, key);
 
-<<<<<<< HEAD
-=======
-    // Refresh all relevant states
-    const currentWallet = await usewallet.getCurrentWallet();
-    setCurrent(currentWallet);
->>>>>>> 7a3ff4dd
     setMainLoading(false);
 
     // Clear collections
@@ -452,7 +418,6 @@
 
     const addressDone = () => {
       fetchUserWallet();
-      fetchUserInfo();
     };
 
     const changeEmoji = () => {
