import VisibilityIcon from '@mui/icons-material/Visibility';
import VisibilityOffIcon from '@mui/icons-material/VisibilityOff';
import {
  Button,
  Typography,
  IconButton,
  Input,
  InputAdornment,
  FormGroup,
  LinearProgress,
  Alert,
  Snackbar,
} from '@mui/material';
import Checkbox from '@mui/material/Checkbox';
import FormControlLabel from '@mui/material/FormControlLabel';
import { styled } from '@mui/material/styles';
import { Box } from '@mui/system';
import React, { useEffect, useState } from 'react';
import zxcvbn from 'zxcvbn';

<<<<<<< HEAD
import { LLSpinner, LLNotFound } from '@/ui/FRWComponent';
import { PasswordInput } from '@/ui/FRWComponent/PasswordComponents';
import { useWallet } from 'ui/utils';

import CheckCircleIcon from '../../../../../components/iconfont/IconCheckmark';
import CancelIcon from '../../../../../components/iconfont/IconClose';

// const helperTextStyles = makeStyles(() => ({
//   root: {
//     size: '16px',
//     color: '#BABABA',
//   },
// }));

const useStyles = makeStyles(() => ({
  customInputLabel: {
    '& legend': {
      visibility: 'visible',
    },
  },
  inputBox2: {
    height: '64px',
    padding: '16px',
    zIndex: '999',
    backgroundColor: '#282828',
    border: '2px solid #4C4C4C',
    borderRadius: '12px',
    boxSizing: 'border-box',
    '&.Mui-focused': {
      border: '2px solid #FAFAFA',
      boxShadow: '0px 8px 12px 4px rgba(76, 76, 76, 0.24)',
    },
  },
}));

=======
import { LLSpinner, LLNotFound } from '@/ui/components';
import CheckCircleIcon from '@/ui/components/iconfont/IconCheckmark';
import CancelIcon from '@/ui/components/iconfont/IconClose';
import { useWallet } from 'ui/utils';

>>>>>>> d89b9a86
const BpIcon = styled('span')(() => ({
  borderRadius: 8,
  width: 24,
  height: 24,
  border: '1px solid #41CC5D',
  backgroundColor: 'transparent',
}));

const BpCheckedIcon = styled(BpIcon)({
  backgroundColor: '#41CC5D',
  backgroundImage: 'linear-gradient(180deg,hsla(0,0%,100%,.1),hsla(0,0%,100%,0))',
  '&:before': {
    display: 'block',
    width: 21,
    height: 21,
    backgroundImage:
      "url(\"data:image/svg+xml;charset=utf-8,%3Csvg xmlns='http://www.w3.org/2000/svg' viewBox='0 0 16 16'%3E%3Cpath" +
      " fill-rule='evenodd' clip-rule='evenodd' d='M12 5c-.28 0-.53.11-.71.29L7 9.59l-2.29-2.3a1.003 " +
      "1.003 0 00-1.42 1.42l3 3c.18.18.43.29.71.29s.53-.11.71-.29l5-5A1.003 1.003 0 0012 5z' fill='%23fff'/%3E%3C/svg%3E\")",
    content: '""',
  },
  'input:hover ~ &': {
    backgroundColor: '#41CC5D',
  },
});

const GoogleRecoverPassword = ({ handleSwitchTab, mnemonic, username, lastPassword }) => {
  const usewallet = useWallet();

  const [isPasswordVisible, setPasswordVisible] = useState(false);
  const [isConfirmPasswordVisible, setConfirmPasswordVisible] = useState(false);

  const [password, setPassword] = useState(lastPassword);
  const [confirmPassword, setConfirmPassword] = useState(lastPassword);
  const [isLoading, setLoading] = useState(false);
  const [showError, setShowError] = useState(false);
  const [errorMessage, setErrorMessage] = useState('Somthing went wrong');

  const handleErrorClose = (event?: React.SyntheticEvent | Event, reason?: string) => {
    if (reason === 'clickaway') {
      return;
    }
    setShowError(false);
  };

  const successInfo = (message) => {
    return (
      <Box
        sx={{
          width: '95%',
          backgroundColor: 'success.light',
          mx: 'auto',
          borderRadius: '0 0 12px 12px',
          display: 'flex',
          flexDirection: 'row',
          alignItems: 'center',
        }}
      >
        <CheckCircleIcon size={24} color={'#41CC5D'} style={{ margin: '8px' }} />
        <Typography variant="body1" color="success.main">
          {message}
        </Typography>
      </Box>
    );
  };

  const errorInfo = (message) => {
    return (
      <Box
        sx={{
          width: '95%',
          backgroundColor: 'error.light',
          mx: 'auto',
          borderRadius: '0 0 12px 12px',
          display: 'flex',
          flexDirection: 'row',
          alignItems: 'center',
        }}
      >
        <CancelIcon size={24} color={'#E54040'} style={{ margin: '8px' }} />
        <Typography variant="body1" color="error.main">
          {message}
        </Typography>
      </Box>
    );
  };

  const [helperText, setHelperText] = useState(<div />);
  const [helperMatch, setHelperMatch] = useState(<div />);
  const [showDialog, setShowDialog] = useState(false);
  const [isCheck, setCheck] = useState(true);

  const login = async () => {
    setLoading(true);

    await usewallet.saveIndex(username);
    try {
      await usewallet.importProfileUsingMnemonic(username, password, mnemonic);
      setLoading(false);
      handleSwitchTab();
    } catch (e) {
      setLoading(false);
      setErrorMessage(e.message);
      if (e.message === 'NoUserFound') {
        setShowDialog(true);
      } else {
        setShowError(true);
      }
    }
  };

  useEffect(() => {
    if (isCheck) {
      setPassword(lastPassword);
      setConfirmPassword(lastPassword);
    } else {
      setPassword('');
      setConfirmPassword('');
    }
  }, [isCheck, lastPassword]);

  return (
    <>
      {!showDialog ? (
        <Box className="registerBox">
          <Typography variant="h4">
            {chrome.i18n.getMessage('Welcome__Back')}
            <Box display="inline" color="primary.main">
              {username}
            </Box>{' '}
          </Typography>
          <Typography variant="body1" color="text.secondary">
            {chrome.i18n.getMessage(
              'Lilico__uses__this__password__to__protect__your__recovery__phrase'
            )}
          </Typography>

          <Box
            sx={{
              flexGrow: 1,
              width: 640,
              maxWidth: '100%',
              my: '32px',
              display: 'flex',
            }}
          >
            <FormGroup sx={{ width: '100%' }}>
              <PasswordInput
                value={password}
<<<<<<< HEAD
                onChange={setPassword}
                isVisible={isPasswordVisible}
                setVisible={setPasswordVisible}
                autoFocus={true}
                placeholder={chrome.i18n.getMessage('Enter__Your__Password')}
=======
                sx={{
                  height: '64px',
                  padding: '16px',
                  zIndex: '999',
                  backgroundColor: '#282828',
                  border: '2px solid #4C4C4C',
                  borderRadius: '12px',
                  boxSizing: 'border-box',
                  '&.Mui-focused': {
                    border: '2px solid #FAFAFA',
                    boxShadow: '0px 8px 12px 4px rgba(76, 76, 76, 0.24)',
                  },
                }}
                fullWidth
                disableUnderline
                onChange={(event) => {
                  setPassword(event.target.value);
                }}
                endAdornment={
                  <InputAdornment position="end">
                    {password && <PasswordIndicator value={password} />}
                    <IconButton onClick={() => setPasswordVisible(!isPasswordVisible)}>
                      {isPasswordVisible ? <VisibilityOffIcon /> : <VisibilityIcon />}
                    </IconButton>
                  </InputAdornment>
                }
>>>>>>> d89b9a86
              />
            </FormGroup>
          </Box>

          <FormControlLabel
            control={
              <Checkbox
                checked={isCheck}
                icon={<BpIcon />}
                checkedIcon={<BpCheckedIcon />}
                onChange={(event) => setCheck(event.target.checked)}
              />
            }
            label={
              <Typography variant="body1" color="text.secondary">
                {chrome.i18n.getMessage('Use__the__same__Google__Drive__password')}
              </Typography>
            }
          />
          <Box>
            <Button
              className="registerButton"
              onClick={login}
              disabled={isLoading}
              variant="contained"
              color="secondary"
              size="large"
              sx={{
                height: '56px',
                borderRadius: '12px',
                width: '640px',
                textTransform: 'capitalize',
                display: 'flex',
                gap: '12px',
              }}
            >
              {isLoading && <LLSpinner color="secondary" size={28} />}
              <Typography variant="subtitle1" sx={{ fontWeight: 'bold' }} color="background.paper">
                {chrome.i18n.getMessage('Login')}
              </Typography>
            </Button>
          </Box>
        </Box>
      ) : (
        <LLNotFound setShowDialog={setShowDialog} />
      )}
      <Snackbar open={showError} autoHideDuration={6000} onClose={handleErrorClose}>
        <Alert onClose={handleErrorClose} variant="filled" severity="error" sx={{ width: '100%' }}>
          {errorMessage}
        </Alert>
      </Snackbar>
    </>
  );
};

export default GoogleRecoverPassword;<|MERGE_RESOLUTION|>--- conflicted
+++ resolved
@@ -18,49 +18,12 @@
 import React, { useEffect, useState } from 'react';
 import zxcvbn from 'zxcvbn';
 
-<<<<<<< HEAD
-import { LLSpinner, LLNotFound } from '@/ui/FRWComponent';
-import { PasswordInput } from '@/ui/FRWComponent/PasswordComponents';
-import { useWallet } from 'ui/utils';
-
-import CheckCircleIcon from '../../../../../components/iconfont/IconCheckmark';
-import CancelIcon from '../../../../../components/iconfont/IconClose';
-
-// const helperTextStyles = makeStyles(() => ({
-//   root: {
-//     size: '16px',
-//     color: '#BABABA',
-//   },
-// }));
-
-const useStyles = makeStyles(() => ({
-  customInputLabel: {
-    '& legend': {
-      visibility: 'visible',
-    },
-  },
-  inputBox2: {
-    height: '64px',
-    padding: '16px',
-    zIndex: '999',
-    backgroundColor: '#282828',
-    border: '2px solid #4C4C4C',
-    borderRadius: '12px',
-    boxSizing: 'border-box',
-    '&.Mui-focused': {
-      border: '2px solid #FAFAFA',
-      boxShadow: '0px 8px 12px 4px rgba(76, 76, 76, 0.24)',
-    },
-  },
-}));
-
-=======
+import { PasswordInput } from '@/ui/components/PasswordComponents';
 import { LLSpinner, LLNotFound } from '@/ui/components';
 import CheckCircleIcon from '@/ui/components/iconfont/IconCheckmark';
 import CancelIcon from '@/ui/components/iconfont/IconClose';
 import { useWallet } from 'ui/utils';
 
->>>>>>> d89b9a86
 const BpIcon = styled('span')(() => ({
   borderRadius: 8,
   width: 24,
@@ -210,40 +173,11 @@
             <FormGroup sx={{ width: '100%' }}>
               <PasswordInput
                 value={password}
-<<<<<<< HEAD
                 onChange={setPassword}
                 isVisible={isPasswordVisible}
                 setVisible={setPasswordVisible}
                 autoFocus={true}
                 placeholder={chrome.i18n.getMessage('Enter__Your__Password')}
-=======
-                sx={{
-                  height: '64px',
-                  padding: '16px',
-                  zIndex: '999',
-                  backgroundColor: '#282828',
-                  border: '2px solid #4C4C4C',
-                  borderRadius: '12px',
-                  boxSizing: 'border-box',
-                  '&.Mui-focused': {
-                    border: '2px solid #FAFAFA',
-                    boxShadow: '0px 8px 12px 4px rgba(76, 76, 76, 0.24)',
-                  },
-                }}
-                fullWidth
-                disableUnderline
-                onChange={(event) => {
-                  setPassword(event.target.value);
-                }}
-                endAdornment={
-                  <InputAdornment position="end">
-                    {password && <PasswordIndicator value={password} />}
-                    <IconButton onClick={() => setPasswordVisible(!isPasswordVisible)}>
-                      {isPasswordVisible ? <VisibilityOffIcon /> : <VisibilityIcon />}
-                    </IconButton>
-                  </InputAdornment>
-                }
->>>>>>> d89b9a86
               />
             </FormGroup>
           </Box>
