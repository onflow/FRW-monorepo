--- conflicted
+++ resolved
@@ -1,10 +1,4 @@
 import { Alert, Snackbar } from '@mui/material';
-<<<<<<< HEAD
-=======
-import React, { useEffect, useReducer } from 'react';
-import { useLocation, useNavigate } from 'react-router';
-
->>>>>>> e33c1764
 import {
   IMPORT_STEPS,
   importProfileReducer,
@@ -12,7 +6,7 @@
   INITIAL_IMPORT_STATE,
 } from '@onflow/frw-reducers';
 import React, { useEffect, useReducer } from 'react';
-import { useNavigate } from 'react-router';
+import { useLocation, useNavigate } from 'react-router';
 
 import { consoleError } from '@onflow/frw-shared/utils';
 
