--- conflicted
+++ resolved
@@ -28,19 +28,11 @@
 const Register = () => {
   const history = useHistory();
   const usewallet = useWallet();
-<<<<<<< HEAD
-  const location = useLocation();
-  const params = new URLSearchParams(location.search);
-  const isAddWallet = params.get('add') === 'true';
-=======
->>>>>>> ec373308
 
   const [activeTab, setActiveTab] = useState<StepType>(STEPS.USERNAME);
   const [username, setUsername] = useState('');
   const [password, setPassword] = useState('');
   const [mnemonic] = useState(bip39.generateMnemonic());
-<<<<<<< HEAD
-=======
   const [isAddWallet, setIsAddWallet] = useState<boolean>(false);
 
   useEffect(() => {
@@ -51,7 +43,6 @@
 
     checkWalletStatus();
   }, [usewallet]);
->>>>>>> ec373308
 
   const getUsername = (username: string) => {
     setUsername(username.toLowerCase());
