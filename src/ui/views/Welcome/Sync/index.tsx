--- conflicted
+++ resolved
@@ -64,13 +64,10 @@
   const [secondLine, setSecondLine] = useState<string>('');
   const [isSwitchingAccount, setIsSwitchingAccount] = useState<boolean>(true);
   const [isAddWallet, setIsAddWallet] = useState<boolean>(false);
-<<<<<<< HEAD
   const [addressToImport, setAddressToImport] = useState<string>('');
-=======
 
   const isSignClientInitialized = useRef(false);
 
->>>>>>> 212283cd
   useEffect(() => {
     const checkWalletStatus = async () => {
       const isBooted = await usewallet.isBooted();
@@ -170,11 +167,7 @@
 
   // 3. Account and device info handlers, check if account is available based on userid, if not, generate account key and device info
   const handleAccountInfo = useCallback(
-<<<<<<< HEAD
     async (wallet: SignClient, topic: string, jsonObject: FCLWalletConnectSyncAccountInfo) => {
-=======
-    async (signClient: SignClient, topic: string, jsonObject: any) => {
->>>>>>> 212283cd
       try {
         setAddressToImport(jsonObject.data.walletAddress);
         await usewallet.checkAvailableAccount(jsonObject.data.userId);
@@ -199,7 +192,7 @@
           setDeviceInfo(deviceInfo);
 
           try {
-            await signClient.request({
+            await wallet.request({
               topic,
               chainId: 'flow:mainnet',
               request: {
