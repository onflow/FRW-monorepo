--- conflicted
+++ resolved
@@ -10,8 +10,6 @@
   currencySymbol: string;
   className?: string;
   showCurrencyCode?: boolean;
-  currencyCode?: string;
-  currencySymbol?: string;
 }
 
 export const CurrencyValue: React.FC<CurrencyValueProps> = ({
@@ -20,25 +18,13 @@
   currencySymbol,
   className,
   showCurrencyCode = true,
-  currencyCode,
-  currencySymbol,
 }) => {
-<<<<<<< HEAD
-  //only use its values if props aren't provided
-  const currency = useCurrency();
-  const renderedCurrencyCode = currencyCode || currency?.code;
-  const renderedCurrencySymbol = currencySymbol || currency?.symbol;
-  return (
-    <TokenValue
-      value={renderedCurrencyCode ? value : ''}
-=======
   return (
     <TokenValue
       value={value}
->>>>>>> 33abef06
       className={className}
-      prefix={renderedCurrencySymbol}
-      postFix={showCurrencyCode ? renderedCurrencyCode : undefined}
+      prefix={currencySymbol}
+      postFix={showCurrencyCode ? currencyCode : undefined}
     />
   );
 };