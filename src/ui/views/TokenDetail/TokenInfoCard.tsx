import { Typography, Box, ButtonBase, CardMedia } from '@mui/material';
import type { TokenInfo } from 'flow-native-token-registry';
<<<<<<< HEAD
import React, { useEffect, useState, useRef, useCallback } from 'react';
=======
import React, { useEffect, useState, useRef } from 'react';
>>>>>>> 3f430918
import { useHistory } from 'react-router-dom';

import { LLPrimaryButton } from '@/ui/FRWComponent';
import iconMove from 'ui/FRWAssets/svg/moveIcon.svg';
import { useWallet } from 'ui/utils';
import { isValidEthereumAddress } from 'ui/utils/address';
import { addDotSeparators } from 'ui/utils/number';

import IconChevronRight from '../../../components/iconfont/IconChevronRight';

// import tips from 'ui/FRWAssets/svg/tips.svg';

const TokenInfoCard = ({
  price,
  token,
  setAccessible,
  accessible,
  setMoveOpen,
  tokenInfo,
  network,
  childType,
  childAccount,
  setAlertOpen,
}) => {
  const wallet = useWallet();
  const history = useHistory();
  const isMounted = useRef(true);
  const [balance, setBalance] = useState(0);
  const [active, setIsActive] = useState(true);
  const [data, setData] = useState<TokenInfo | undefined>(undefined);
  const [evmEnabled, setEvmEnabled] = useState<boolean>(false);

  const [canMoveChild, setCanMoveChild] = useState(true);

  useEffect(() => {
    const checkPermission = async () => {
      const result = await wallet.checkCanMoveChild();
      if (balance > 0 || !tokenInfo.custom) {
        setCanMoveChild(result);
      } else {
        setCanMoveChild(false);
      }
    };

    checkPermission();
  }, [balance, tokenInfo.custom, wallet]);

  const toSend = async () => {
    await wallet.setCurrentCoin(token);
    history.push('/dashboard/wallet/send');
  };

  const getActive = useCallback(async () => {
    const evmEnabled = await wallet.getEvmEnabled();
    setEvmEnabled(evmEnabled);
    const isChild = await wallet.getActiveWallet();

    const timerId = setTimeout(async () => {
      if (!isMounted.current) return; // Early exit if component is not mounted
      setData(tokenInfo!);
      console.log('tokenInfo ', tokenInfo);
      setIsActive(true);
      setAccessible(true);
      if (isChild === 'evm') {
        const coins = await wallet.getCoinList();
        const thisCoin = coins.filter((coin) => coin.unit.toLowerCase() === token);
        const balance = thisCoin[0].balance;
        setBalance(Number(balance));
      } else {
        wallet.openapi
          .getWalletTokenBalance(token)
          .then((response) => {
            if (isMounted.current) {
              setBalance(parseFloat(parseFloat(response).toFixed(3)));
            }
          })
          .catch((err) => {
            console.log('err ', err);
          });
      }
    }, 400);

    return () => {
      isMounted.current = false; // Mark component as unmounted
      clearTimeout(timerId); // Clear the timer
    };
  }, [setAccessible, token, tokenInfo, wallet]);

  const moveToken = () => {
    if (childType && childType !== 'evm') {
      setAlertOpen(true);
    } else if (data) {
      wallet.setCurrentCoin(data?.symbol);
      setMoveOpen(true);
    }
  };

  const getUrl = (data) => {
    if (data.extensions?.website?.trim()) {
      return data.extensions.website;
    }
    if (isValidEthereumAddress(data.address)) {
      return `https://evm.flowscan.io/token/${data.address}`;
    }
    return `https://flowscan.io/account/${data.address}/tokens`;
  };

  useEffect(() => {
    isMounted.current = true;
    getActive();

    return () => {
      isMounted.current = false;
    };
  }, [token, getActive]);

  return (
    <Box
      sx={{
        width: '100%',
        backgroundColor: '#121212',
        display: 'flex',
        flexDirection: 'column',
        alignItems: 'start',
        px: '18px',
        pb: '30px',
        mt: '12px',
        minHeight: '230px',
        borderRadius: '12px',
      }}
    >
      {data && (
        <>
          <Box
            sx={{ mt: '-12px', display: 'flex', justifyContent: 'space-between', width: '100%' }}
          >
            <img
              style={{
                height: '64px',
                width: '64px',
                backgroundColor: '#282828',
                borderRadius: '32px',
              }}
              src={
                data.logoURI ||
                'https://cdn.jsdelivr.net/gh/FlowFans/flow-token-list@main/token-registry/A.1654653399040a61.FlowToken/logo.svg'
              }
            ></img>
<<<<<<< HEAD
            <ButtonBase onClick={() => window.open(getUrl(data), '_blank')}>
=======
            <ButtonBase
              // eslint-disable-next-line no-restricted-globals
              onClick={() => window.open(getUrl(data), '_blank')}
            >
>>>>>>> 3f430918
              <Box
                sx={{
                  display: 'flex',
                  alignItems: 'center',
                  background: 'linear-gradient(270deg, #282828, #121212)',
                  gap: '4px',
                  px: '8px',
                  py: '4px',
                  marginRight: '4px',
                  borderRadius: '8px',
                  alignSelf: 'end',
                }}
              >
                <Typography
                  variant="h6"
                  sx={{
                    fontWeight: '550',
                    overflow: 'hidden',
                    textOverflow: 'ellipsis',
                    whiteSpace: 'nowrap',
                    maxWidth: '130px',
                  }}
                >
                  {data.name}
                </Typography>
                <IconChevronRight size={20} />
              </Box>
            </ButtonBase>

            <Box sx={{ flex: 1 }} />
            {canMoveChild && (
              <ButtonBase onClick={() => moveToken()}>
                <Box
                  sx={{
                    display: 'flex',
                    alignItems: 'center',
                    background: 'rgba(65, 204, 93, 0.16)',
                    gap: '4px',
                    px: '8px',
                    py: '4px',
                    borderRadius: '8px',
                    alignSelf: 'end',
                  }}
                >
                  <Typography sx={{ fontWeight: 'normal', color: '#41CC5D' }}>
                    {chrome.i18n.getMessage('Move')}
                  </Typography>
                  <CardMedia
                    sx={{ width: '12px', height: '12px', marginLeft: '4px' }}
                    image={iconMove}
                  />
                </Box>
              </ButtonBase>
            )}
          </Box>
          <Box sx={{ display: 'flex', alignItems: 'baseline', gap: '6px', pt: '18px' }}>
            <Typography variant="body1" sx={{ fontWeight: '700', fontSize: '32px' }}>
              {addDotSeparators(balance)}
            </Typography>
            <Typography
              variant="caption"
              color="neutral2.main"
              sx={{ fontWeight: 'medium', fontSize: '14px', textTransform: 'uppercase' }}
            >
              {data.symbol}
            </Typography>
          </Box>
          <Typography variant="body1" color="text.secondary" sx={{ fontSize: '16px' }}>
            ${addDotSeparators(balance * price)} {chrome.i18n.getMessage('USD')}
          </Typography>
          <Box sx={{ display: 'flex', gap: '12px', height: '36px', mt: '24px', width: '100%' }}>
            {(!childType || childType === 'evm') && (
              <LLPrimaryButton
                sx={{
                  borderRadius: '8px',
                  height: '36px',
                  fontSize: '14px',
                  color: 'primary.contrastText',
                  fontWeight: '600',
                }}
                disabled={!accessible}
                onClick={toSend}
                label={chrome.i18n.getMessage('Send')}
                fullWidth
              />
            )}
            <LLPrimaryButton
              sx={{
                borderRadius: '8px',
                height: '36px',
                fontSize: '14px',
                color: 'primary.contrastText',
                fontWeight: '600',
              }}
              disabled={!accessible}
              onClick={() => history.push('/dashboard/wallet/deposit')}
              label={chrome.i18n.getMessage('Deposit')}
              fullWidth
            />
          </Box>
        </>
      )}
    </Box>
  );
};

export default TokenInfoCard;<|MERGE_RESOLUTION|>--- conflicted
+++ resolved
@@ -1,16 +1,12 @@
 import { Typography, Box, ButtonBase, CardMedia } from '@mui/material';
-import type { TokenInfo } from 'flow-native-token-registry';
-<<<<<<< HEAD
+import { type TokenInfo } from 'flow-native-token-registry';
 import React, { useEffect, useState, useRef, useCallback } from 'react';
-=======
-import React, { useEffect, useState, useRef } from 'react';
->>>>>>> 3f430918
 import { useHistory } from 'react-router-dom';
 
 import { LLPrimaryButton } from '@/ui/FRWComponent';
+import { isValidEthereumAddress } from '@/ui/utils/address';
 import iconMove from 'ui/FRWAssets/svg/moveIcon.svg';
 import { useWallet } from 'ui/utils';
-import { isValidEthereumAddress } from 'ui/utils/address';
 import { addDotSeparators } from 'ui/utils/number';
 
 import IconChevronRight from '../../../components/iconfont/IconChevronRight';
@@ -153,14 +149,7 @@
                 'https://cdn.jsdelivr.net/gh/FlowFans/flow-token-list@main/token-registry/A.1654653399040a61.FlowToken/logo.svg'
               }
             ></img>
-<<<<<<< HEAD
             <ButtonBase onClick={() => window.open(getUrl(data), '_blank')}>
-=======
-            <ButtonBase
-              // eslint-disable-next-line no-restricted-globals
-              onClick={() => window.open(getUrl(data), '_blank')}
-            >
->>>>>>> 3f430918
               <Box
                 sx={{
                   display: 'flex',
