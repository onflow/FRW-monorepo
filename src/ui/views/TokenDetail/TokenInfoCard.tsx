import React, { useEffect, useState, useRef } from 'react';
import { useWallet } from 'ui/utils';
<<<<<<< HEAD
import { addDotSeparators } from 'ui/utils/number';
=======
import { addDotSeparators } from 'ui/utils/number'
>>>>>>> f7142125
import { Typography, Box, ButtonBase, CardMedia } from '@mui/material';
import IconChevronRight from '../../../components/iconfont/IconChevronRight';
import { LLPrimaryButton } from '@/ui/FRWComponent';
import { TokenInfo } from 'flow-native-token-registry';
import iconMove from 'ui/FRWAssets/svg/moveIcon.svg';

import { useHistory } from 'react-router-dom';
// import tips from 'ui/FRWAssets/svg/tips.svg';

const TokenInfoCard = ({
  price,
  token,
  setAccessible,
  accessible,
  setMoveOpen,
  tokenInfo,
  network,
  childType,
  childAccount,
  setAlertOpen,
}) => {
  const wallet = useWallet();
  const history = useHistory();
  const isMounted = useRef(true);
  const [balance, setBalance] = useState(0);
  const [active, setIsActive] = useState(true);
  const [data, setData] = useState<TokenInfo | undefined>(undefined);
  const [evmEnabled, setEvmEnabled] = useState<boolean>(false);

  const [canMoveChild, setCanMoveChild] = useState(true);

  useEffect(() => {
    const checkPermission = async () => {
      const result = await wallet.checkCanMoveChild();
      if (balance > 0 || !tokenInfo.custom) {
        setCanMoveChild(result);
      } else {
        setCanMoveChild(false);
      }
    };

    checkPermission();
  }, [balance]);

  const toSend = async () => {
    await wallet.setCurrentCoin(token);
    history.push('/dashboard/wallet/send');
  };

  const getActive = async () => {
    const evmEnabled = await wallet.getEvmEnabled();
    setEvmEnabled(evmEnabled);
    const isChild = await wallet.getActiveWallet();

    const timerId = setTimeout(async () => {
      if (!isMounted.current) return; // Early exit if component is not mounted
      setData(tokenInfo!);
      console.log('tokenInfo ', tokenInfo);
      setIsActive(true);
      setAccessible(true);
      if (isChild === 'evm') {
        const coins = await wallet.getCoinList();
        const thisCoin = coins.filter((coin) => coin.unit.toLowerCase() === token);
        const balance = thisCoin[0].balance;
        setBalance(Number(balance));
      } else {
        wallet.openapi
          .getWalletTokenBalance(token)
          .then((response) => {
            if (isMounted.current) {
              setBalance(parseFloat(parseFloat(response).toFixed(3)));
            }
          })
          .catch((err) => {
            console.log('err ', err);
          });
      }
    }, 400);

    return () => {
      isMounted.current = false; // Mark component as unmounted
      clearTimeout(timerId); // Clear the timer
    };
  };

  const moveToken = () => {
    if (childType && childType !== 'evm') {
      setAlertOpen(true);
    } else if (data) {
      wallet.setCurrentCoin(data?.symbol);
      setMoveOpen(true);
    }
  };

  useEffect(() => {
    isMounted.current = true;
    getActive();

    return () => {
      isMounted.current = false;
    };
  }, [token]);

  return (
    <Box
      sx={{
        width: '100%',
        backgroundColor: '#121212',
        display: 'flex',
        flexDirection: 'column',
        alignItems: 'start',
        px: '18px',
        pb: '30px',
        mt: '12px',
        minHeight: '230px',
        borderRadius: '12px',
      }}
    >
      {data && (
        <>
<<<<<<< HEAD
          <Box
            sx={{ mt: '-12px', display: 'flex', justifyContent: 'space-between', width: '100%' }}
          >
            <img
              style={{
                height: '64px',
                width: '64px',
                backgroundColor: '#282828',
                borderRadius: '32px',
              }}
              src={
                data.logoURI ||
                'https://cdn.jsdelivr.net/gh/FlowFans/flow-token-list@main/token-registry/A.1654653399040a61.FlowToken/logo.svg'
              }
            ></img>
            <ButtonBase
              onClick={() => data.extensions && window.open(data.extensions.website, '_blank')}
            >
              <Box
                sx={{
                  display: 'flex',
                  alignItems: 'center',
                  background: 'linear-gradient(270deg, #282828, #121212)',
                  gap: '4px',
                  px: '8px',
                  py: '4px',
                  marginRight: '4px',
                  borderRadius: '8px',
                  alignSelf: 'end',
                }}
              >
                <Typography
                  variant="h6"
=======
          <Box sx={{ mt: '-12px', display: 'flex', justifyContent: 'space-between', width: '100%' }}>
            <img style={{ height: '64px', width: '64px', backgroundColor: '#282828', borderRadius: '32px' }} src={data.logoURI || 'https://cdn.jsdelivr.net/gh/FlowFans/flow-token-list@main/token-registry/A.1654653399040a61.FlowToken/logo.svg'}></img>

            <ButtonBase onClick={() => data.extensions && window.open(data.extensions.website, '_blank')}>
              <Box sx={{
                display: 'flex',
                alignItems: 'center',
                background: 'linear-gradient(270deg, #282828, #121212)',
                gap: '4px',
                px: '8px',
                py: '4px',
                marginRight: '4px',
                borderRadius: '8px',
                alignSelf: 'end'
              }}>
                <Typography variant="h6"
>>>>>>> f7142125
                  sx={{
                    fontWeight: '550',
                    overflow: 'hidden',
                    textOverflow: 'ellipsis',
                    whiteSpace: 'nowrap',
                    maxWidth: '130px',
                  }}
                >
                  {data.name}
                </Typography>
                {data.extensions && data.extensions.website && data.extensions.website.trim() !== '' && (
                  <IconChevronRight size={20} />
                )}
              </Box>
            </ButtonBase>

            <Box sx={{ flex: 1 }} />
            {canMoveChild && (
              <ButtonBase onClick={() => moveToken()}>
                <Box
                  sx={{
                    display: 'flex',
                    alignItems: 'center',
                    background: 'rgba(65, 204, 93, 0.16)',
                    gap: '4px',
                    px: '8px',
                    py: '4px',
                    borderRadius: '8px',
                    alignSelf: 'end',
                  }}
                >
                  <Typography sx={{ fontWeight: 'normal', color: '#41CC5D' }}>
                    {chrome.i18n.getMessage('Move')}
                  </Typography>
                  <CardMedia
                    sx={{ width: '12px', height: '12px', marginLeft: '4px' }}
                    image={iconMove}
                  />
                </Box>
              </ButtonBase>
            )}
          </Box>
          <Box sx={{ display: 'flex', alignItems: 'baseline', gap: '6px', pt: '18px' }}>
            <Typography variant="body1" sx={{ fontWeight: '700', fontSize: '32px' }}>
              {addDotSeparators(balance)}
            </Typography>
            <Typography
              variant="caption"
              color="neutral2.main"
              sx={{ fontWeight: 'medium', fontSize: '14px', textTransform: 'uppercase' }}
            >
              {data.symbol}
            </Typography>
          </Box>
          <Typography variant="body1" color="text.secondary" sx={{ fontSize: '16px' }}>
            ${addDotSeparators((balance * price).toFixed(3))} {chrome.i18n.getMessage('USD')}
          </Typography>
          <Box sx={{ display: 'flex', gap: '12px', height: '36px', mt: '24px', width: '100%' }}>
            {(!childType || childType === 'evm') && (
              <LLPrimaryButton
                sx={{
                  borderRadius: '8px',
                  height: '36px',
                  fontSize: '14px',
                  color: 'primary.contrastText',
                  fontWeight: '600',
                }}
                disabled={!accessible}
                onClick={toSend}
                label={chrome.i18n.getMessage('Send')}
                fullWidth
              />
            )}
            <LLPrimaryButton
              sx={{
                borderRadius: '8px',
                height: '36px',
                fontSize: '14px',
                color: 'primary.contrastText',
                fontWeight: '600',
              }}
              disabled={!accessible}
              onClick={() => history.push('/dashboard/wallet/deposit')}
              label={chrome.i18n.getMessage('Deposit')}
              fullWidth
            />
          </Box>
        </>
      )}
    </Box>
  );
};

export default TokenInfoCard;<|MERGE_RESOLUTION|>--- conflicted
+++ resolved
@@ -1,10 +1,6 @@
 import React, { useEffect, useState, useRef } from 'react';
 import { useWallet } from 'ui/utils';
-<<<<<<< HEAD
 import { addDotSeparators } from 'ui/utils/number';
-=======
-import { addDotSeparators } from 'ui/utils/number'
->>>>>>> f7142125
 import { Typography, Box, ButtonBase, CardMedia } from '@mui/material';
 import IconChevronRight from '../../../components/iconfont/IconChevronRight';
 import { LLPrimaryButton } from '@/ui/FRWComponent';
@@ -125,7 +121,6 @@
     >
       {data && (
         <>
-<<<<<<< HEAD
           <Box
             sx={{ mt: '-12px', display: 'flex', justifyContent: 'space-between', width: '100%' }}
           >
@@ -159,24 +154,6 @@
               >
                 <Typography
                   variant="h6"
-=======
-          <Box sx={{ mt: '-12px', display: 'flex', justifyContent: 'space-between', width: '100%' }}>
-            <img style={{ height: '64px', width: '64px', backgroundColor: '#282828', borderRadius: '32px' }} src={data.logoURI || 'https://cdn.jsdelivr.net/gh/FlowFans/flow-token-list@main/token-registry/A.1654653399040a61.FlowToken/logo.svg'}></img>
-
-            <ButtonBase onClick={() => data.extensions && window.open(data.extensions.website, '_blank')}>
-              <Box sx={{
-                display: 'flex',
-                alignItems: 'center',
-                background: 'linear-gradient(270deg, #282828, #121212)',
-                gap: '4px',
-                px: '8px',
-                py: '4px',
-                marginRight: '4px',
-                borderRadius: '8px',
-                alignSelf: 'end'
-              }}>
-                <Typography variant="h6"
->>>>>>> f7142125
                   sx={{
                     fontWeight: '550',
                     overflow: 'hidden',
@@ -187,9 +164,9 @@
                 >
                   {data.name}
                 </Typography>
-                {data.extensions && data.extensions.website && data.extensions.website.trim() !== '' && (
-                  <IconChevronRight size={20} />
-                )}
+                {data.extensions &&
+                  data.extensions.website &&
+                  data.extensions.website.trim() !== '' && <IconChevronRight size={20} />}
               </Box>
             </ButtonBase>
 
