--- conflicted
+++ resolved
@@ -130,13 +130,8 @@
 
     // If not found by ID, try to find by token name (case insensitive)
     if (!tokenResult) {
-<<<<<<< HEAD
-      console.log(`Token not found by ID ${tokenId}, trying to find by name ${token}`);
+      consoleWarn(`Token not found by ID ${tokenId}, trying to find by name ${token}`);
       tokenResult = coins?.find(
-=======
-      consoleWarn(`Token not found by ID ${tokenId}, trying to find by name ${token}`);
-      tokenResult = coins.find(
->>>>>>> b7d0ff52
         (coin) =>
           coin.symbol?.toLowerCase() === token.toLowerCase() ||
           coin.name?.toLowerCase() === token.toLowerCase()
