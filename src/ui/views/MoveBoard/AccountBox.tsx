--- conflicted
+++ resolved
@@ -1,8 +1,4 @@
 import { Typography, Box, CardMedia } from '@mui/material';
-<<<<<<< HEAD
-import { FRWProfileCard, FWMoveDropdown } from 'ui/FRWComponent';
-import accountMove from 'ui/FRWAssets/svg/accountMove.svg';
-=======
 import { makeStyles } from '@mui/styles';
 import React, { useCallback, useEffect, useState } from 'react';
 
@@ -17,7 +13,6 @@
   contact_name: '',
   avatar: '',
 };
->>>>>>> bf3db020
 
 function AccountBox({ isChild, setSelectedChildAccount, selectedAccount, isEvm = false }) {
   const usewallet = useWallet();
@@ -71,12 +66,7 @@
       setFirst(address!);
     }
     setSecond(parentAddress!);
-<<<<<<< HEAD
-  };
-=======
-    setSecondEmoji(emojires[0]);
   }, [isEvm, usewallet, setSelectedChildAccount]);
->>>>>>> bf3db020
 
   useEffect(() => {
     requestAddress();
