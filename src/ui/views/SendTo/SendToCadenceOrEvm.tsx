import { Box, Button, Typography, CardMedia } from '@mui/material';
import BN from 'bignumber.js';
import React, { useState, useEffect } from 'react';
import { useHistory } from 'react-router-dom';

import { type TransactionState } from '@/shared/types/transaction-types';
import { isValidAddress, isValidEthereumAddress } from '@/shared/utils/address';
import { LLHeader } from '@/ui/FRWComponent';
import { ContactCard } from '@/ui/FRWComponent/Send/ContactCard';
import SlideRelative from '@/ui/FRWComponent/SlideRelative';
import { useContact } from '@/ui/hooks/useContactHook';
import { useNetwork } from '@/ui/hooks/useNetworkHook';
import { useWallet } from 'ui/utils';

import CancelIcon from '../../../components/iconfont/IconClose';
import { CurrencyValue } from '../TokenDetail/CurrencyValue';
import { TokenBalance } from '../TokenDetail/TokenBalance';

import TransferAmount from './TransferAmount';
import TransferConfirmation from './TransferConfirmation';

const SendToCadenceOrEvm = ({
  transactionState,
  handleAmountChange,
  handleTokenChange,
  handleSwitchFiatOrCoin,
  handleMaxClick,
  handleFinalizeAmount,
}: {
  transactionState: TransactionState;
  handleAmountChange: (amountString: string) => void;
  handleTokenChange: (tokenAddress: string) => void;
  handleSwitchFiatOrCoin: () => void;
  handleMaxClick: () => void;
  handleFinalizeAmount: () => void;
}) => {
  const history = useHistory();
  const wallet = useWallet();
  const { network } = useNetwork();
  const contactData =
    useContact(transactionState.toContact?.address || '') || transactionState.toContact || null;
  const [isConfirmationOpen, setConfirmationOpen] = useState(false);
  const [validated, setValidated] = useState<boolean | null>(null);

  useEffect(() => {
    // validate the address when the to address changes
    let mounted = true;
    const checkAddress = async () => {
      //wallet controller api
      try {
        if (transactionState.toNetwork === 'Evm') {
          // We're sending to an EVM network. Check the address format
          setValidated(!!isValidEthereumAddress(transactionState.toAddress));
        } else {
          // We're sending to a Flow network. Check the network itself
          const isValidFlowAddress = await wallet.checkAddress(transactionState.toAddress);
          if (mounted) {
            setValidated(!!isValidFlowAddress);
          }
        }
      } catch (err) {
        console.error('checkAddress error', err);
        setValidated(false);
      }
    };
    if (isValidAddress(transactionState.toAddress)) {
      checkAddress();
    }
    return () => {
      mounted = false;
    };
  }, [transactionState.toAddress, transactionState.toNetwork, wallet]);

  return (
    <div className="page">
      <>
        <Box sx={{ display: 'flex', flexDirection: 'column', height: '100%' }}>
          <LLHeader title={chrome.i18n.getMessage('Send_to')} help={true} />
          <Box sx={{ display: 'flex', flexDirection: 'column', gap: '10px', px: '16px' }}>
            <Box>
              <Box sx={{ zIndex: 999, backgroundColor: '#121212' }}>
                {transactionState.toContact && (
                  <ContactCard contact={contactData} tokenInfo={transactionState.tokenInfo} />
                )}
              </Box>

              <SlideRelative show={validated !== null && !validated} direction="down">
                <Box
                  sx={{
                    width: '95%',
                    backgroundColor: 'error.light',
                    mx: 'auto',
                    borderRadius: '0 0 12px 12px',
                  }}
                >
                  <Box
                    sx={{
                      display: 'flex',
                      flexDirection: 'row',
                      alignItems: 'center',
                    }}
                  >
                    <CancelIcon size={24} color={'#E54040'} style={{ margin: '8px' }} />
                    <Typography variant="body1" color="text.secondary">
                      {chrome.i18n.getMessage('Invalid_address_in')}
                      {` ${network}`}
                    </Typography>
                  </Box>
                </Box>
              </SlideRelative>
            </Box>

            <Typography
              variant="body1"
              sx={{
                alignSelf: 'start',
                fontSize: '14px',
              }}
            >
              {chrome.i18n.getMessage('Transfer__Amount')}
            </Typography>
            {transactionState.tokenInfo.unit && (
              <TransferAmount
                transactionState={transactionState}
                handleAmountChange={handleAmountChange}
                handleTokenChange={handleTokenChange}
                handleSwitchFiatOrCoin={handleSwitchFiatOrCoin}
                handleMaxClick={handleMaxClick}
              />
            )}

            {transactionState.tokenInfo.unit && (
              <>
                <Typography
                  variant="body1"
                  sx={{
                    alignSelf: 'start',
                    fontSize: '14px',
                  }}
                >
                  {chrome.i18n.getMessage('Available__Balance')}
                </Typography>

                <Box sx={{ display: 'flex', gap: '8px', alignItems: 'center' }}>
                  <CardMedia
                    sx={{ width: '18px', height: '18px' }}
                    image={transactionState.tokenInfo.icon}
                  />
                  <Typography
                    variant="body1"
                    sx={{
                      alignSelf: 'start',
                      fontSize: '15px',
                    }}
                  >
                    <TokenBalance
                      value={String(transactionState.tokenInfo.balance)}
                      showFull={true}
                      postFix={transactionState.tokenInfo.unit.toUpperCase()}
                    />
                    {' ≈ '}
<<<<<<< HEAD
                    <CurrencyValue value={String(transactionState.coinInfo.total)} />
=======
                    <TokenValue value={String(transactionState.tokenInfo.total)} prefix={'$'} />
>>>>>>> ffbb6241
                  </Typography>
                </Box>
              </>
            )}
          </Box>

          <Box sx={{ flexGrow: 1 }} />

          <Box sx={{ display: 'flex', gap: '8px', mx: '18px', mb: '35px', mt: '10px' }}>
            <Button
              onClick={history.goBack}
              variant="contained"
              // @ts-expect-error custom color
              color="neutral"
              size="large"
              sx={{
                height: '48px',
                borderRadius: '8px',
                flexGrow: 1,
                textTransform: 'capitalize',
              }}
            >
              <Typography variant="subtitle1" sx={{ fontWeight: 'bold' }} color="text.primary">
                {chrome.i18n.getMessage('Cancel')}
              </Typography>
            </Button>

            <Button
              onClick={() => {
                // Finalize the transfer amount
                handleFinalizeAmount();
                setConfirmationOpen(true);
              }}
              variant="contained"
              color="success"
              size="large"
              sx={{
                height: '48px',
                flexGrow: 1,
                borderRadius: '8px',
                textTransform: 'capitalize',
              }}
              disabled={
                validated === null ||
                transactionState.balanceExceeded === true ||
                transactionState.amount === null ||
                new BN(transactionState.amount || '-1').isLessThanOrEqualTo(0)
              }
            >
              <Typography variant="subtitle1" sx={{ fontWeight: 'bold' }} color="text.primary">
                {chrome.i18n.getMessage('Next')}
              </Typography>
            </Button>
          </Box>
          {validated !== null && validated && (
            <TransferConfirmation
              isConfirmationOpen={isConfirmationOpen}
              transactionState={transactionState}
              handleCloseIconClicked={() => setConfirmationOpen(false)}
            />
          )}
        </Box>
      </>
    </div>
  );
};

export default SendToCadenceOrEvm;<|MERGE_RESOLUTION|>--- conflicted
+++ resolved
@@ -159,11 +159,7 @@
                       postFix={transactionState.tokenInfo.unit.toUpperCase()}
                     />
                     {' ≈ '}
-<<<<<<< HEAD
-                    <CurrencyValue value={String(transactionState.coinInfo.total)} />
-=======
-                    <TokenValue value={String(transactionState.tokenInfo.total)} prefix={'$'} />
->>>>>>> ffbb6241
+                    <CurrencyValue value={String(transactionState.tokenInfo.total)} />
                   </Typography>
                 </Box>
               </>
