export { default as Connect } from './Connect';
<<<<<<< HEAD
export { default as Confimation } from './Confimation';
=======
export { default as Confirmation } from './Confirmation';
>>>>>>> 1e16ee66
export { default as SignMessage } from './SignMessage';

export { default as EthConnect } from './EthApproval/EthConnect';
export { default as EthSuggest } from './EthApproval/EthSuggest';
export { default as EthConfirm } from './EthApproval/EthConfirm';
export { default as EthEnable } from './EthApproval/EthEnable';
export { default as EthSwitch } from './EthApproval/EthSwitch';
export { default as EthSignType } from './EthApproval/EthSignType';
export { default as EthSignV1 } from './EthApproval/EthSignV1';<|MERGE_RESOLUTION|>--- conflicted
+++ resolved
@@ -1,9 +1,5 @@
 export { default as Connect } from './Connect';
-<<<<<<< HEAD
-export { default as Confimation } from './Confimation';
-=======
 export { default as Confirmation } from './Confirmation';
->>>>>>> 1e16ee66
 export { default as SignMessage } from './SignMessage';
 
 export { default as EthConnect } from './EthApproval/EthConnect';
