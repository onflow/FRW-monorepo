import ArrowBackIcon from '@mui/icons-material/ArrowBack';
import { Typography, IconButton, Box, Link, CardMedia } from '@mui/material';
import BN from 'bignumber.js';
import React, { useState, useEffect, useCallback } from 'react';
import { useHistory } from 'react-router-dom';

<<<<<<< HEAD
import { EnableEvm } from '@/ui/FRWComponent/EnableEvm';
=======
import { consoleError } from '@/shared/utils/console-log';
>>>>>>> b7d0ff52
import enableBg from 'ui/FRWAssets/image/enableBg.png';
import { LLPrimaryButton, LLSpinner } from 'ui/FRWComponent';
import { useWallet } from 'ui/utils';

const Enable = () => {
  const expiry_time = 60000;
  const history = useHistory();
  const wallet = useWallet();
  const [claiming, setClaiming] = useState(false);
  const [failed, setFailed] = useState(false);
  const [error, setError] = useState('');

  const handleClaiming = async () => {
    setClaiming(true);
    wallet
      .createCoaEmpty()
      .then(async (txId) => {
        wallet.listenTransaction(
          txId,
          true,
          'Create EVM complete',
          `Your EVM on Flow address has been created. \nClick to view this transaction.`
        );
        await wallet.setDashIndex(0);
        history.push(`/dashboard?activity=1&txId=${txId}`);

        setClaiming(false);
      })
      .catch((err) => {
        consoleError(err);
        setClaiming(false);
      });
  };

  return (
    <Box
      sx={{
        width: '100%',
        height: '100%',
        display: 'flex',
        backgroundColor: '#121212',
        flexDirection: 'column',
      }}
    >
      <Box
        sx={{
          display: 'flex',
          padding: '20px 0 0',
          marginLeft: '18px',
          justifyContent: 'space-between',
        }}
      >
        <IconButton onClick={history.goBack}>
          <ArrowBackIcon
            sx={{
              color: 'icon.navi',
            }}
          />
        </IconButton>
      </Box>
      <EnableEvm />

      <Box sx={{ padding: '18px' }}>
        {claiming ? (
          <Box
            sx={{
              borderRadius: '12px',
              height: '50px',
              width: '100%',
              fontSize: '18px',
              textTransform: 'none !important',
              display: 'flex',
              justifyContent: 'center',
              backgroundColor: '#FFFFFFCC',
              alignItems: 'center',
            }}
          >
            {failed ? (
              <Typography
                variant="subtitle1"
                sx={{ fontWeight: 'bold', fontSize: '14px' }}
                color="error"
              >
                {chrome.i18n.getMessage('Submission_error') + error}
              </Typography>
            ) : (
              <Box sx={{ display: 'flex', justifyContent: 'center', gap: '5px' }}>
                <LLSpinner size={28} />
                <Typography
                  variant="subtitle1"
                  sx={{ fontWeight: 'bold' }}
                  color="background.paper"
                >
                  {chrome.i18n.getMessage('Working_on_it')}
                </Typography>
              </Box>
            )}
          </Box>
        ) : (
          <LLPrimaryButton
            label={chrome.i18n.getMessage('Enable')}
            onClick={handleClaiming}
            sx={{
              borderRadius: '14px',
              height: '50px',
              width: '100%',
              fontSize: '18px',
              fontWeight: '700',
              textTransform: 'none !important',
            }}
          />
        )}
      </Box>
      <Box
        sx={{
          borderRadius: '12px',
          fontSize: '18px',
          textTransform: 'none !important',
          display: 'flex',
          justifyContent: 'center',
          alignItems: 'center',
          paddingBottom: '48px',
        }}
      >
        <Link
          href="https://flow.com/upgrade/crescendo/evm"
          target="_blank"
          underline="none"
          sx={{ textDecoration: 'none' }}
        >
          <Typography
            variant="subtitle1"
            sx={{ fontWeight: 'normal', fontSize: '14px', color: 'rgba(255, 255, 255, 0.80)' }}
          >
            {chrome.i18n.getMessage('Learn__more')}
          </Typography>
        </Link>
      </Box>
    </Box>
  );
};

export default Enable;<|MERGE_RESOLUTION|>--- conflicted
+++ resolved
@@ -4,12 +4,8 @@
 import React, { useState, useEffect, useCallback } from 'react';
 import { useHistory } from 'react-router-dom';
 
-<<<<<<< HEAD
+import { consoleError } from '@/shared/utils/console-log';
 import { EnableEvm } from '@/ui/FRWComponent/EnableEvm';
-=======
-import { consoleError } from '@/shared/utils/console-log';
->>>>>>> b7d0ff52
-import enableBg from 'ui/FRWAssets/image/enableBg.png';
 import { LLPrimaryButton, LLSpinner } from 'ui/FRWComponent';
 import { useWallet } from 'ui/utils';
 
