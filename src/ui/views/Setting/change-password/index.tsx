import VisibilityIcon from '@mui/icons-material/Visibility';
import VisibilityOffIcon from '@mui/icons-material/VisibilityOff';
import {
  Alert,
  Button,
  CircularProgress,
  FormGroup,
  IconButton,
  Input,
  InputAdornment,
  LinearProgress,
  Snackbar,
  Typography,
} from '@mui/material';
import Box from '@mui/material/Box';
import React, { useCallback, useEffect, useState } from 'react';
import { useHistory } from 'react-router-dom';

import { consoleError } from '@/shared/utils/console-log';
import { DEFAULT_PASSWORD } from '@/shared/utils/default';
<<<<<<< HEAD
import { LLHeader } from '@/ui/FRWComponent/LLHeader';
import PasswordForm from '@/ui/FRWComponent/PasswordForm';
=======
import CheckCircleIcon from '@/ui/components/iconfont/IconCheckmark';
import CancelIcon from '@/ui/components/iconfont/IconClose';
import { LLHeader } from '@/ui/components/LLHeader';
import SlideRelative from '@/ui/components/SlideRelative';
>>>>>>> d89b9a86
import { useProfiles } from '@/ui/hooks/useProfileHook';
import { useWallet } from '@/ui/utils';

import { GoogleWarningDialog } from './google-warning';
import { ProfileBackupSelectionDialog } from './profile-backup-selection';

<<<<<<< HEAD
const useStyles = makeStyles(() => ({
  customInputLabel: {
    '& legend': {
      visibility: 'visible',
    },
  },
  inputBox: {
    width: '100%',
    height: '48px',
    padding: '18px',
    zIndex: '999',
    border: '1px solid #4C4C4C',
    borderRadius: '8px',
    boxSizing: 'border-box',
    '&.Mui-focused': {
      border: '1px solid #FAFAFA',
      boxShadow: '0px 8px 12px 4px rgba(76, 76, 76, 0.24)',
    },
  },
  inputBox2: {
    width: '355px',
    height: '48px',
    padding: '18px',
    marginLeft: '18px',
    marginRight: '18px',
    zIndex: '999',
    border: '1px solid #4C4C4C',
    borderRadius: '8px',
    boxSizing: 'border-box',
    '&.Mui-focused': {
      border: '1px solid #FAFAFA',
      boxShadow: '0px 8px 12px 4px rgba(76, 76, 76, 0.24)',
    },
  },
  inputBox3: {
    width: '355px',
    height: '48px',
    padding: '18px',
    marginLeft: '18px',
    marginRight: '18px',
    zIndex: '999',
    border: '1px solid #4C4C4C',
    borderRadius: '8px',
    boxSizing: 'border-box',
    '&.Mui-focused': {
      border: '1px solid #FAFAFA',
      boxShadow: '0px 8px 12px 4px rgba(76, 76, 76, 0.24)',
    },
  },
}));

=======
>>>>>>> d89b9a86
const ChangePassword = () => {
  const wallet = useWallet();
  const [isCurrentPasswordVisible, setCurrentPasswordVisible] = useState(false);
  const [password, setPassword] = useState(DEFAULT_PASSWORD);
  const [confirmPassword, setConfirmPassword] = useState(DEFAULT_PASSWORD);
  const [isCharacters, setCharacters] = useState(false);
  const [isMatch, setMatch] = useState(false);
  const [confirmCurrentPassword, setConfirmCurrentPassword] = useState(DEFAULT_PASSWORD);
  const [isSame, setSame] = useState(false);
  const [isVerifying, setIsVerifying] = useState(false);
  const [isResetting, setIsResetting] = useState(false);
  const [error, setError] = useState('');
  const [statusMessage, setStatusMessage] = useState('');
  const [showGooglePermissionDialog, setShowGooglePermissionDialog] = useState(false);
  const [showProfileBackupDialog, setShowProfileBackupDialog] = useState(false);
  // No need to maintain selectedProfiles in state since we immediately use them
  const history = useHistory();

  const verify = useCallback(async () => {
    try {
      setIsVerifying(true);
      // verifyPassword doesn't return a value, it throws an error if the password is incorrect
      await wallet.verifyPassword(confirmCurrentPassword);
      // If we reach here, the password is correct
      setSame(true);
    } catch (error) {
      consoleError('Password verification failed:', error);
      setSame(false);
    } finally {
      setIsVerifying(false);
    }
  }, [confirmCurrentPassword, wallet]);

  useEffect(() => {
    verify();
  }, [confirmCurrentPassword, verify]);

  const successInfo = (message) => {
    return (
      <Box
        sx={{
          width: '95%',
          backgroundColor: '#38B00014',
          mx: 'auto',
          borderRadius: '0 0 12px 12px',
          display: 'flex',
          flexDirection: 'row',
          alignItems: 'center',
        }}
      >
        <CheckCircleIcon size={12} color={'#41CC5D'} style={{ margin: '8px' }} />
        <Typography
          sx={{
            fontSize: '10px',
            fontStyle: 'normal',
            fontWeight: '400',
          }}
          color="text.secondary"
        >
          {message}
        </Typography>
      </Box>
    );
  };

  const errorInfo = (message) => {
    return (
      <Box
        sx={{
          width: '95%',
          backgroundColor: 'error.light',
          mx: 'auto',
          borderRadius: '0 0 12px 12px',
          display: 'flex',
          flexDirection: 'row',
          alignItems: 'center',
        }}
      >
        <CancelIcon size={12} color={'#E54040'} style={{ margin: '8px' }} />
        <Typography
          sx={{
            fontSize: '10px',
            fontStyle: 'normal',
            fontWeight: '400',
          }}
          color="error.main"
        >
          {message}
        </Typography>
      </Box>
    );
  };

  const [helperText, setHelperText] = useState(<div />);
  const [helperMatch, setHelperMatch] = useState(<div />);

  const changePassword = useCallback(
    async (ignoreBackupsAtTheirOwnRisk = false) => {
      try {
        setIsResetting(true);
        setError('');
        setStatusMessage(chrome.i18n.getMessage('Changing_password') || 'Changing password...');

        const success = await wallet.changePassword(
          confirmCurrentPassword,
          confirmPassword,
          [],
          ignoreBackupsAtTheirOwnRisk
        );

        if (success) {
          setStatusMessage(
            chrome.i18n.getMessage('Password_changed_successfully_Locking_wallet') ||
              'Password changed successfully! Locking wallet...'
          );
          await wallet
            .lockWallet()
            .then(() => {
              history.push('/unlock');
            })
            .catch((error) => {
              consoleError('Error locking wallet:', error);
              setError(chrome.i18n.getMessage('Oops__unexpected__error'));
            })
            .finally(() => {
              setIsResetting(false);
              setStatusMessage('');
            });
        } else {
          setError(chrome.i18n.getMessage('Oops__unexpected__error'));
        }
      } catch (error) {
        consoleError('Error changing password:', error);
        setError(error.message);
      } finally {
        setIsResetting(false);
        if (!error) {
          setStatusMessage('');
        }
      }
    },
    [confirmCurrentPassword, confirmPassword, wallet, history, error]
  );

  const changePasswordWithBackups = useCallback(
    async (profileUsernames: string[]) => {
      try {
        setIsResetting(true);
        setError('');
        setStatusMessage(
          chrome.i18n.getMessage('Updating_backups_and_changing_password') ||
            'Updating backups and changing password...'
        );

        const success = await wallet.changePassword(
          confirmCurrentPassword,
          confirmPassword,
          profileUsernames,
          false // not ignoring backups
        );

        if (success) {
          setStatusMessage(
            chrome.i18n.getMessage('Password_changed_successfully_Locking_wallet') ||
              'Password changed successfully! Locking wallet...'
          );

          await wallet
            .lockWallet()
            .then(() => {
              history.push('/unlock');
            })
            .catch((error) => {
              consoleError('Error locking wallet:', error);
              setError(chrome.i18n.getMessage('Oops__unexpected__error'));
            });
        } else {
          setError(chrome.i18n.getMessage('Oops__unexpected__error'));
        }
      } catch (error) {
        consoleError('Error changing password:', error);

        // Provide more specific error messages based on the error
        if (error.message.includes('backup')) {
          setError(
            `${chrome.i18n.getMessage('Failed_to_update_Google_Drive_backups') || 'Failed to update Google Drive backups'}: ${error.message}`
          );
        } else if (error.message.includes('wallet password')) {
          setError(
            `${chrome.i18n.getMessage('Failed_to_change_wallet_password') || 'Failed to change wallet password'}: ${error.message}`
          );
        } else {
          setError(error.message);
        }
      } finally {
        setIsResetting(false);
        setStatusMessage('');
      }
    },
    [confirmCurrentPassword, confirmPassword, wallet, history]
  );

  const handleChangePasswordClick = useCallback(async () => {
    // Check if the user has google permission
    // We need to access backups so we can re-encrypt them
    const hasGooglePermission = await wallet.hasGooglePermission();
    if (hasGooglePermission) {
      // Show the profile backup selection dialog
      setShowProfileBackupDialog(true);
    } else {
      setShowGooglePermissionDialog(true);
    }
  }, [wallet]);

  // Handler for profile selection
  const handleProfileSelection = useCallback(
    (selectedUsernames: string[]) => {
      setShowProfileBackupDialog(false);

      // Proceed with password change, including selected profiles
      changePasswordWithBackups(selectedUsernames);
    },
    [changePasswordWithBackups]
  );

  useEffect(() => {
    if (password.length > 7) {
      setHelperText(successInfo(chrome.i18n.getMessage('At__least__8__characters')));
      setCharacters(true);
    } else {
      setHelperText(errorInfo(chrome.i18n.getMessage('At__least__8__characters')));
      setCharacters(false);
    }
  }, [password]);

  useEffect(() => {
    if (confirmPassword === password) {
      setHelperMatch(successInfo(chrome.i18n.getMessage('Passwords__match')));
      setMatch(true);
    } else {
      setMatch(false);
      setHelperMatch(errorInfo(chrome.i18n.getMessage('Your__passwords__do__not__match')));
    }
  }, [confirmPassword, password]);

  // Custom endAdornment for the current password field
  const currentPasswordAdornment = (
    <InputAdornment position="end">
      {isVerifying ? (
        <Box sx={{ width: 14, height: 14, margin: '8px' }}>
          <LinearProgress sx={{ width: 14, height: 14 }} />
        </Box>
      ) : isSame ? (
        <CheckCircleIcon size={14} color={'#41CC5D'} style={{ margin: '8px' }} />
      ) : (
        <CancelIcon size={14} color={'#E54040'} style={{ margin: '8px' }} />
      )}
      <IconButton onClick={() => setCurrentPasswordVisible(!isCurrentPasswordVisible)}>
        {isCurrentPasswordVisible ? (
          <VisibilityOffIcon sx={{ fontSize: 14, padding: 0 }} />
        ) : (
          <VisibilityIcon sx={{ fontSize: 14, padding: 0 }} />
        )}
      </IconButton>
    </InputAdornment>
  );

  const handleValidationChange = useCallback(
    (validationState: { characters: boolean; match: boolean }) => {
      setCharacters(validationState.characters);
      setMatch(validationState.match);
    },
    []
  );

  return (
    <div className="page">
      <Box
        sx={{
          display: 'flex',
          flexDirection: 'column',
          width: '100%',
          height: '100%',
        }}
      >
        <LLHeader title={chrome.i18n.getMessage('Change__Password')} help={false} />

        <Box
          sx={{
            flexGrow: 1,
            width: '100%',
            my: '8px',
            display: 'flex',
            boxSizing: 'border-box',
            paddingX: '18px',
          }}
        >
<<<<<<< HEAD
          <PasswordForm
            fields={[
              {
                value: confirmCurrentPassword,
                onChange: (value) => setConfirmCurrentPassword(value),
                label: chrome.i18n.getMessage('Current__Password'),
                placeholder: chrome.i18n.getMessage('Enter__Current__Password'),
                sx: { fontSize: '12px', fontFamily: 'Inter', fontStyle: 'normal' },
                visibilitySx: { fontSize: 14, padding: 0 },
                endAdornment: currentPasswordAdornment,
              },
              {
                value: password,
                onChange: (value) => {
                  setPassword(value);
                  setConfirmPassword('');
                },
                label: chrome.i18n.getMessage('New__Password'),
                placeholder: chrome.i18n.getMessage('Enter__New__Password'),
                sx: { fontSize: '12px', fontFamily: 'Inter', fontStyle: 'normal' },
                visibilitySx: { fontSize: 14, margin: 0 },
                showIndicator: true,
              },
              {
                value: confirmPassword,
                onChange: (value) => setConfirmPassword(value),
                label: chrome.i18n.getMessage('Confirm__Password'),
                placeholder: chrome.i18n.getMessage('Confirm__Password'),
                sx: { fontSize: '12px', fontFamily: 'Inter', fontStyle: 'normal' },
                visibilitySx: { fontSize: 14, margin: 0 },
                showIndicator: true,
              },
            ]}
            className={classes.inputBox}
            requireMatch={true}
            matchFields={[1, 2]} // Match new password and confirm password
            onValidationChange={handleValidationChange}
          />
=======
          <FormGroup sx={{ width: '100%' }}>
            <Typography
              sx={{
                fontSize: '14px',
                fontFamily: 'Inter',
                fontWeight: '500',
                paddingLeft: '18px',
                marginBottom: '8px',
              }}
            >
              {chrome.i18n.getMessage('Current__Password')}
            </Typography>
            <Input
              sx={{
                fontSize: '12px',
                fontFamily: 'Inter',
                fontStyle: 'normal',
                width: '355px',
                height: '48px',
                padding: '18px',
                marginLeft: '18px',
                marginRight: '18px',
                zIndex: '999',
                border: '1px solid #4C4C4C',
                borderRadius: '8px',
                boxSizing: 'border-box',
                '&.Mui-focused': {
                  border: '1px solid #FAFAFA',
                  boxShadow: '0px 8px 12px 4px rgba(76, 76, 76, 0.24)',
                },
              }}
              id="pass"
              name="password"
              type={isCurrentPasswordVisible ? 'text' : 'password'}
              placeholder={chrome.i18n.getMessage('Enter__Current__Password')}
              value={confirmCurrentPassword}
              fullWidth
              autoFocus
              disableUnderline
              autoComplete="new-password"
              onChange={(event) => {
                setConfirmCurrentPassword(event.target.value);
              }}
              endAdornment={
                <InputAdornment position="end">
                  {isVerifying ? (
                    <Box sx={{ width: 14, height: 14, margin: '8px' }}>
                      <LinearProgress sx={{ width: 14, height: 14 }} />
                    </Box>
                  ) : isSame ? (
                    <CheckCircleIcon size={14} color={'#41CC5D'} style={{ margin: '8px' }} />
                  ) : (
                    <CancelIcon size={14} color={'#E54040'} style={{ margin: '8px' }} />
                  )}
                  <IconButton onClick={() => setCurrentPasswordVisible(!isCurrentPasswordVisible)}>
                    {isCurrentPasswordVisible ? (
                      <VisibilityOffIcon sx={{ fontSize: 14, padding: 0 }} />
                    ) : (
                      <VisibilityIcon sx={{ fontSize: 14, padding: 0 }} />
                    )}
                  </IconButton>
                </InputAdornment>
              }
            />

            <Typography
              sx={{
                fontSize: '14px',
                fontFamily: 'Inter',
                fontWeight: '500',
                paddingLeft: '18px',
                marginTop: '16px',
                marginBottom: '8px',
              }}
            >
              {chrome.i18n.getMessage('New__Password')}
            </Typography>
            <Input
              id="pass1"
              type={isPasswordVisible ? 'text' : 'password'}
              name="password1"
              placeholder={chrome.i18n.getMessage('Enter__New__Password')}
              value={password}
              sx={{
                pb: '15px',
                marginTop: password ? '0px' : '0px',
                fontSize: '12px',
                fontFamily: 'Inter',
                fontStyle: 'normal',
                width: '355px',
                height: '48px',
                padding: '18px',
                marginLeft: '18px',
                marginRight: '18px',
                zIndex: '999',
                border: '1px solid #4C4C4C',
                borderRadius: '8px',
                boxSizing: 'border-box',
                '&.Mui-focused': {
                  border: '1px solid #FAFAFA',
                  boxShadow: '0px 8px 12px 4px rgba(76, 76, 76, 0.24)',
                },
              }}
              fullWidth
              disableUnderline
              autoComplete="new-password"
              onChange={(event) => {
                setPassword(event.target.value);
              }}
              endAdornment={
                <InputAdornment position="end">
                  {password && <PasswordIndicator value={password} />}
                  <IconButton onClick={() => setPasswordVisible(!isPasswordVisible)}>
                    {isPasswordVisible ? (
                      <VisibilityOffIcon sx={{ fontSize: 14, padding: 0 }} />
                    ) : (
                      <VisibilityIcon sx={{ fontSize: 14, padding: 0 }} />
                    )}
                  </IconButton>
                </InputAdornment>
              }
            />
            <SlideRelative direction="down" show={!!password}>
              {helperText}
            </SlideRelative>

            <Typography
              sx={{
                fontSize: '14px',
                fontFamily: 'Inter',
                fontWeight: '500',
                paddingLeft: '18px',
                marginTop: '16px',
                marginBottom: '8px',
              }}
            >
              {chrome.i18n.getMessage('Confirm__Password')}
            </Typography>
            <Input
              id="pass2"
              type={isConfirmPasswordVisible ? 'text' : 'password'}
              name="password2"
              placeholder={chrome.i18n.getMessage('Confirm__Password')}
              value={confirmPassword}
              sx={{
                pb: '15px',
                marginTop: password ? '0px' : '0px',
                fontSize: '12px',
                fontFamily: 'Inter',
                fontStyle: 'normal',
                width: '355px',
                height: '48px',
                padding: '18px',
                marginLeft: '18px',
                marginRight: '18px',
                zIndex: '999',
                border: '1px solid #4C4C4C',
                borderRadius: '8px',
                boxSizing: 'border-box',
                '&.Mui-focused': {
                  border: '1px solid #FAFAFA',
                  boxShadow: '0px 8px 12px 4px rgba(76, 76, 76, 0.24)',
                },
              }}
              autoComplete="new-password"
              fullWidth
              disableUnderline
              onChange={(event) => {
                setConfirmPassword(event.target.value);
              }}
              endAdornment={
                <InputAdornment position="end">
                  <IconButton onClick={() => setConfirmPasswordVisible(!isConfirmPasswordVisible)}>
                    {isConfirmPasswordVisible ? (
                      <VisibilityOffIcon sx={{ fontSize: 14, margin: 0 }} />
                    ) : (
                      <VisibilityIcon sx={{ fontSize: 14, margin: 0 }} />
                    )}
                  </IconButton>
                </InputAdornment>
              }
            />
            <SlideRelative direction="down" show={!!confirmPassword}>
              {helperMatch}
            </SlideRelative>
          </FormGroup>
>>>>>>> d89b9a86
        </Box>
        <Box
          sx={{
            display: 'flex',
            px: '18px',
            justifyContent: 'space-between',
            alignItems: 'center',
            gap: '8px',
            marginBottom: '60px',
          }}
        >
          <Button
            variant="contained"
            color="primary"
            onClick={handleChangePasswordClick}
            size="large"
            sx={{
              display: 'flex',
              flexGrow: 1,
              height: '48px',
              width: 'calc(50% - 4px)',
              borderRadius: '8px',
              textTransform: 'uppercase',
              backgroundColor: '#38B000',
              '&:hover': {
                backgroundColor: '#309900',
              },
            }}
            disabled={!(isSame && isMatch && isCharacters) || isResetting}
          >
            {isResetting ? (
              <CircularProgress size={18} color="inherit" />
            ) : (
              <Typography
                sx={{ fontWeight: '600', fontSize: '14px', fontFamily: 'Inter' }}
                color="text.primary"
              >
                {chrome.i18n.getMessage('Change_Password') || 'Change Password'}
              </Typography>
            )}
          </Button>
        </Box>

        <Snackbar
          open={!!error}
          autoHideDuration={6000}
          onClose={() => setError('')}
          anchorOrigin={{ vertical: 'bottom', horizontal: 'center' }}
        >
          <Alert onClose={() => setError('')} severity="error" sx={{ width: '100%' }}>
            {error}
          </Alert>
        </Snackbar>

        {/* Simple success message with better visibility */}
        {isResetting && !error && (
          <Box
            sx={{
              position: 'absolute',
              bottom: '0px',
              left: '0',
              right: '0',
              display: 'flex',
              alignItems: 'center',
              justifyContent: 'center',
              gap: '8px',
              padding: '10px 16px',
              backgroundColor: '#38B000',
              color: 'white',
              boxShadow: '0px 2px 8px rgba(0, 0, 0, 0.2)',
            }}
          >
            <CheckCircleIcon size={18} color={'white'} />
            <Typography
              sx={{
                color: 'white',
                fontSize: '14px',
                fontWeight: '600',
              }}
            >
              {chrome.i18n.getMessage('Password__Change__Success')}
            </Typography>
          </Box>
        )}

        <GoogleWarningDialog
          open={showGooglePermissionDialog}
          onClose={setShowGooglePermissionDialog}
          onProceedAnyway={() => changePassword(true)}
          onError={setError}
        />

        <ProfileBackupSelectionDialog
          open={showProfileBackupDialog}
          onClose={() => setShowProfileBackupDialog(false)}
          onConfirm={handleProfileSelection}
          currentPassword={confirmCurrentPassword}
        />

        {statusMessage && (
          <Box
            sx={{
              position: 'absolute',
              bottom: '0px',
              left: '0',
              right: '0',
              display: 'flex',
              alignItems: 'center',
              justifyContent: 'center',
              gap: '8px',
              padding: '10px 16px',
              backgroundColor: '#38B000',
              color: 'white',
              boxShadow: '0px 2px 8px rgba(0, 0, 0, 0.2)',
              zIndex: 1000,
            }}
          >
            <CircularProgress size={16} color="inherit" />
            <Typography
              sx={{
                color: 'white',
                fontSize: '14px',
                fontWeight: '600',
              }}
            >
              {statusMessage}
            </Typography>
          </Box>
        )}
      </Box>
    </div>
  );
};

export default ChangePassword;<|MERGE_RESOLUTION|>--- conflicted
+++ resolved
@@ -13,82 +13,26 @@
   Typography,
 } from '@mui/material';
 import Box from '@mui/material/Box';
+
 import React, { useCallback, useEffect, useState } from 'react';
 import { useHistory } from 'react-router-dom';
 
 import { consoleError } from '@/shared/utils/console-log';
 import { DEFAULT_PASSWORD } from '@/shared/utils/default';
-<<<<<<< HEAD
-import { LLHeader } from '@/ui/FRWComponent/LLHeader';
-import PasswordForm from '@/ui/FRWComponent/PasswordForm';
-=======
+import PasswordForm from '@/ui/components/PasswordForm';
 import CheckCircleIcon from '@/ui/components/iconfont/IconCheckmark';
 import CancelIcon from '@/ui/components/iconfont/IconClose';
 import { LLHeader } from '@/ui/components/LLHeader';
 import SlideRelative from '@/ui/components/SlideRelative';
->>>>>>> d89b9a86
 import { useProfiles } from '@/ui/hooks/useProfileHook';
 import { useWallet } from '@/ui/utils';
 
 import { GoogleWarningDialog } from './google-warning';
 import { ProfileBackupSelectionDialog } from './profile-backup-selection';
 
-<<<<<<< HEAD
-const useStyles = makeStyles(() => ({
-  customInputLabel: {
-    '& legend': {
-      visibility: 'visible',
-    },
-  },
-  inputBox: {
-    width: '100%',
-    height: '48px',
-    padding: '18px',
-    zIndex: '999',
-    border: '1px solid #4C4C4C',
-    borderRadius: '8px',
-    boxSizing: 'border-box',
-    '&.Mui-focused': {
-      border: '1px solid #FAFAFA',
-      boxShadow: '0px 8px 12px 4px rgba(76, 76, 76, 0.24)',
-    },
-  },
-  inputBox2: {
-    width: '355px',
-    height: '48px',
-    padding: '18px',
-    marginLeft: '18px',
-    marginRight: '18px',
-    zIndex: '999',
-    border: '1px solid #4C4C4C',
-    borderRadius: '8px',
-    boxSizing: 'border-box',
-    '&.Mui-focused': {
-      border: '1px solid #FAFAFA',
-      boxShadow: '0px 8px 12px 4px rgba(76, 76, 76, 0.24)',
-    },
-  },
-  inputBox3: {
-    width: '355px',
-    height: '48px',
-    padding: '18px',
-    marginLeft: '18px',
-    marginRight: '18px',
-    zIndex: '999',
-    border: '1px solid #4C4C4C',
-    borderRadius: '8px',
-    boxSizing: 'border-box',
-    '&.Mui-focused': {
-      border: '1px solid #FAFAFA',
-      boxShadow: '0px 8px 12px 4px rgba(76, 76, 76, 0.24)',
-    },
-  },
-}));
-
-=======
->>>>>>> d89b9a86
 const ChangePassword = () => {
   const wallet = useWallet();
+
   const [isCurrentPasswordVisible, setCurrentPasswordVisible] = useState(false);
   const [password, setPassword] = useState(DEFAULT_PASSWORD);
   const [confirmPassword, setConfirmPassword] = useState(DEFAULT_PASSWORD);
@@ -384,7 +328,6 @@
             paddingX: '18px',
           }}
         >
-<<<<<<< HEAD
           <PasswordForm
             fields={[
               {
@@ -418,199 +361,10 @@
                 showIndicator: true,
               },
             ]}
-            className={classes.inputBox}
             requireMatch={true}
             matchFields={[1, 2]} // Match new password and confirm password
             onValidationChange={handleValidationChange}
           />
-=======
-          <FormGroup sx={{ width: '100%' }}>
-            <Typography
-              sx={{
-                fontSize: '14px',
-                fontFamily: 'Inter',
-                fontWeight: '500',
-                paddingLeft: '18px',
-                marginBottom: '8px',
-              }}
-            >
-              {chrome.i18n.getMessage('Current__Password')}
-            </Typography>
-            <Input
-              sx={{
-                fontSize: '12px',
-                fontFamily: 'Inter',
-                fontStyle: 'normal',
-                width: '355px',
-                height: '48px',
-                padding: '18px',
-                marginLeft: '18px',
-                marginRight: '18px',
-                zIndex: '999',
-                border: '1px solid #4C4C4C',
-                borderRadius: '8px',
-                boxSizing: 'border-box',
-                '&.Mui-focused': {
-                  border: '1px solid #FAFAFA',
-                  boxShadow: '0px 8px 12px 4px rgba(76, 76, 76, 0.24)',
-                },
-              }}
-              id="pass"
-              name="password"
-              type={isCurrentPasswordVisible ? 'text' : 'password'}
-              placeholder={chrome.i18n.getMessage('Enter__Current__Password')}
-              value={confirmCurrentPassword}
-              fullWidth
-              autoFocus
-              disableUnderline
-              autoComplete="new-password"
-              onChange={(event) => {
-                setConfirmCurrentPassword(event.target.value);
-              }}
-              endAdornment={
-                <InputAdornment position="end">
-                  {isVerifying ? (
-                    <Box sx={{ width: 14, height: 14, margin: '8px' }}>
-                      <LinearProgress sx={{ width: 14, height: 14 }} />
-                    </Box>
-                  ) : isSame ? (
-                    <CheckCircleIcon size={14} color={'#41CC5D'} style={{ margin: '8px' }} />
-                  ) : (
-                    <CancelIcon size={14} color={'#E54040'} style={{ margin: '8px' }} />
-                  )}
-                  <IconButton onClick={() => setCurrentPasswordVisible(!isCurrentPasswordVisible)}>
-                    {isCurrentPasswordVisible ? (
-                      <VisibilityOffIcon sx={{ fontSize: 14, padding: 0 }} />
-                    ) : (
-                      <VisibilityIcon sx={{ fontSize: 14, padding: 0 }} />
-                    )}
-                  </IconButton>
-                </InputAdornment>
-              }
-            />
-
-            <Typography
-              sx={{
-                fontSize: '14px',
-                fontFamily: 'Inter',
-                fontWeight: '500',
-                paddingLeft: '18px',
-                marginTop: '16px',
-                marginBottom: '8px',
-              }}
-            >
-              {chrome.i18n.getMessage('New__Password')}
-            </Typography>
-            <Input
-              id="pass1"
-              type={isPasswordVisible ? 'text' : 'password'}
-              name="password1"
-              placeholder={chrome.i18n.getMessage('Enter__New__Password')}
-              value={password}
-              sx={{
-                pb: '15px',
-                marginTop: password ? '0px' : '0px',
-                fontSize: '12px',
-                fontFamily: 'Inter',
-                fontStyle: 'normal',
-                width: '355px',
-                height: '48px',
-                padding: '18px',
-                marginLeft: '18px',
-                marginRight: '18px',
-                zIndex: '999',
-                border: '1px solid #4C4C4C',
-                borderRadius: '8px',
-                boxSizing: 'border-box',
-                '&.Mui-focused': {
-                  border: '1px solid #FAFAFA',
-                  boxShadow: '0px 8px 12px 4px rgba(76, 76, 76, 0.24)',
-                },
-              }}
-              fullWidth
-              disableUnderline
-              autoComplete="new-password"
-              onChange={(event) => {
-                setPassword(event.target.value);
-              }}
-              endAdornment={
-                <InputAdornment position="end">
-                  {password && <PasswordIndicator value={password} />}
-                  <IconButton onClick={() => setPasswordVisible(!isPasswordVisible)}>
-                    {isPasswordVisible ? (
-                      <VisibilityOffIcon sx={{ fontSize: 14, padding: 0 }} />
-                    ) : (
-                      <VisibilityIcon sx={{ fontSize: 14, padding: 0 }} />
-                    )}
-                  </IconButton>
-                </InputAdornment>
-              }
-            />
-            <SlideRelative direction="down" show={!!password}>
-              {helperText}
-            </SlideRelative>
-
-            <Typography
-              sx={{
-                fontSize: '14px',
-                fontFamily: 'Inter',
-                fontWeight: '500',
-                paddingLeft: '18px',
-                marginTop: '16px',
-                marginBottom: '8px',
-              }}
-            >
-              {chrome.i18n.getMessage('Confirm__Password')}
-            </Typography>
-            <Input
-              id="pass2"
-              type={isConfirmPasswordVisible ? 'text' : 'password'}
-              name="password2"
-              placeholder={chrome.i18n.getMessage('Confirm__Password')}
-              value={confirmPassword}
-              sx={{
-                pb: '15px',
-                marginTop: password ? '0px' : '0px',
-                fontSize: '12px',
-                fontFamily: 'Inter',
-                fontStyle: 'normal',
-                width: '355px',
-                height: '48px',
-                padding: '18px',
-                marginLeft: '18px',
-                marginRight: '18px',
-                zIndex: '999',
-                border: '1px solid #4C4C4C',
-                borderRadius: '8px',
-                boxSizing: 'border-box',
-                '&.Mui-focused': {
-                  border: '1px solid #FAFAFA',
-                  boxShadow: '0px 8px 12px 4px rgba(76, 76, 76, 0.24)',
-                },
-              }}
-              autoComplete="new-password"
-              fullWidth
-              disableUnderline
-              onChange={(event) => {
-                setConfirmPassword(event.target.value);
-              }}
-              endAdornment={
-                <InputAdornment position="end">
-                  <IconButton onClick={() => setConfirmPasswordVisible(!isConfirmPasswordVisible)}>
-                    {isConfirmPasswordVisible ? (
-                      <VisibilityOffIcon sx={{ fontSize: 14, margin: 0 }} />
-                    ) : (
-                      <VisibilityIcon sx={{ fontSize: 14, margin: 0 }} />
-                    )}
-                  </IconButton>
-                </InputAdornment>
-              }
-            />
-            <SlideRelative direction="down" show={!!confirmPassword}>
-              {helperMatch}
-            </SlideRelative>
-          </FormGroup>
->>>>>>> d89b9a86
         </Box>
         <Box
           sx={{
