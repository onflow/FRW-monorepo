--- conflicted
+++ resolved
@@ -33,13 +33,8 @@
   const [statusMessage, setStatusMessage] = useState<string>('');
   const [showGooglePermissionDialog, setShowGooglePermissionDialog] = useState(false);
   const [showProfileBackupDialog, setShowProfileBackupDialog] = useState(false);
-<<<<<<< HEAD
   // No need to maintain selectedProfiles in state since we immediately use them
   const navigate = useNavigate();
-=======
-
-  const history = useHistory();
->>>>>>> ec93813a
 
   const verify = useCallback(async () => {
     try {
@@ -116,11 +111,7 @@
         setIsResetting(false);
       }
     },
-<<<<<<< HEAD
-    [confirmCurrentPassword, confirmPassword, wallet, navigate, error]
-=======
-    [confirmCurrentPassword, confirmPassword, wallet, history]
->>>>>>> ec93813a
+    [confirmCurrentPassword, confirmPassword, wallet, navigate]
   );
 
   const changePasswordWithBackups = useCallback(
@@ -145,21 +136,9 @@
             chrome.i18n.getMessage('Password_changed_successfully_Locking_wallet') ||
               'Password changed successfully! Locking wallet...'
           );
-<<<<<<< HEAD
-
-          await wallet
-            .lockWallet()
-            .then(() => {
-              navigate('/unlock');
-            })
-            .catch((error) => {
-              consoleError('Error locking wallet:', error);
-              setError(chrome.i18n.getMessage('Oops__unexpected__error'));
-            });
-=======
           try {
             await wallet.lockWallet();
-            history.push('/unlock');
+            navigate('/unlock');
           } catch (error) {
             consoleError('Error locking wallet:', error);
             setErrorMessage(chrome.i18n.getMessage('Oops__unexpected__error'));
@@ -167,7 +146,6 @@
             setIsResetting(false);
             setStatusMessage('');
           }
->>>>>>> ec93813a
         } else {
           setErrorMessage(chrome.i18n.getMessage('Oops__unexpected__error'));
         }
