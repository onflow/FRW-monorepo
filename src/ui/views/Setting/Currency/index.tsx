--- conflicted
+++ resolved
@@ -2,12 +2,7 @@
 import { makeStyles } from '@mui/styles';
 import React, { useCallback } from 'react';
 
-<<<<<<< HEAD
-=======
-import IconEnd from '@/components/iconfont/IconAVector11Stroke';
-import { DEFAULT_CURRENCY, type Currency } from '@/shared/types/wallet-types';
 import { consoleError } from '@/shared/utils/console-log';
->>>>>>> b7d0ff52
 import { LLHeader } from '@/ui/FRWComponent';
 import { useCurrency, useSupportedCurrencies } from '@/ui/hooks/preference-hooks';
 import { useWallet, useWalletLoaded } from '@/ui/utils';
@@ -74,35 +69,11 @@
           await wallet.setDisplayCurrency(currency);
         }
       } catch (error) {
-<<<<<<< HEAD
-        console.warn('Error saving currency preference:', error);
+        consoleError('Error saving currency preference:', error);
       }
     },
     [wallet, supportedCurrencies]
   );
-=======
-        consoleError('Error loading currency preferences:', error);
-      } finally {
-        setIsLoading(false);
-      }
-    };
-
-    loadCurrency();
-  }, [walletLoaded, wallet]);
-
-  const handleCurrencyChange = async (newCurrency: string) => {
-    try {
-      setCurrency(newCurrency);
-      const currency = supportedCurrencies.find((c) => c.code === newCurrency);
-      if (currency) {
-        await wallet.setDisplayCurrency(currency);
-        await wallet.refreshAll();
-      }
-    } catch (error) {
-      consoleError('Error saving currency preference:', error);
-    }
-  };
->>>>>>> b7d0ff52
 
   if (!walletLoaded || isLoading) {
     return (
