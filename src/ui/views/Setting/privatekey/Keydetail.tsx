import { Box, Grid, IconButton, Typography } from '@mui/material';
import React, { useEffect, useState, useCallback } from 'react';
import { useHistory, useLocation, useRouteMatch } from 'react-router-dom';

import { pubKeyTupleToAccountKey } from '@/background/utils/account-key';
import { getLoggedInAccount } from '@/background/utils/getLoggedInAccount';
import { storage } from '@/background/webapi';
<<<<<<< HEAD
import { getStringFromHashAlgo, getStringFromSignAlgo } from '@/shared/utils/algo';
=======
import { consoleError } from '@/shared/utils/console-log';
>>>>>>> b7d0ff52
import { LLHeader } from '@/ui/FRWComponent';
import { useProfiles } from '@/ui/hooks/useProfileHook';
import { useWallet } from 'ui/utils';

import IconCopy from '../../../../components/iconfont/IconCopy';
interface State {
  password: string;
}

const Keydetail = () => {
  const location = useLocation<State>();
  const history = useHistory();
  const wallet = useWallet();
  const { parentWallet } = useProfiles();
  const [privatekey, setKey] = useState<string | undefined>(undefined);

  const verify = useCallback(async () => {
    try {
      const pwd = location.state.password;

      const result = await wallet.getPubKeyPrivateKey(pwd);

<<<<<<< HEAD
      const accountKey = pubKeyTupleToAccountKey(parentWallet.publicKey, result);
      let pk = '';
=======
      setPublicKey(pubKey);
      setHash(hashAlgo);
      setSign(signAlgo);
    } catch (error) {
      consoleError('Error during verification:', error);
    }
  }, [location.state.password, usewallet, setKey, setPublicKey, setHash, setSign]);
>>>>>>> b7d0ff52

      // Find matching algorithm
      if (accountKey.public_key === result.P256.pubK) {
        pk = result.P256.pk;
      } else if (accountKey.public_key === result.SECP256K1.pubK) {
        pk = result.SECP256K1.pk;
      } else {
        throw new Error('No matching public key algorithm found');
      }

      setKey(pk);
    } catch (error) {
<<<<<<< HEAD
      console.error('Error during verification:', error);
      // Handle specific error cases
      if (error instanceof Error) {
        // Set appropriate error state or show user feedback
        setKey('Error during verification');
      }
=======
      consoleError('Error setting tab:', error);
>>>>>>> b7d0ff52
    }
  }, [location.state?.password, wallet, parentWallet]);

  useEffect(() => {
    if (!location.state?.password || !location.state) {
      history.push('/dashboard/nested/privatekeypassword');
    }
    if (parentWallet?.publicKey) {
      verify();
    }
  }, [verify, parentWallet?.publicKey, history, location.state]);

  const CredentialBox = ({ data }: { data?: string }) => {
    return (
      <>
        <Box
          sx={{
            // border: '2px solid #5E5E5E',
            borderRadius: '12px',
            position: 'relative',
            width: '364px',
            marginLeft: '17px',
            padding: '5px 16px',
            lineBreak: 'anywhere',
            marginTop: '0px',
            backgroundColor: '#333333',
          }}
        >
          <Typography
            variant="body1"
            display="inline"
            color="text.secondary"
            minHeight="36px"
            sx={{
              alignSelf: 'center',
              fontSize: '14px',
              fontStyle: 'normal',
              fontWeight: '400',
              lineHeight: '24px',
              // color: '#E6E6E6',
              padding: '16px 0',
            }}
          >
            {data === undefined ? ''.padStart(64, '*') : data}
          </Typography>
          <Grid container direction="row" justifyContent="end" alignItems="end">
            <IconButton
              edge="end"
              onClick={() => {
                if (data) {
                  navigator.clipboard.writeText(data);
                }
              }}
              // sx={{ marginLeft:'380px'}}
            >
              <IconCopy
                style={{
                  height: '20px',
                  width: '20px',
                }}
              />
            </IconButton>
          </Grid>
        </Box>
      </>
    );
  };

  return (
    <Box className="page">
      <LLHeader title={chrome.i18n.getMessage('Private__Key')} help={false} />
      <Typography variant="body1" align="left" py="14px" px="20px" fontSize="17px">
        {chrome.i18n.getMessage('Private__Key')}
      </Typography>
      <CredentialBox data={privatekey} />
      <Typography variant="body1" align="left" py="14px" px="20px" fontSize="17px">
        {chrome.i18n.getMessage('Public__Key')}
      </Typography>
      <CredentialBox data={parentWallet?.publicKey} />

      <Box
        sx={{
          display: 'flex',
          width: '364px',

          px: '20px',
          justifyContent: 'space-between',
          alignItems: 'center',
          paddingY: '24px',
        }}
      >
        <Box sx={{ width: '50%' }}>
          <Typography variant="body1" color="text.secondary" align="left" fontSize="14px">
            {chrome.i18n.getMessage('Hash__Algorithm')} <br />
            {parentWallet && parentWallet?.publicKey ? parentWallet?.hashAlgoString : ''}
          </Typography>
        </Box>
        <Box sx={{ width: '50%', borderLeft: 1, borderColor: '#333333', px: '15px' }}>
          <Typography variant="body1" color="text.secondary" align="left" fontSize="14px">
            {chrome.i18n.getMessage('Sign__Algorithm')} <br />
            {parentWallet && parentWallet?.publicKey ? parentWallet?.signAlgoString : ''}
          </Typography>
        </Box>
      </Box>
    </Box>
  );
};

export default Keydetail;<|MERGE_RESOLUTION|>--- conflicted
+++ resolved
@@ -1,15 +1,9 @@
 import { Box, Grid, IconButton, Typography } from '@mui/material';
 import React, { useEffect, useState, useCallback } from 'react';
-import { useHistory, useLocation, useRouteMatch } from 'react-router-dom';
+import { useHistory, useLocation } from 'react-router-dom';
 
 import { pubKeyTupleToAccountKey } from '@/background/utils/account-key';
-import { getLoggedInAccount } from '@/background/utils/getLoggedInAccount';
-import { storage } from '@/background/webapi';
-<<<<<<< HEAD
-import { getStringFromHashAlgo, getStringFromSignAlgo } from '@/shared/utils/algo';
-=======
 import { consoleError } from '@/shared/utils/console-log';
->>>>>>> b7d0ff52
 import { LLHeader } from '@/ui/FRWComponent';
 import { useProfiles } from '@/ui/hooks/useProfileHook';
 import { useWallet } from 'ui/utils';
@@ -32,18 +26,8 @@
 
       const result = await wallet.getPubKeyPrivateKey(pwd);
 
-<<<<<<< HEAD
       const accountKey = pubKeyTupleToAccountKey(parentWallet.publicKey, result);
       let pk = '';
-=======
-      setPublicKey(pubKey);
-      setHash(hashAlgo);
-      setSign(signAlgo);
-    } catch (error) {
-      consoleError('Error during verification:', error);
-    }
-  }, [location.state.password, usewallet, setKey, setPublicKey, setHash, setSign]);
->>>>>>> b7d0ff52
 
       // Find matching algorithm
       if (accountKey.public_key === result.P256.pubK) {
@@ -56,16 +40,12 @@
 
       setKey(pk);
     } catch (error) {
-<<<<<<< HEAD
-      console.error('Error during verification:', error);
+      consoleError('Error during verification:', error);
       // Handle specific error cases
       if (error instanceof Error) {
         // Set appropriate error state or show user feedback
         setKey('Error during verification');
       }
-=======
-      consoleError('Error setting tab:', error);
->>>>>>> b7d0ff52
     }
   }, [location.state?.password, wallet, parentWallet]);
 
