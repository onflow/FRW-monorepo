import { Typography, Fade } from '@mui/material';
import Box from '@mui/material/Box';
<<<<<<< HEAD
import React, { useCallback, useEffect, useState } from 'react';
import { Link } from 'react-router';
=======
import React from 'react';
>>>>>>> ec93813a

import SettingsPassword from '@/ui/components/password/SettingsPassword';

const PrivateKeyPassword = () => {
  return (
    <SettingsPassword verifiedUrl="/dashboard/nested/keydetail">
      <Fade in={true}>
        <Box
          sx={{
            backgroundColor: 'rgba(247, 87, 68, 0.1)',
            borderRadius: '16px',
            display: 'flex',
            alignItems: 'center',
            flexDirection: 'column',
            my: '18px',
            padding: '16px',
          }}
        >
          <Typography
            sx={{
              alignSelf: 'center',
              fontSize: '12px',
              fontStyle: 'normal',
              fontWeight: '600',
              lineHeight: '16px',
              color: '#E54040',
              paddingBottom: '16px',
              paddingTop: '0px',
            }}
          >
            {chrome.i18n.getMessage('Do__not__share__your__private__key')}
          </Typography>
          <Typography
            sx={{
              alignSelf: 'center',
              fontSize: '12px',
              fontStyle: 'normal',
              fontWeight: '400',
              lineHeight: '16px',
              color: '#E54040',
              textAlign: 'center',
            }}
          >
            {chrome.i18n.getMessage('If__someone__has__your__private__key')}
          </Typography>
        </Box>
      </Fade>
    </SettingsPassword>
  );
};

export default PrivateKeyPassword;<|MERGE_RESOLUTION|>--- conflicted
+++ resolved
@@ -1,11 +1,6 @@
 import { Typography, Fade } from '@mui/material';
 import Box from '@mui/material/Box';
-<<<<<<< HEAD
-import React, { useCallback, useEffect, useState } from 'react';
-import { Link } from 'react-router';
-=======
 import React from 'react';
->>>>>>> ec93813a
 
 import SettingsPassword from '@/ui/components/password/SettingsPassword';
 
