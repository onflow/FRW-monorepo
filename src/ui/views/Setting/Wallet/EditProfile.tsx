--- conflicted
+++ resolved
@@ -42,12 +42,7 @@
 
   // console.log('props.loggedInAccounts', props.current)
 
-<<<<<<< HEAD
-  const requestChildType = async () => {
-    console.log('selectedEmoji ', selectedEmoji)
-=======
   const requestChildType = useCallback(async () => {
->>>>>>> bf3db020
     setSelectEmoji(props.emoji);
   }, [props.emoji]);
 
