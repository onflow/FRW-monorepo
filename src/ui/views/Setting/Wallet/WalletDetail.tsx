--- conflicted
+++ resolved
@@ -147,12 +147,12 @@
     // margin: 0;
     margin-left: auto;
     cursor: pointer;
-  
+
     &.${switchUnstyledClasses.disabled} {
       opacity: 0.4;
       cursor: not-allowed;
     }
-  
+
     & .${switchUnstyledClasses.track} {
       background: ${theme.palette.mode === 'dark' ? grey[600] : grey[400]};
       border-radius: 10px;
@@ -161,7 +161,7 @@
       width: 100%;
       position: absolute;
     }
-  
+
     & .${switchUnstyledClasses.thumb} {
       display: block;
       width: 14px;
@@ -173,24 +173,24 @@
       position: relative;
       transition: all 200ms ease;
     }
-  
+
     &.${switchUnstyledClasses.focusVisible} .${switchUnstyledClasses.thumb} {
       background-color: ${grey[500]};
       box-shadow: 0 0 1px 8px rgba(0, 0, 0, 0.25);
     }
-  
+
     &.${switchUnstyledClasses.checked} {
       .${switchUnstyledClasses.thumb} {
         left: 17px;
         top: 3px;
         background-color: #fff;
       }
-  
+
       .${switchUnstyledClasses.track} {
         background: ${orange[500]};
       }
     }
-  
+
     & .${switchUnstyledClasses.input} {
       cursor: inherit;
       position: absolute;
@@ -281,9 +281,9 @@
     const savedWallet = await storage.get('walletDetail');
     const walletDetail = JSON.parse(savedWallet);
     if (walletDetail) {
-      console.log('walletDetail ', walletDetail)
+      console.log('walletDetail ', walletDetail);
       setWallet([walletDetail.wallet]);
-      const selectingEmoji = {}
+      const selectingEmoji = {};
       selectingEmoji['name'] = walletDetail.wallet.name;
       selectingEmoji['emoji'] = walletDetail.wallet.icon;
       selectingEmoji['bgcolor'] = walletDetail.wallet.color;
@@ -342,9 +342,16 @@
   return (
     <div className="page" style={{ display: 'flex', flexDirection: 'column' }}>
       <LLHeader title={chrome.i18n.getMessage('Account')} help={false} />
-<<<<<<< HEAD
-      {userWallet &&
-        <Box px='20px' sx={{ display: 'flex', flexDirection: 'column', justifyContent: 'space-between', flexGrow: 1, }}>
+      {userWallet && (
+        <Box
+          px="20px"
+          sx={{
+            display: 'flex',
+            flexDirection: 'column',
+            justifyContent: 'space-between',
+            flexGrow: 1,
+          }}
+        >
           <Box>
             <List className={classes.list} sx={{ margin: '8px auto 8px auto', pt: 0, pb: 0 }}>
               <ListItem
@@ -353,128 +360,50 @@
                 onClick={() => toggleEditProfile()}
               >
                 <ListItemButton className={classes.itemButton}>
-                  <Box sx={{
-                    display: 'flex', height: '32px', width: '32px', borderRadius: '32px', alignItems: 'center', justifyContent: 'center', backgroundColor: emoji.bgcolor, marginRight: '12px'
-                  }}>
+                  <Box
+                    sx={{
+                      display: 'flex',
+                      height: '32px',
+                      width: '32px',
+                      borderRadius: '32px',
+                      alignItems: 'center',
+                      justifyContent: 'center',
+                      backgroundColor: emoji.bgcolor,
+                      marginRight: '12px',
+                    }}
+                  >
                     <Typography sx={{ fontSize: '20px', fontWeight: '600' }}>
                       {emoji.emoji}
                     </Typography>
                   </Box>
-                  <Typography sx={{ color: '##FFFFFF', fontSize: '14px', fontWeight: '600', marginRight: '4px' }}>{emoji.name}</Typography>
+                  <Typography
+                    sx={{
+                      color: '##FFFFFF',
+                      fontSize: '14px',
+                      fontWeight: '600',
+                      marginRight: '4px',
+                    }}
+                  >
+                    {emoji.name}
+                  </Typography>
                   <Box sx={{ flex: '1' }}></Box>
                   <ListItemIcon aria-label="end" sx={{ minWidth: '20px' }}>
-                    <CardMedia component="img" sx={{ width: '20px', height: '20px' }} image={editEmoji} />
+                    <CardMedia
+                      component="img"
+                      sx={{ width: '20px', height: '20px' }}
+                      image={editEmoji}
+                    />
                   </ListItemIcon>
                 </ListItemButton>
               </ListItem>
             </List>
-            {!isValidEthereumAddress(userWallet[0].blockchain[0].address) &&
-
+            {!isValidEthereumAddress(userWallet[0].blockchain[0].address) && (
               <>
-=======
-
-      <Box
-        px="20px"
-        sx={{
-          display: 'flex',
-          flexDirection: 'column',
-          justifyContent: 'space-between',
-          flexGrow: 1,
-        }}
-      >
-        <Box>
-          <List className={classes.list} sx={{ margin: '8px auto 8px auto', pt: 0, pb: 0 }}>
-            <ListItem
-              disablePadding
-              className={classes.listItem}
-              onClick={() => toggleEditProfile()}
-            >
-              <ListItemButton className={classes.itemButton}>
-                <Box
-                  sx={{
-                    display: 'flex',
-                    height: '32px',
-                    width: '32px',
-                    borderRadius: '32px',
-                    alignItems: 'center',
-                    justifyContent: 'center',
-                    backgroundColor: emoji['bgcolor'],
-                    marginRight: '12px',
-                  }}
-                >
-                  <Typography sx={{ fontSize: '20px', fontWeight: '600' }}>
-                    {emoji.emoji}
-                  </Typography>
-                </Box>
-                <Typography
-                  sx={{
-                    color: '##FFFFFF',
-                    fontSize: '14px',
-                    fontWeight: '600',
-                    marginRight: '4px',
-                  }}
-                >
-                  {emoji.name}
-                </Typography>
-                <Box sx={{ flex: '1' }}></Box>
-                <ListItemIcon aria-label="end" sx={{ minWidth: '20px' }}>
-                  <CardMedia
-                    component="img"
-                    sx={{ width: '20px', height: '20px' }}
-                    image={editEmoji}
-                  />
-                </ListItemIcon>
-              </ListItemButton>
-            </ListItem>
-          </List>
-          {userWallet && !isValidEthereumAddress(userWallet[0].blockchain[0].address) && (
-            <>
-              <List className={classes.list} sx={{ margin: '8px auto 8px auto', pt: 0, pb: 0 }}>
-                <ListItem
-                  button
-                  component={Link}
-                  to="/dashboard/nested/privatekeypassword"
-                  disablePadding
-                  className={classes.listItem}
-                >
-                  <ListItemButton className={classes.itemButton}>
-                    <ListItemText primary={chrome.i18n.getMessage('Private__Key')} />
-                    <ListItemIcon aria-label="end" sx={{ minWidth: '15px' }}>
-                      <IconEnd size={12} />
-                    </ListItemIcon>
-                  </ListItemButton>
-                </ListItem>
-                {isKeyphrase && <Divider sx={{ width: '90%' }} variant="middle" />}
-
-                {isKeyphrase && (
-                  <ListItem
-                    button
-                    component={Link}
-                    to="/dashboard/nested/recoveryphrasepassword"
-                    disablePadding
-                    className={classes.listItem}
-                  >
-                    <ListItemButton className={classes.itemButton}>
-                      <ListItemText primary={chrome.i18n.getMessage('Recovery__Phrase')} />
-                      <ListItemIcon aria-label="end" sx={{ minWidth: '15px' }}>
-                        <IconEnd size={12} />
-                      </ListItemIcon>
-                    </ListItemButton>
-                  </ListItem>
-                )}
-              </List>
-
-              <Box>
->>>>>>> c206c75d
                 <List className={classes.list} sx={{ margin: '8px auto 8px auto', pt: 0, pb: 0 }}>
                   <ListItem
                     button
                     component={Link}
-<<<<<<< HEAD
-                    to='/dashboard/nested/privatekeypassword'
-=======
-                    to="/dashboard/nested/keylist"
->>>>>>> c206c75d
+                    to="/dashboard/nested/privatekeypassword"
                     disablePadding
                     className={classes.listItem}
                   >
@@ -485,16 +414,13 @@
                       </ListItemIcon>
                     </ListItemButton>
                   </ListItem>
-                  {
-                    isKeyphrase && <Divider sx={{ width: '90%' }} variant="middle" />
-                  }
-
-                  {
-                    isKeyphrase &&
+                  {isKeyphrase && <Divider sx={{ width: '90%' }} variant="middle" />}
+
+                  {isKeyphrase && (
                     <ListItem
                       button
                       component={Link}
-                      to='/dashboard/nested/recoveryphrasepassword'
+                      to="/dashboard/nested/recoveryphrasepassword"
                       disablePadding
                       className={classes.listItem}
                     >
@@ -505,16 +431,15 @@
                         </ListItemIcon>
                       </ListItemButton>
                     </ListItem>
-                  }
+                  )}
                 </List>
-<<<<<<< HEAD
 
                 <Box>
                   <List className={classes.list} sx={{ margin: '8px auto 8px auto', pt: 0, pb: 0 }}>
                     <ListItem
                       button
                       component={Link}
-                      to='/dashboard/nested/keylist'
+                      to="/dashboard/nested/keylist"
                       disablePadding
                       className={classes.listItem}
                     >
@@ -526,52 +451,25 @@
                       </ListItemButton>
                     </ListItem>
                   </List>
-
                 </Box>
 
                 <Box className={classes.gasBox}>
                   <Box sx={{ display: 'flex', flexDirection: 'column' }}>
-                    <Typography variant='body1' color='neutral.contrastText' style={{ weight: 600 }}>{chrome.i18n.getMessage('Free__Gas__Fee')}</Typography>
-                    <Typography variant='body1' color={gasKillSwitch ? 'text.secondary' : 'error.main'} sx={{ weight: 400, fontSize: '12px' }}>
-                      {gasKillSwitch ? chrome.i18n.getMessage('Allow__lilico__to__pay__the__gas__fee') : chrome.i18n.getMessage('This__feature__has__been__disabled__temporarily')}
-=======
-              </Box>
-
-              <Box className={classes.gasBox}>
-                <Box sx={{ display: 'flex', flexDirection: 'column' }}>
-                  <Typography variant="body1" color="neutral.contrastText" style={{ weight: 600 }}>
-                    {chrome.i18n.getMessage('Free__Gas__Fee')}
-                  </Typography>
-                  <Typography
-                    variant="body1"
-                    color={gasKillSwitch ? 'text.secondary' : 'error.main'}
-                    sx={{ weight: 400, fontSize: '12px' }}
-                  >
-                    {gasKillSwitch
-                      ? chrome.i18n.getMessage('Allow__lilico__to__pay__the__gas__fee')
-                      : chrome.i18n.getMessage('This__feature__has__been__disabled__temporarily')}
-                  </Typography>
-                </Box>
-                <SwitchUnstyled
-                  disabled={!gasKillSwitch}
-                  checked={modeGas}
-                  component={Root}
-                  onChange={() => {
-                    switchGasMode();
-                  }}
-                />
-              </Box>
-
-              {storageInfo && (
-                <Box className={classes.gasBox}>
-                  <Box sx={{ display: 'flex', flexDirection: 'column', width: '100%' }}>
                     <Typography
                       variant="body1"
                       color="neutral.contrastText"
                       style={{ weight: 600 }}
                     >
-                      {chrome.i18n.getMessage('Storage')}
->>>>>>> c206c75d
+                      {chrome.i18n.getMessage('Free__Gas__Fee')}
+                    </Typography>
+                    <Typography
+                      variant="body1"
+                      color={gasKillSwitch ? 'text.secondary' : 'error.main'}
+                      sx={{ weight: 400, fontSize: '12px' }}
+                    >
+                      {gasKillSwitch
+                        ? chrome.i18n.getMessage('Allow__lilico__to__pay__the__gas__fee')
+                        : chrome.i18n.getMessage('This__feature__has__been__disabled__temporarily')}
                     </Typography>
                     <Box
                       sx={{
@@ -593,7 +491,9 @@
                         color={gasKillSwitch ? 'text.secondary' : 'error.main'}
                         sx={{ weight: 400, fontSize: '12px' }}
                       >
-                        {`${formatBytes(storageInfo.used * 10)} / ${formatBytes(storageInfo.capacity * 10)}`}
+                        {`${formatBytes(storageInfo!.used * 10)} / ${formatBytes(
+                          storageInfo!.capacity * 10
+                        )}`}
                       </Typography>
                     </Box>
                     <LinearProgress
@@ -602,38 +502,71 @@
                       sx={{ height: '8px', borderRadius: '4px' }}
                     ></LinearProgress>
                   </Box>
-<<<<<<< HEAD
-                  <SwitchUnstyled disabled={!gasKillSwitch} checked={modeGas} component={Root} onChange={() => { switchGasMode() }} />
+                  <SwitchUnstyled
+                    disabled={!gasKillSwitch}
+                    checked={modeGas}
+                    component={Root}
+                    onChange={() => {
+                      switchGasMode();
+                    }}
+                  />
                 </Box>
 
-                {storageInfo && <Box className={classes.gasBox}>
-                  <Box sx={{ display: 'flex', flexDirection: 'column', width: '100%' }}>
-                    <Typography variant='body1' color='neutral.contrastText' style={{ weight: 600 }}>{chrome.i18n.getMessage('Storage')}</Typography>
-                    <Box sx={{ display: 'flex', flexDirection: 'row', width: '100%', justifyContent: 'space-between' }}>
-                      <Typography variant='body1' color={gasKillSwitch ? 'text.secondary' : 'error.main'} sx={{ weight: 400, fontSize: '12px' }}>
-                        {`${storageCapacity(storageInfo).toFixed(2)}%`}
+                {storageInfo && (
+                  <Box className={classes.gasBox}>
+                    <Box sx={{ display: 'flex', flexDirection: 'column', width: '100%' }}>
+                      <Typography
+                        variant="body1"
+                        color="neutral.contrastText"
+                        style={{ weight: 600 }}
+                      >
+                        {chrome.i18n.getMessage('Storage')}
                       </Typography>
-                      <Typography variant='body1' color={gasKillSwitch ? 'text.secondary' : 'error.main'} sx={{ weight: 400, fontSize: '12px' }}>
-                        {`${formatBytes(storageInfo.used * 10)} / ${formatBytes(storageInfo.capacity * 10)}`}
-                      </Typography>
+                      <Box
+                        sx={{
+                          display: 'flex',
+                          flexDirection: 'row',
+                          width: '100%',
+                          justifyContent: 'space-between',
+                        }}
+                      >
+                        <Typography
+                          variant="body1"
+                          color={gasKillSwitch ? 'text.secondary' : 'error.main'}
+                          sx={{ weight: 400, fontSize: '12px' }}
+                        >
+                          {`${storageCapacity(storageInfo).toFixed(2)}%`}
+                        </Typography>
+                        <Typography
+                          variant="body1"
+                          color={gasKillSwitch ? 'text.secondary' : 'error.main'}
+                          sx={{ weight: 400, fontSize: '12px' }}
+                        >
+                          {`${formatBytes(storageInfo.used * 10)} / ${formatBytes(
+                            storageInfo.capacity * 10
+                          )}`}
+                        </Typography>
+                      </Box>
+                      <LinearProgress
+                        variant="determinate"
+                        value={storageCapacity(storageInfo)}
+                        sx={{ height: '8px', borderRadius: '4px' }}
+                      ></LinearProgress>
                     </Box>
-                    <LinearProgress variant="determinate" value={storageCapacity(storageInfo)} sx={{ height: '8px', borderRadius: '4px' }} ></LinearProgress>
                   </Box>
-                </Box>
-                }
-
+                )}
               </>
-            }
+            )}
           </Box>
 
           <Box sx={{ flexGrow: 1 }} />
 
           <Button
-            variant='contained'
+            variant="contained"
             disableElevation
-            color='error'
+            color="error"
             component={Link}
-            to='/dashboard/setting/removeWallet'
+            to="/dashboard/setting/removeWallet"
             sx={{
               width: '100% !important',
               height: '48px',
@@ -641,42 +574,13 @@
               // margin: '80px auto 20px 20px',
               marginBottom: '16px',
               textTransform: 'none',
-              alignSelf: 'center'
+              alignSelf: 'center',
             }}
           >
-            <Typography color='text'>{chrome.i18n.getMessage('Reset_Wallet')}</Typography>
+            <Typography color="text">{chrome.i18n.getMessage('Reset_Wallet')}</Typography>
           </Button>
         </Box>
-      }
-=======
-                </Box>
-              )}
-            </>
-          )}
-        </Box>
-
-        <Box sx={{ flexGrow: 1 }} />
-
-        <Button
-          variant="contained"
-          disableElevation
-          color="error"
-          component={Link}
-          to="/dashboard/setting/removeWallet"
-          sx={{
-            width: '100% !important',
-            height: '48px',
-            borderRadius: '12px',
-            // margin: '80px auto 20px 20px',
-            marginBottom: '16px',
-            textTransform: 'none',
-            alignSelf: 'center',
-          }}
-        >
-          <Typography color="text">{chrome.i18n.getMessage('Reset_Wallet')}</Typography>
-        </Button>
-      </Box>
->>>>>>> c206c75d
+      )}
 
       <Snackbar open={showError} autoHideDuration={6000} onClose={handleErrorClose}>
         <Alert
