import CircleOutlinedIcon from '@mui/icons-material/CircleOutlined';
import EditRoundedIcon from '@mui/icons-material/EditRounded';
import {
  Typography,
  IconButton,
  Divider,
  Button,
  Stack,
  Box,
  Tabs,
  Tab,
  CardMedia,
  Skeleton,
  Card,
  CardContent,
  CardActionArea,
  FormControlLabel,
  Checkbox,
} from '@mui/material';
import React, { useState, useMemo } from 'react';
import { useHistory, useParams } from 'react-router-dom';

import { type NftCollection } from '@/shared/types/network-types';
import { type ChildAccountNFTs, type ChildAccountNFTsStore } from '@/shared/utils/cache-data-keys';
import IconNext from '@/ui/FRWAssets/svg/nextgray.svg';
import { LLHeader, LLSecondaryButton } from '@/ui/FRWComponent';
import { useChildAccountAllowTypes, useCurrentId, useUserInfo } from '@/ui/hooks/use-account-hooks';
import { useChildAccountFt } from '@/ui/hooks/use-coin-hooks';
import { useChildAccountNfts, useNftCollectionList } from '@/ui/hooks/useNftHook';
import { useProfiles } from '@/ui/hooks/useProfileHook';

import CheckCircleIcon from '../../../../components/iconfont/IconCheckmark';
import IconCopy from '../../../../components/iconfont/IconCopy';

import EditAccount from './EditAccount';
import UnlinkAccount from './UnlinkAccount';

interface TicketToken {
  id: string;
  balance: string;
}
interface Collection {
  id: string;
  contractName: string;
  logo?: string;
  address: string;
  name: string;
  total: number;
  nfts: string[];
}

const extractContractName = (collection: string) => {
  return collection.split('.')[2];
};

const findObjectByContractName = (
  contractName: string,
  collections: NftCollection[] | undefined
): NftCollection | undefined => {
  const extractedContract = extractContractName(contractName);
  const foundObject = extractedContract
    ? collections?.find(
        (item) =>
          item.contract_name === extractedContract || item.contractName === extractedContract
      )
    : undefined;
  return foundObject;
};

const nftCollectionToCollection = (
  nftCollection: NftCollection,
  childAccountNfts: ChildAccountNFTs
) => {
  const nftCollectionContractName = nftCollection.contractName || nftCollection.contract_name;
  const foundNftId = Object.keys(childAccountNfts).find((nftId) => {
    const parts = nftId.split('.');
    const address = `0x${parts[1]}`;
    const contractName = parts[2];
    return nftCollection.address === address && nftCollectionContractName === contractName;
  });
  const nfts = foundNftId ? childAccountNfts[foundNftId] : [];
  return {
    ...nftCollection,
    total: nfts.length,
    nfts: nfts,
  };
};

const NftContent = ({
  availableNftCollection,
  hideEmpty,
  navigateWithState,
}: {
  availableNftCollection: Collection[];
  hideEmpty: boolean;
  navigateWithState: (data: Collection) => void;
}) => {
  const filteredNftCollection = availableNftCollection.filter(
    (item) => !hideEmpty || (hideEmpty && item.total && item.total > 0)
  );

  return (
    <Box sx={{ fontSize: '14px', color: '#FFFFFF', marginTop: '8px' }}>
      {filteredNftCollection.length ? (
        filteredNftCollection.map((item, index) => {
          const collectedText = chrome.i18n.getMessage('Collected');

          return (
            <CardActionArea
              sx={{
                display: 'flex',
                height: '64px',
                marginTop: '8px',
                padding: '16px 20px',
                borderRadius: '16px',
                backgroundColor: '#292929',
                justifyContent: 'space-between',
                alignItems: 'center',
              }}
              key={index}
              onClick={() => navigateWithState(item)}
            >
              <img
                style={{
                  width: '32px',
                  height: '32px',
                  borderRadius: '32px',
                }}
                src={item.logo}
                alt={item.name}
              />
              <Typography
                sx={{
                  color: '#FFF',
                  fontFamily: 'Inter',
                  fontSize: 14,
                  fontStyle: 'normal',
                  fontWeight: 600,
                  lineHeight: '18px',
                  textTransform: 'capitalize',
                  marginLeft: '8px',
                  overflow: 'hidden',
                  textOverflow: 'ellipsis',
                  whiteSpace: 'nowrap',
                  maxWidth: '50%',
                  alignItems: 'center',
                }}
              >
                {item.name}
              </Typography>
              <Box sx={{ flex: 1 }}></Box>
              <Typography
                sx={{
                  color: '#BABABA',
                  textAlign: 'right',
                  fontFamily: 'Inter',
                  fontSize: 12,
                  fontStyle: 'normal',
                  fontWeight: 600,
                  lineHeight: '20px',
                  alignItems: 'center',
                }}
              >
                {item.total + ' '}
                {collectedText}
              </Typography>
              <CardMedia
                sx={{
                  width: '4px',
                  height: '8px',
                  marginLeft: '16px',
                  alignItems: 'center',
                }}
                image={IconNext}
              />
            </CardActionArea>
          );
        })
      ) : (
        <Box
          sx={{
            display: 'flex',
            height: '64px',
            marginTop: '8px',
            padding: '8px 20px',
            borderRadius: '16px',
            backgroundColor: '#292929',
            justifyContent: 'center',
            alignItems: 'center',
          }}
        >
          <Typography
            sx={{
              fontSize: '12px',
              color: '#bababa',
              textAlign: 'center',
            }}
          >
            No accessible NFT
          </Typography>
        </Box>
      )}
    </Box>
  );
};

const FtContent = ({ availableFt }: { availableFt: TicketToken[] | undefined }) => (
  <Box sx={{ fontSize: '14px', color: '#FFFFFF', marginTop: '8px' }}>
    {availableFt?.map((token, index) => {
      return (
        <Box
          sx={{
            display: 'flex',
            height: '64px',
            marginTop: '8px',
            padding: '16px 20px',
            borderRadius: '16px',
            backgroundColor: '#292929',
            justifyContent: 'space-between',
          }}
          key={index}
        >
          <img
            style={{
              height: '32px',
              width: '32px',
              borderRadius: '32px',
              backgroundColor: 'text.secondary',
              objectFit: 'cover',
              marginRight: '8px',
            }}
            src={'https://lilico.app/placeholder-2.0.png'}
          />
          <Typography
            sx={{
              display: 'flex',
              alignItems: 'center',
              color: '#fff',
              textAlign: 'right',
              fontFamily: 'Inter',
              fontSize: '14px',
              fontStyle: 'normal',
              fontWeight: 600,
              lineHeight: '20px',
            }}
          >
            {token.id.split('.')[2]}
          </Typography>
          <Box sx={{ flex: 1 }}></Box>
          <Typography
            sx={{
              display: 'flex',
              alignItems: 'center',
              color: '#BABABA',
              textAlign: 'right',
              fontFamily: 'Inter',
              fontSize: '12px',
              fontStyle: 'normal',
              fontWeight: 600,
              lineHeight: '20px',
            }}
          >
            {parseFloat(token.balance).toFixed(3)} {token.id.split('.')[2]}
          </Typography>
        </Box>
      );
    })}
  </Box>
);

const LinkedDetail = () => {
  const location = useParams();

  const history = useHistory();
  const [unlinking, setUnlinking] = useState<boolean>(false);
  const [isEdit, setEdit] = useState<boolean>(false);
  const [hideEmpty, setHide] = useState<boolean>(false);
  const [value, setValue] = useState('one');

  const { activeAccountType, childAccounts, mainAddress, network } = useProfiles();

  const active = activeAccountType === 'main';
  // The child account address is the key in the url
  const childAccountAddress: string | undefined = location['key'];
  const childAccount = childAccounts?.find((account) => account.address === childAccountAddress);
  const childAccountAllowTypes = useChildAccountAllowTypes(
    network,
    mainAddress,
    childAccountAddress
  );
  const nftCollectionList = useNftCollectionList(network);
  const allChildAccountNfts: ChildAccountNFTsStore | undefined = useChildAccountNfts(
    network,
    mainAddress
  );
  const childAccountNfts: ChildAccountNFTs | undefined = useMemo(
    () => (childAccountAddress ? allChildAccountNfts?.[childAccountAddress] : {}),
    [allChildAccountNfts, childAccountAddress]
  );

<<<<<<< HEAD
      const nftResult = await usewallet.checkAccessibleNft(parentaddress, key!);
      activec.forEach((active) => {
        const collection = findObjectByContractName(active, catalog);
        if (collection) {
          collectionMap[collection.contract_name] = { ...collection, total: 0, nfts: [] };
        }
      });
      Object.entries(nftResult[key]).forEach((nft) => {
        const someResult = checkContractAddressInCollections(nft[0], Object.values(collectionMap));
        if (someResult) {
          collectionMap[someResult.contract_name].total! += 1;
          collectionMap[someResult.contract_name].nfts!.push(nft);
        }
      });
      if (nftResult) {
        setNft(nftResult);
        const collectionsArray = Object.values(collectionMap);
        setAvailableCollections(collectionsArray);
      }
      const ftResult = await usewallet.checkAccessibleFt(key);
      if (ftResult) {
        setFt(ftResult);
      }
=======
  const availableFt = useChildAccountFt(network, mainAddress, childAccountAddress);

  const availableNftCollection: Collection[] | undefined = useMemo(
    () =>
      childAccountAllowTypes === undefined
        ? undefined
        : Object.values(
            childAccountAllowTypes
              .map((active) => {
                const collection = findObjectByContractName(active, nftCollectionList);
                if (collection) {
                  return nftCollectionToCollection(collection, childAccountNfts ?? {});
                }
              })
              .filter((collection) => collection !== undefined)
              .reduce(
                (acc, collection) => {
                  const contractName = collection.contractName || collection.contract_name;
                  if (acc[contractName] !== undefined) {
                    acc[contractName].total += collection.total;
                    acc[contractName].nfts.push(...collection.nfts!);
                  } else {
                    acc[contractName] = {
                      ...collection,
                      contractName: contractName,
                    };
                  }
                  return acc;
                },
                {} as { [key: string]: Collection }
              )
          ),
    [childAccountAllowTypes, nftCollectionList, childAccountNfts]
  );
>>>>>>> 1124703f

  const loading = availableNftCollection === undefined;

  const currentId = useCurrentId();
  const userInfo = useUserInfo(currentId);

  const handleChange = (_, newValue: string) => {
    setValue(newValue);
  };

  const showUnlink = async (condition) => {
    await setUnlinking(condition);
  };

  const toggleEdit = () => {
    setEdit(!isEdit);
  };

  const toggleHide = (event) => {
    event.stopPropagation();
    const prevEmpty = hideEmpty;
    setHide(!prevEmpty);
  };

  const navigateWithState = (data) => {
    const state = { nft: data };
    localStorage.setItem('nftLinkedState', JSON.stringify(state));
    const storagePath = data.path.storage_path.split('/')[2];
    if (data.total) {
      history.push({
        pathname: `/dashboard/nested/linked/collectiondetail/${childAccountAddress + '.' + storagePath + '.' + data.total + '.linked'}`,
        state: {
          collection: data,
          ownerAddress: childAccountAddress,
        },
      });
    }
  };

  return (
    <div className="page" style={{ display: 'flex', flexDirection: 'column' }}>
      <Box
        sx={{
          display: 'flex',
          alignItems: 'center',
          justifyContent: 'space-between',
          width: '100%',
          px: '16px',
        }}
      >
        <LLHeader title={chrome.i18n.getMessage('Linked_Account')} help={false} />

        <IconButton
          onClick={() => {
            toggleEdit();
          }}
        >
          <EditRoundedIcon fontSize="medium" sx={{ color: 'icon.navi', cursor: 'pointer' }} />
        </IconButton>
      </Box>

      <Box sx={{ flexGrow: 1 }}>
        {/* <img src={logo} alt='logo' className={classes.logo} /> */}
        <Box sx={{ display: 'flex', flexDirection: 'column', padding: '18px', height: '100%' }}>
          <Box sx={{ display: 'flex', gap: '18px', marginBottom: '0px' }}>
            <Stack
              direction="column"
              spacing="12px"
              sx={{ justifyContent: 'space-between', width: '100%' }}
            >
              <Box
                sx={{
                  display: 'flex',
                  justifyContent: 'center',
                  marginBottom: '20px',
                  alignItems: 'center',
                }}
              >
                <Box
                  sx={{
                    display: 'flex',
                    flexDirection: 'column',
                    justifyContent: 'center',
                    alignItems: 'center',
                  }}
                >
                  <img
                    style={{
                      height: '60px',
                      width: '60px',
                      borderRadius: '60px',
                      backgroundColor: 'text.secondary',
                      objectFit: 'cover',
                    }}
                    src={childAccount?.icon ?? 'https://lilico.app/placeholder-2.0.png'}
                  />
                  <Typography
                    sx={{
                      textAlign: 'center',
                      fontSize: '16px',
                      fontWeight: 'bold',
                      marginTop: '14px',
                      width: '100%',
                    }}
                    color="text.secondary"
                  >
                    {childAccount?.name ?? chrome.i18n.getMessage('Linked_Account')}
                  </Typography>
                </Box>
              </Box>
            </Stack>
          </Box>
          <Box sx={{ display: 'block', width: '100%' }}>
            <Box
              sx={{
                display: 'flex',
                borderRadius: '16px',
                justifyContent: 'space-between',
                backgroundColor: '#292929',
                padding: '17px 20px',
                alignItems: 'center',
              }}
            >
              <Typography
                sx={{
                  fontSize: '14px',
                  color: '#E6E6E6',
                  fontWeight: 'bold',
                  width: '100%',
                }}
              >
                {chrome.i18n.getMessage('Address')}
              </Typography>
              <Typography sx={{ fontSize: '14px', color: '#bababa', width: '100%' }}>
                {childAccountAddress}
              </Typography>
              <Button
                variant="text"
                onClick={() => {
                  if (childAccountAddress) {
                    navigator.clipboard.writeText(childAccountAddress);
                  }
                }}
              >
                <IconCopy fill="icon.navi" width="12px" />
              </Button>
            </Box>
          </Box>
          <Divider sx={{ marginY: '24px' }} />

          <Box
            sx={{
              borderRadius: '12px',
              overflow: 'hidden',
              width: '100%',
              display: 'table',
              marginBottom: '44px',
            }}
          >
            <Typography
              sx={{
                fontSize: '14px',
                marginBottom: '14px',
                textTransform: 'capitalize',
                color: '#5E5E5E',
              }}
            >
              {chrome.i18n.getMessage('Description')}
            </Typography>
            <Typography sx={{ fontSize: '14px', color: '#FFFFFF' }}> {'No Description'}</Typography>
          </Box>

          <Box
            sx={{
              borderRadius: '12px',
              overflow: 'hidden',
              width: '100%',
              display: 'flex',
              flexDirection: 'column',
              marginBottom: '44px',
              flexGrow: '1',
            }}
          >
            <Box
              sx={{
                borderRadius: '12px',
                overflow: 'hidden',
                width: '100%',
                display: 'flex',
                justifyContent: 'space-between',
                alignItems: 'center',
                marginBottom: '14px',
                flexGrow: '1',
              }}
            >
              <Typography
                sx={{
                  fontSize: '14px',
                  textTransform: 'capitalize',
                  color: '#5E5E5E',
                }}
              >
                {chrome.i18n.getMessage('Accessible')}
              </Typography>
              <Box sx={{ flexGrow: '1' }}></Box>
              <CardActionArea sx={{ width: 'auto' }}>
                <FormControlLabel
                  label={
                    <Typography
                      variant="body2"
                      sx={{ fontSize: '12px', color: '#5e5e5e', marginRight: '0px' }}
                    >
                      {chrome.i18n.getMessage('Hide_Empty_collection')}
                    </Typography>
                  }
                  control={
                    <Checkbox
                      size="small"
                      icon={<CircleOutlinedIcon sx={{ width: '16px', height: '16px' }} />}
                      sx={{ paddingLeft: '10px' }}
                      checkedIcon={<CheckCircleIcon color={'#41CC5D'} />}
                      value="mainnet"
                      checked={hideEmpty}
                      onClick={toggleHide}
                    />
                  }
                />
              </CardActionArea>
            </Box>
            <Tabs
              value={value}
              onChange={handleChange}
              textColor="secondary"
              indicatorColor="secondary"
              aria-label="secondary tabs example"
              sx={{
                '.MuiTabs-indicator': {
                  display: 'none',
                },
              }}
            >
              <Tab
                sx={{
                  padding: '4px 16px',
                  flexShrink: 0,
                  borderRadius: 20,
                  background: '#292929',
                  color: '#E6E6E6',
                  fontFamily: 'Inter',
                  fontSize: '12px',
                  fontStyle: 'normal',
                  fontWeight: 500,
                  lineHeight: '20px',
                  textTransform: 'capitalize',
                  minHeight: '0px',
                  '&.Mui-selected': {
                    backgroundColor: 'rgba(50, 159, 227, 0.16)',
                    color: ' #329FE3',
                  },
                }}
                value="one"
                label="Collectables"
              />
              <Tab
                sx={{
                  padding: '4px 16px',
                  flexShrink: 0,
                  borderRadius: 20,
                  background: '#292929',
                  color: '#E6E6E6',
                  fontFamily: 'Inter',
                  fontSize: '12px',
                  fontStyle: 'normal',
                  fontWeight: 500,
                  lineHeight: '20px',
                  textTransform: 'capitalize',
                  marginLeft: '8px',
                  minHeight: '0px',
                  '&.Mui-selected': {
                    backgroundColor: 'rgba(50, 159, 227, 0.16)',
                    color: ' #329FE3',
                  },
                }}
                value="two"
                label="Coins"
              />
            </Tabs>
            {loading ? (
              <Box sx={{ marginBottom: '-24px' }}>
                {[...Array(2).keys()].map((key) => (
                  <Card
                    key={key}
                    sx={{ borderRadius: '12px', backgroundColor: '#000000', padding: '0 12px' }}
                  >
                    <Box sx={{ display: 'flex', flexDirection: 'row' }}>
                      <CardMedia
                        sx={{
                          width: '48px',
                          height: '48px',
                          justifyContent: 'center',
                        }}
                      >
                        <Skeleton variant="circular" width={48} height={48} />
                      </CardMedia>
                      <CardContent
                        sx={{
                          display: 'flex',
                          flexDirection: 'column',
                          flex: '1 0 auto',
                          alignItems: 'center',
                        }}
                      >
                        <Skeleton variant="text" width={280} />
                      </CardContent>
                    </Box>
                  </Card>
                ))}
              </Box>
            ) : (
              <Box>
                {value === 'one' ? (
                  <NftContent
                    availableNftCollection={availableNftCollection}
                    hideEmpty={hideEmpty}
                    navigateWithState={navigateWithState}
                  />
                ) : (
                  <FtContent availableFt={availableFt} />
                )}
              </Box>
            )}
          </Box>
          {active && (
            <LLSecondaryButton label={'Unlink'} fullWidth onClick={() => showUnlink(true)} />
          )}
        </Box>
        <UnlinkAccount
          isAddAddressOpen={unlinking}
          handleCloseIconClicked={() => showUnlink(false)}
          handleCancelBtnClicked={() => showUnlink(false)}
          handleAddBtnClicked={() => {
            showUnlink(false);
          }}
          childAccount={childAccount}
          address={childAccountAddress}
          userInfo={userInfo}
        />
        {loading || !childAccount ? (
          // Show a loading indicator or other UI element while data is being fetched
          <div>Loading...</div>
        ) : (
          // Render the EditAccount component when the data is available
          <EditAccount
            isAddAddressOpen={isEdit}
            handleCloseIconClicked={() => setEdit(false)}
            handleCancelBtnClicked={() => setEdit(false)}
            handleAddBtnClicked={() => {
              setEdit(false);
            }}
            childAccount={childAccount}
            address={childAccountAddress}
            userInfo={userInfo}
          />
        )}
      </Box>
    </div>
  );
};

export default LinkedDetail;<|MERGE_RESOLUTION|>--- conflicted
+++ resolved
@@ -298,31 +298,6 @@
     [allChildAccountNfts, childAccountAddress]
   );
 
-<<<<<<< HEAD
-      const nftResult = await usewallet.checkAccessibleNft(parentaddress, key!);
-      activec.forEach((active) => {
-        const collection = findObjectByContractName(active, catalog);
-        if (collection) {
-          collectionMap[collection.contract_name] = { ...collection, total: 0, nfts: [] };
-        }
-      });
-      Object.entries(nftResult[key]).forEach((nft) => {
-        const someResult = checkContractAddressInCollections(nft[0], Object.values(collectionMap));
-        if (someResult) {
-          collectionMap[someResult.contract_name].total! += 1;
-          collectionMap[someResult.contract_name].nfts!.push(nft);
-        }
-      });
-      if (nftResult) {
-        setNft(nftResult);
-        const collectionsArray = Object.values(collectionMap);
-        setAvailableCollections(collectionsArray);
-      }
-      const ftResult = await usewallet.checkAccessibleFt(key);
-      if (ftResult) {
-        setFt(ftResult);
-      }
-=======
   const availableFt = useChildAccountFt(network, mainAddress, childAccountAddress);
 
   const availableNftCollection: Collection[] | undefined = useMemo(
@@ -357,7 +332,6 @@
           ),
     [childAccountAllowTypes, nftCollectionList, childAccountNfts]
   );
->>>>>>> 1124703f
 
   const loading = availableNftCollection === undefined;
 
