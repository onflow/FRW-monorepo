--- conflicted
+++ resolved
@@ -6,11 +6,8 @@
 import { useForm, type FieldValues } from 'react-hook-form';
 import { useHistory } from 'react-router-dom';
 
-<<<<<<< HEAD
 import { type WalletAccount } from '@/shared/types/wallet-types';
-=======
 import { consoleError } from '@/shared/utils/console-log';
->>>>>>> b7d0ff52
 import UnlinkSVG from 'ui/FRWAssets/svg/unlink.svg';
 import { useWallet } from 'ui/utils';
 
