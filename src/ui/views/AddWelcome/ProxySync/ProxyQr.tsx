--- conflicted
+++ resolved
@@ -74,13 +74,7 @@
   const [loading, setShowLoading] = useState<boolean>(false);
   const [session, setSession] = useState<SessionTypes.Struct>();
   const [mnemonic, setMnemonic] = useState(bip39.generateMnemonic());
-<<<<<<< HEAD
   const [currentNetwork, setNetwork] = useState('mainnet');
-=======
-  const [currentNetwork, setNetwork] = useState(
-    process.env.NODE_ENV === 'production' ? 'mainnet' : 'testnet'
-  );
->>>>>>> c206c75d
 
   const loadNetwork = async () => {
     const currentNetwork = await usewallet.getNetwork();
@@ -191,29 +185,6 @@
             },
           },
         },
-<<<<<<< HEAD
-      },
-    }).then(async (result: any) => {
-      console.log(result);
-      const jsonObject = JSON.parse(result);
-      const accountKey = {
-        public_key: jsonObject.data.publicKey,
-        hash_algo: Number(jsonObject.data.hashAlgo),
-        sign_algo: Number(jsonObject.data.signAlgo),
-        weight: Number(jsonObject.data.weight)
-      }
-      usewallet.openapi.loginV3(accountKey, deviceInfo, jsonObject.data.signature);
-      storage.set(`${jsonObject.data.userId}Topic`, topic);
-      confirmMnemonic(mnemonic);
-      confirmPk(jsonObject.data.publicKey)
-      console.log('jsonObject ', jsonObject);
-      handleClick();
-    }).catch((error) => {
-      console.error('Error in first wallet request:', error);
-    });
-
-
-=======
       })
       .then(async (result: any) => {
         console.log(result);
@@ -234,7 +205,6 @@
       .catch((error) => {
         console.error('Error in first wallet request:', error);
       });
->>>>>>> c206c75d
   }
 
   const getDeviceInfo = async (): Promise<DeviceInfoRequest> => {
