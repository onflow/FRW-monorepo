--- conflicted
+++ resolved
@@ -1,38 +1,22 @@
 // import { useTranslation } from 'react-i18next';
 import { Input, Typography, Box, FormControl, CircularProgress } from '@mui/material';
+
 import React, { useCallback, useEffect, useRef, useState } from 'react';
 import { useHistory } from 'react-router-dom';
 
 import { consoleError } from '@/shared/utils/console-log';
 import { DEFAULT_PASSWORD } from '@/shared/utils/default';
-<<<<<<< HEAD
-import lilo from '@/ui/FRWAssets/image/lilo.png';
-import { LLPrimaryButton } from '@/ui/FRWComponent';
-import { PasswordInput } from '@/ui/FRWComponent/PasswordComponents';
-import SlideRelative from '@/ui/FRWComponent/SlideRelative';
-=======
+import { PasswordInput } from '@/ui/components/PasswordComponents';
 import lilo from '@/ui/assets/image/lilo.png';
 import { LLPrimaryButton } from '@/ui/components';
 import CancelIcon from '@/ui/components/iconfont/IconClose';
 import SlideRelative from '@/ui/components/SlideRelative';
->>>>>>> d89b9a86
 import { useProfiles } from '@/ui/hooks/useProfileHook';
 import { useWallet, useWalletLoaded } from '@/ui/utils';
 import { openInternalPageInTab } from '@/ui/utils/webapi';
 
 import './style.css';
 
-<<<<<<< HEAD
-const useStyles = makeStyles(() => ({
-  customInputLabel: {
-    '& legend': {
-      visibility: 'visible',
-    },
-  },
-}));
-
-=======
->>>>>>> d89b9a86
 const UsernameError: React.FC = () => (
   <Box display="flex" flexDirection="row" alignItems="center">
     <CancelIcon size={24} color={'#E54040'} style={{ margin: '8px' }} />
@@ -55,6 +39,7 @@
   const wallet = useWallet();
   const walletIsLoaded = useWalletLoaded();
   const history = useHistory();
+
   const inputEl = useRef<any>(null);
   // const { t } = useTranslation();
   const [showPasswordError, setShowPasswordError] = useState(false);
@@ -71,6 +56,7 @@
 
   const restPass = useCallback(async () => {
     await wallet.lockWallet();
+
     openInternalPageInTab('forgot');
   }, [wallet]);
 
@@ -147,31 +133,7 @@
           position: 'relative',
         }}
       >
-<<<<<<< HEAD
         <PasswordInput
-=======
-        <Input
-          id="textfield"
-          type="password"
-          sx={{
-            height: '64px',
-            padding: '16px',
-            marginBottom: '64px',
-            zIndex: '999',
-            backgroundColor: '#282828',
-            border: '2px solid #4C4C4C',
-            borderRadius: '12px',
-            boxSizing: 'border-box',
-            '&.Mui-focused': {
-              border: '2px solid #FAFAFA',
-              boxShadow: '0px 8px 12px 4px rgba(76, 76, 76, 0.24)',
-            },
-          }}
-          placeholder={chrome.i18n.getMessage('Enter__Your__Password')}
-          autoFocus
-          fullWidth
-          disableUnderline
->>>>>>> d89b9a86
           value={password}
           onChange={(value) => {
             setShowPasswordError(false);
