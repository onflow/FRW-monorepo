--- conflicted
+++ resolved
@@ -26,9 +26,6 @@
 import SwipeableViews from 'react-swipeable-views';
 
 import { type Contact } from '@/shared/types/network-types';
-<<<<<<< HEAD
-import { withPrefix, isValidEthereumAddress, isValidFlowAddress } from '@/shared/utils/address';
-=======
 import { type WalletAddress } from '@/shared/types/wallet-types';
 import {
   withPrefix,
@@ -36,7 +33,6 @@
   isValidAddress,
   isValidFlowAddress,
 } from '@/shared/utils/address';
->>>>>>> 25c6c4e3
 import { useContactHook } from '@/ui/hooks/useContactHook';
 import { useContactStore } from '@/ui/stores/contactStore';
 import { useTransactionStore } from '@/ui/stores/transactionStore';
@@ -230,21 +226,12 @@
       return false;
     });
 
-<<<<<<< HEAD
-    const checkAddress = keyword.trim();
-    if (isValidFlowAddress(checkAddress) || isValidEthereumAddress(checkAddress)) {
-      const checkedAdressContact = searchResult;
-      checkedAdressContact.address = checkAddress;
-
-      handleTransactionRedirect(checkedAdressContact);
-=======
     const trimmedSearchTerm = keyword.trim();
     // Check if they've entered a valid address
     if (isValidAddress(trimmedSearchTerm)) {
       // Yep, they've entered a valid address
       const address = trimmedSearchTerm as WalletAddress;
       handleTransactionRedirect(address);
->>>>>>> 25c6c4e3
     }
     setFilteredContacts(filtered);
     setHasNoFilteredContacts(isEmpty(filtered));
