import CloseIcon from '@mui/icons-material/Close';
import InfoIcon from '@mui/icons-material/Info';
import { Box, Typography, Drawer, Stack, Grid, CardMedia, IconButton, Button } from '@mui/material';
import BN from 'bignumber.js';
import React, { useState, useEffect, useCallback } from 'react';
import { useHistory } from 'react-router-dom';

import SlideRelative from '@/ui/FRWComponent/SlideRelative';
import StorageExceededAlert from '@/ui/FRWComponent/StorageExceededAlert';
import { WarningStorageLowSnackbar } from '@/ui/FRWComponent/WarningStorageLowSnackbar';
import { useStorageCheck } from '@/ui/utils/useStorageCheck';
import IconNext from 'ui/FRWAssets/svg/next.svg';
import { LLSpinner, LLProfile, FRWProfile, FRWTargetProfile } from 'ui/FRWComponent';
import { useWallet, isEmoji } from 'ui/utils';

interface TransferConfirmationProps {
  isConfirmationOpen: boolean;
  data: any;
  handleCloseIconClicked: () => void;
  handleCancelBtnClicked: () => void;
  handleAddBtnClicked: () => void;
}

const TransferConfirmation = (props: TransferConfirmationProps) => {
  const wallet = useWallet();
  const history = useHistory();
  const [sending, setSending] = useState(false);
  const [failed, setFailed] = useState(false);
  const [, setErrorMessage] = useState<string | null>(null);
  const [errorCode, setErrorCode] = useState<number | null>(null);

  const [occupied, setOccupied] = useState(false);
  const [tid, setTid] = useState<string>('');
  const [count, setCount] = useState(0);

  const transferAmount = props?.data?.amount ? parseFloat(props.data.amount) : undefined;

  // This component is only used for sending Flow on the Flow network
  const movingBetweenEVMAndFlow = false;

  const { sufficient: isSufficient, sufficientAfterAction: isSufficientAfterAction } =
    useStorageCheck({
      transferAmount,
      coin: props.data?.coinInfo?.coin,
      movingBetweenEVMAndFlow,
    });

  const isLowStorage = isSufficient !== undefined && !isSufficient; // isSufficient is undefined when the storage check is not yet completed
  const isLowStorageAfterAction = isSufficientAfterAction !== undefined && !isSufficientAfterAction; // isSufficientAfterAction is undefined when the storage check is not yet completed
  const colorArray = [
    '#32E35529',
    '#32E35540',
    '#32E35559',
    '#32E35573',
    '#41CC5D',
    '#41CC5D',
    '#41CC5D',
  ];

  const startCount = useCallback(() => {
    let count = 0;
    let intervalId;
    if (props.data.contact.address) {
      intervalId = setInterval(function () {
        count++;
        if (count === 7) {
          count = 0;
        }
        setCount(count);
      }, 500);
    } else if (!props.data.contact.address) {
      clearInterval(intervalId);
    }
  }, [props.data.contact.address, setCount]);

  const getPending = useCallback(async () => {
    const pending = await wallet.getPendingTx();
    if (pending.length > 0) {
      setOccupied(true);
    }
  }, [wallet]);

  const updateOccupied = useCallback(() => {
    setOccupied(false);
  }, []);

  const runTransaction = async () => {
    setSending(true);
    try {
      if (props.data.childType === 'evm') {
        await handleEvmTransfer();
      } else if (props.data.childType) {
        await tokenFromChild();
      } else {
        await transferTokenOnCadence();
      }
    } catch {
      setFailed(true);
    } finally {
      setSending(false);
    }
  };

  const handleEvmTransfer = async () => {
    if (props.data.tokenSymbol.toLowerCase() === 'flow') {
      await flowFromEvm();
    } else {
      await otherFTFromEvm();
    }
  };

  const transferTokenOnCadence = async () => {
    setSending(true);
    const amount = new BN(props.data.amount).decimalPlaces(8, BN.ROUND_DOWN).toString();

    wallet
      .transferInboxTokens(props.data.tokenSymbol, props.data.contact.address, amount)
      .then(async (txId) => {
        await wallet.setRecent(props.data.contact);
        console.log('send result ', txId, props.data);
        wallet.listenTransaction(
          txId,
          true,
          `${props.data.amount} ${props.data.coinInfo.coin} Sent`,
          `You have sent ${props.data.amount} ${props.data.tokenSymbol} to ${props.data.contact.contact_name}. \nClick to view this transaction.`,
          props.data.coinInfo.icon
        );
        props.handleCloseIconClicked();
        await wallet.setDashIndex(0);
        setSending(false);
        setTid(txId);
        history.push(`/dashboard?activity=1&txId=${txId}`);
      })
      .catch(() => {
        setSending(false);
        setFailed(true);
      });
  };

  const tokenFromChild = async () => {
    const amount = new BN(props.data.amount).decimalPlaces(8, BN.ROUND_DOWN).toString();

    wallet
      .sendFTfromChild(
        props.data.userContact.address,
        props.data.contact.address,
        'flowTokenProvider',
        amount,
        props.data.tokenSymbol
      )
      .then(async (txId) => {
        await wallet.setRecent(props.data.contact);
        wallet.listenTransaction(
          txId,
          true,
          `${props.data.amount} ${props.data.coinInfo.coin} Sent`,
          `You have sent ${props.data.amount} ${props.data.tokenSymbol} to ${props.data.contact.contact_name}. \nClick to view this transaction.`,
          props.data.coinInfo.icon
        );
        props.handleCloseIconClicked();
        await wallet.setDashIndex(0);
        setSending(false);
        setTid(txId);
        history.push(`/dashboard?activity=1&txId=${txId}`);
      })
      .catch((err) => {
        console.log('0xe8264050e6f51923 ', err);
        setSending(false);
        setFailed(true);
      });
  };

  const flowFromEvm = async () => {
    wallet
<<<<<<< HEAD
      .withdrawFlowEvm(props.data.amount, props.data.contact.address)
      .then(async (txID) => {
=======
      .withdrawFlowEvm(amount, props.data.contact.address)
      .then(async (txId) => {
>>>>>>> eb765f2d
        await wallet.setRecent(props.data.contact);
        wallet.listenTransaction(
          txId,
          true,
          `${props.data.amount} ${props.data.coinInfo.coin} Sent`,
          `You have sent ${props.data.amount} ${props.data.tokenSymbol} to ${props.data.contact.contact_name}. \nClick to view this transaction.`,
          props.data.coinInfo.icon
        );
        props.handleCloseIconClicked();
        await wallet.setDashIndex(0);
        setSending(false);
        setTid(txId);
        history.push(`/dashboard?activity=1&txId=${txId}`);
      })
      .catch(() => {
        setSending(false);
        setFailed(true);
      });
  };

  const otherFTFromEvm = async () => {
    const tokenResult = await wallet.openapi.getEvmTokenInfo(props.data.tokenSymbol);
    console.log('tokenResult ', tokenResult, props.data.amount);

    wallet
      .transferFTFromEvm(
        tokenResult!['flowIdentifier'],
        props.data.amount,
        props.data.contact.address,
        tokenResult!
      )
      .then(async (txId) => {
        await wallet.setRecent(props.data.contact);
        wallet.listenTransaction(
          txId,
          true,
          `${props.data.amount} ${props.data.coinInfo.coin} Sent`,
          `You have sent ${props.data.amount} ${props.data.tokenSymbol} to ${props.data.contact.contact_name}. \nClick to view this transaction.`,
          props.data.coinInfo.icon
        );
        props.handleCloseIconClicked();
        await wallet.setDashIndex(0);
        setSending(false);
        setTid(txId);
        history.push(`/dashboard?activity=1&txId=${txId}`);
      })
      .catch(() => {
        setSending(false);
        setFailed(true);
      });
  };

  const transactionDoneHandler = useCallback(
    (request) => {
      if (request.msg === 'transactionDone') {
        updateOccupied();
      }
      if (request.msg === 'transactionError') {
        setFailed(true);
        setErrorMessage(request.errorMessage);
        setErrorCode(request.errorCode);
      }
      return true;
    },
    [updateOccupied]
  );

  useEffect(() => {
    startCount();
    getPending();
    chrome.runtime.onMessage.addListener(transactionDoneHandler);

    return () => {
      chrome.runtime.onMessage.removeListener(transactionDoneHandler);
    };
  }, [getPending, startCount, transactionDoneHandler]);

  const renderContent = () => (
    <Box
      px="18px"
      sx={{
        width: '100%',
        height: '100%',
        background: 'rgba(0, 0, 0, 0.5)',
        flexDirection: 'column',
        display: 'flex',
      }}
    >
      <Grid
        container
        sx={{
          justifyContent: 'space-between',
          alignItems: 'center',
        }}
      >
        <Grid item xs={1}></Grid>
        <Grid item xs={10}>
          {tid ? (
            <Box
              sx={{
                display: 'flex',
                flexDirection: 'column',
                justifyContent: 'space-between',
                alignItems: 'center',
              }}
            >
              <Typography variant="h1" align="center" py="14px" fontSize="20px">
                {chrome.i18n.getMessage('Transaction_created')}
              </Typography>
            </Box>
          ) : (
            <Typography variant="h1" align="center" py="14px" fontWeight="bold" fontSize="20px">
              {!sending
                ? chrome.i18n.getMessage('Confirmation')
                : chrome.i18n.getMessage('Processing')}
            </Typography>
          )}
        </Grid>
        <Grid item xs={1}>
          <IconButton onClick={props.handleCloseIconClicked}>
            <CloseIcon fontSize="medium" sx={{ color: 'icon.navi', cursor: 'pointer' }} />
          </IconButton>
        </Grid>
      </Grid>
      <Box
        sx={{ display: 'flex', justifyContent: 'space-between', alignItems: 'center', py: '16px' }}
      >
        {props.data.childType === 'evm' ? (
          <FRWProfile
            contact={props.data.userContact}
            isLoading={false}
            isEvm={true}
            fromEvm={'yes'}
          />
        ) : props.data.childType ? (
          <LLProfile contact={props.data.userContact} />
        ) : (
          <FRWProfile contact={props.data.userContact} fromEvm={'no'} />
        )}
        <Box
          sx={{
            marginLeft: '-15px',
            marginRight: '-15px',
            marginTop: '-32px',
            display: 'flex',
            justifyContent: 'space-between',
            alignItems: 'center',
          }}
        >
          {colorArray.map((color, index) => (
            <Box sx={{ mx: '5px' }} key={index}>
              {count === index ? (
                <CardMedia sx={{ width: '8px', height: '12px' }} image={IconNext} />
              ) : (
                <Box
                  key={index}
                  sx={{ height: '5px', width: '5px', borderRadius: '5px', backgroundColor: color }}
                />
              )}
            </Box>
          ))}
        </Box>
        {isEmoji(props.data.contact.avatar) ? (
          <FRWTargetProfile contact={props.data.contact} fromEvm={'to'} />
        ) : (
          <LLProfile contact={props.data.contact} />
        )}
      </Box>

      <Box
        sx={{
          display: 'flex',
          flexDirection: 'column',
          px: '13px',
          py: '16px',
          backgroundColor: '#333333',
          borderRadius: '16px',
          my: '10px',
        }}
      >
        <Stack direction="row" sx={{ alignItems: 'center' }} spacing={1}>
          <CardMedia sx={{ width: '24px', height: '24px' }} image={props.data.coinInfo.icon} />
          <Typography variant="body1" sx={{ fontSize: '18px', fontWeight: 'semi-bold' }}>
            {props.data.coinInfo.coin}
          </Typography>
          <Box sx={{ flexGrow: 1 }} />
          <Typography
            variant="body1"
            sx={{ fontSize: '18px', fontWeight: '400', textAlign: 'end' }}
          >
            {props.data.amount} {props.data.coinInfo.unit}
          </Typography>
        </Stack>
        <Stack direction="column" spacing={1}>
          <Typography
            variant="body1"
            color="info"
            sx={{ fontSize: '14px', fontWeight: 'semi-bold', textAlign: 'end' }}
          >
            $ {props.data.secondAmount}
          </Typography>
        </Stack>
      </Box>

      <Box sx={{ flexGrow: 1 }} />
      <SlideRelative direction="down" show={occupied}>
        <Box
          sx={{
            width: '95%',
            backgroundColor: 'error.light',
            mx: 'auto',
            borderRadius: '12px 12px 0 0',
            display: 'flex',
            flexDirection: 'row',
            alignItems: 'center',
            py: '8px',
          }}
        >
          {/* <CardMedia style={{ color:'#E54040', width:'24px',height:'24px', margin: '0 12px 0' }} image={empty} />   */}
          <InfoIcon fontSize="medium" color="primary" style={{ margin: '0px 12px auto 12px' }} />
          <Typography variant="body1" color="text.secondary" sx={{ fontSize: '12px' }}>
            {chrome.i18n.getMessage('Your_address_is_currently_processing_another_transaction')}
          </Typography>
        </Box>
      </SlideRelative>
      <WarningStorageLowSnackbar
        isLowStorage={isLowStorage}
        isLowStorageAfterAction={isLowStorageAfterAction}
      />

      <Button
        onClick={runTransaction}
        disabled={sending || occupied}
        variant="contained"
        color="success"
        size="large"
        sx={{
          height: '50px',
          width: '100%',
          borderRadius: '12px',
          textTransform: 'capitalize',
          display: 'flex',
          gap: '12px',
          marginBottom: '33px',
        }}
      >
        {sending ? (
          <>
            <LLSpinner size={28} />
            <Typography variant="subtitle1" sx={{ fontWeight: 'bold' }} color="text.primary">
              {chrome.i18n.getMessage('Sending')}
            </Typography>
          </>
        ) : (
          <>
            {failed ? (
              <Typography variant="subtitle1" sx={{ fontWeight: 'bold' }} color="text.primary">
                {chrome.i18n.getMessage('Transaction__failed')}
              </Typography>
            ) : (
              <Typography variant="subtitle1" sx={{ fontWeight: 'bold' }} color="text.primary">
                {chrome.i18n.getMessage('Send')}
              </Typography>
            )}
          </>
        )}
      </Button>
    </Box>
  );

  return (
    <>
      <Drawer
        anchor="bottom"
        open={props.isConfirmationOpen}
        transitionDuration={300}
        PaperProps={{
          sx: {
            width: '100%',
            height: '65%',
            bgcolor: 'background.paper',
            borderRadius: '18px 18px 0px 0px',
          },
        }}
      >
        {renderContent()}
      </Drawer>
      <StorageExceededAlert open={errorCode === 1103} onClose={() => setErrorCode(null)} />
    </>
  );
};

export default TransferConfirmation;<|MERGE_RESOLUTION|>--- conflicted
+++ resolved
@@ -172,13 +172,8 @@
 
   const flowFromEvm = async () => {
     wallet
-<<<<<<< HEAD
       .withdrawFlowEvm(props.data.amount, props.data.contact.address)
-      .then(async (txID) => {
-=======
-      .withdrawFlowEvm(amount, props.data.contact.address)
       .then(async (txId) => {
->>>>>>> eb765f2d
         await wallet.setRecent(props.data.contact);
         wallet.listenTransaction(
           txId,
