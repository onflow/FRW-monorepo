import React, { useState, useEffect } from 'react';
import { useHistory } from 'react-router-dom';

import { Box, Typography, Drawer, Stack, Grid, CardMedia, IconButton, Button } from '@mui/material';
import CloseIcon from '@mui/icons-material/Close';
import { LLSpinner } from 'ui/FRWComponent';
import { useWallet, isEmoji } from 'ui/utils';
import { LLProfile, FRWProfile } from 'ui/FRWComponent';
import IconNext from 'ui/FRWAssets/svg/next.svg';
import eventBus from '@/eventBus';
import InfoIcon from '@mui/icons-material/Info';
import { Presets } from 'react-component-transition';

interface TransferConfirmationProps {
  isConfirmationOpen: boolean;
  data: any;
  handleCloseIconClicked: () => void;
  handleCancelBtnClicked: () => void;
  handleAddBtnClicked: () => void;
}

const TransferConfirmation = (props: TransferConfirmationProps) => {
  const wallet = useWallet();
  const history = useHistory();
  const [sending, setSending] = useState(false);
  const [failed, setFailed] = useState(false);
  const [occupied, setOccupied] = useState(false);
  const [tid, setTid] = useState<string>('');
  const [count, setCount] = useState(0);
  const colorArray = [
    '#32E35529',
    '#32E35540',
    '#32E35559',
    '#32E35573',
    '#41CC5D',
    '#41CC5D',
    '#41CC5D',
  ];

  const startCount = () => {
    let count = 0;
    let intervalId;
    if (props.data.contact.address) {
      intervalId = setInterval(function () {
        count++;
        if (count === 7) {
          count = 0;
        }
        setCount(count);
      }, 500);
    } else if (!props.data.contact.address) {
      clearInterval(intervalId);
    }
  };

  const getPending = async () => {
    const pending = await wallet.getPendingTx();
    if (pending.length > 0) {
      setOccupied(true);
    }
  };

  const updateOccupied = () => {
    setOccupied(false);
  };

  const transferToken = async () => {
    // TODO: Replace it with real data
    if (props.data.childType === 'evm') {
      withDrawEvm();
      return;
    } else if (props.data.childType) {
      sendFromChild();
      return;
    }
    setSending(true);
<<<<<<< HEAD
    const amount = parseFloat(props.data.amount).toFixed(8)
    wallet.transferInboxTokens(props.data.tokenSymbol, props.data.contact.address, amount).then(async (txID) => {
      await wallet.setRecent(props.data.contact);
      console.log('send result ', txID, props.data)
      wallet.listenTransaction(txID, true, `${props.data.amount} ${props.data.coinInfo.coin} Sent`, `You have sent ${props.data.amount} ${props.data.tokenSymbol} to ${props.data.contact.contact_name}. \nClick to view this transaction.`, props.data.coinInfo.icon);
      props.handleCloseIconClicked();
      await wallet.setDashIndex(0);
      setSending(false);
      setTid(txID);
      history.push('/dashboard?activity=1');
    }).catch(() => {
      setSending(false);
      setFailed(true);
    })
  }

  const sendFromChild = async () => {
    const amount = parseFloat(props.data.amount).toFixed(8)
    wallet.sendFTfromChild(props.data.userContact.address, props.data.contact.address, 'flowTokenProvider', amount, props.data.tokenSymbol).then(async (txID) => {
      await wallet.setRecent(props.data.contact);
      wallet.listenTransaction(txID, true, `${props.data.amount} ${props.data.coinInfo.coin} Sent`, `You have sent ${props.data.amount} ${props.data.tokenSymbol} to ${props.data.contact.contact_name}. \nClick to view this transaction.`, props.data.coinInfo.icon);
      props.handleCloseIconClicked();
      await wallet.setDashIndex(0);
      setSending(false);
      setTid(txID);
      history.push('/dashboard?activity=1');
    }).catch((err) => {
      console.log('0xe8264050e6f51923 ', err)
      setSending(false);
      setFailed(true);
    })
  }

=======
    const amount = parseFloat(props.data.amount).toFixed(8);
    // const txID = await wallet.transferTokens(props.data.tokenSymbol, props.data.contact.address, amount);
    wallet
      .transferInboxTokens(props.data.tokenSymbol, props.data.contact.address, amount)
      .then(async (txID) => {
        await wallet.setRecent(props.data.contact);
        console.log('send result ', txID, props.data);
        wallet.listenTransaction(
          txID,
          true,
          `${props.data.amount} ${props.data.coinInfo.coin} Sent`,
          `You have sent ${props.data.amount} ${props.data.tokenSymbol} to ${props.data.contact.contact_name}. \nClick to view this transaction.`,
          props.data.coinInfo.icon
        );
        props.handleCloseIconClicked();
        await wallet.setDashIndex(0);
        setSending(false);
        setTid(txID);
        history.push('/dashboard?activity=1');
      })
      .catch(() => {
        setSending(false);
        setFailed(true);
      });
  };

  const sendFromChild = async () => {
    const amount = parseFloat(props.data.amount).toFixed(8);
    // const txID = await wallet.transferTokens(props.data.tokenSymbol, props.data.contact.address, amount);
    wallet
      .sendFTfromChild(
        props.data.userContact.address,
        props.data.contact.address,
        'flowTokenProvider',
        amount,
        props.data.tokenSymbol
      )
      .then(async (txID) => {
        await wallet.setRecent(props.data.contact);
        wallet.listenTransaction(
          txID,
          true,
          `${props.data.amount} ${props.data.coinInfo.coin} Sent`,
          `You have sent ${props.data.amount} ${props.data.tokenSymbol} to ${props.data.contact.contact_name}. \nClick to view this transaction.`,
          props.data.coinInfo.icon
        );
        props.handleCloseIconClicked();
        await wallet.setDashIndex(0);
        setSending(false);
        setTid(txID);
        history.push('/dashboard?activity=1');
      })
      .catch((err) => {
        console.log('0xe8264050e6f51923 ', err);
        setSending(false);
        setFailed(true);
      });
  };
>>>>>>> c206c75d

  const withDrawEvm = async () => {
    console.log('transferToken ->', props.data);
    setSending(true);
    if (props.data.tokenSymbol.toLowerCase() === 'flow') {
      transferFlow();
    } else {
      transferFt();
    }
  };

  const transferFlow = async () => {
<<<<<<< HEAD
    const amount = parseFloat(props.data.amount).toFixed(8)
    wallet.withdrawFlowEvm(amount, props.data.contact.address).then(async (txID) => {
      await wallet.setRecent(props.data.contact);
      wallet.listenTransaction(txID, true, `${props.data.amount} ${props.data.coinInfo.coin} Sent`, `You have sent ${props.data.amount} ${props.data.tokenSymbol} to ${props.data.contact.contact_name}. \nClick to view this transaction.`, props.data.coinInfo.icon);
      props.handleCloseIconClicked();
      await wallet.setDashIndex(0);
      setSending(false);
      setTid(txID);
      history.push('/dashboard?activity=1');
    }).catch(() => {
      setSending(false);
      setFailed(true);
    })
  }
=======
    const amount = parseFloat(props.data.amount).toFixed(8);
    // const txID = await wallet.transferTokens(props.data.tokenSymbol, props.data.contact.address, amount);
    wallet
      .withdrawFlowEvm(amount, props.data.contact.address)
      .then(async (txID) => {
        await wallet.setRecent(props.data.contact);
        wallet.listenTransaction(
          txID,
          true,
          `${props.data.amount} ${props.data.coinInfo.coin} Sent`,
          `You have sent ${props.data.amount} ${props.data.tokenSymbol} to ${props.data.contact.contact_name}. \nClick to view this transaction.`,
          props.data.coinInfo.icon
        );
        props.handleCloseIconClicked();
        await wallet.setDashIndex(0);
        setSending(false);
        setTid(txID);
        history.push('/dashboard?activity=1');
      })
      .catch(() => {
        setSending(false);
        setFailed(true);
      });
  };
>>>>>>> c206c75d

  const transferFt = async () => {
    const tokenResult = await wallet.openapi.getTokenInfo(props.data.tokenSymbol);
    console.log('tokenResult ', tokenResult, props.data.amount);

    wallet
      .transferFTFromEvm(
        tokenResult!['flowIdentifier'],
        props.data.amount,
        props.data.contact.address,
        tokenResult
      )
      .then(async (txID) => {
        await wallet.setRecent(props.data.contact);
        wallet.listenTransaction(
          txID,
          true,
          `${props.data.amount} ${props.data.coinInfo.coin} Sent`,
          `You have sent ${props.data.amount} ${props.data.tokenSymbol} to ${props.data.contact.contact_name}. \nClick to view this transaction.`,
          props.data.coinInfo.icon
        );
        props.handleCloseIconClicked();
        await wallet.setDashIndex(0);
        setSending(false);
        setTid(txID);
        history.push('/dashboard?activity=1');
      })
      .catch(() => {
        setSending(false);
        setFailed(true);
      });
  };

  const transactionDoneHanlder = (request) => {
    if (request.msg === 'transactionDone') {
      updateOccupied();
    }
    return true;
  };

  useEffect(() => {
    startCount();
    getPending();
    chrome.runtime.onMessage.addListener(transactionDoneHanlder);

    return () => {
      chrome.runtime.onMessage.removeListener(transactionDoneHanlder);
    };
  }, []);

  const renderContent = () => (
    <Box
      px="18px"
      sx={{
        width: '100%',
        height: '100%',
        background: 'rgba(0, 0, 0, 0.5)',
        flexDirection: 'column',
        display: 'flex',
      }}
    >
      <Grid
        container
        sx={{
          justifyContent: 'space-between',
          alignItems: 'center',
        }}
      >
        <Grid item xs={1}></Grid>
        <Grid item xs={10}>
          {tid ? (
            <Box
              sx={{
                display: 'flex',
                flexDirection: 'column',
                justifyContent: 'space-between',
                alignItems: 'center',
              }}
            >
              <Typography variant="h1" align="center" py="14px" fontSize="20px">
                {chrome.i18n.getMessage('Transaction_created')}
              </Typography>
            </Box>
          ) : (
            <Typography variant="h1" align="center" py="14px" fontWeight="bold" fontSize="20px">
              {!sending
                ? chrome.i18n.getMessage('Confirmation')
                : chrome.i18n.getMessage('Processing')}
            </Typography>
          )}
        </Grid>
        <Grid item xs={1}>
          <IconButton onClick={props.handleCloseIconClicked}>
            <CloseIcon fontSize="medium" sx={{ color: 'icon.navi', cursor: 'pointer' }} />
          </IconButton>
        </Grid>
      </Grid>
      <Box
        sx={{ display: 'flex', justifyContent: 'space-between', alignItems: 'center', py: '16px' }}
      >
        {props.data.childType === 'evm' ? (
          <FRWProfile contact={props.data.userContact} isLoading={false} isEvm={true} />
        ) : props.data.childType ? (
          <LLProfile contact={props.data.userContact} />
        ) : (
          <FRWProfile contact={props.data.userContact} />
        )}
        <Box
          sx={{
            marginLeft: '-15px',
            marginRight: '-15px',
            marginTop: '-32px',
            display: 'flex',
            justifyContent: 'space-between',
            alignItems: 'center',
          }}
        >
          {colorArray.map((color, index) => (
            <Box sx={{ mx: '5px' }} key={index}>
              {count === index ? (
                <CardMedia sx={{ width: '8px', height: '12px' }} image={IconNext} />
              ) : (
                <Box
                  key={index}
                  sx={{ height: '5px', width: '5px', borderRadius: '5px', backgroundColor: color }}
                />
              )}
            </Box>
          ))}
        </Box>
        {isEmoji(props.data.contact.avatar) ? (
          <FRWProfile contact={props.data.contact} />
        ) : (
          <LLProfile contact={props.data.contact} />
        )}
      </Box>

      <Box
        sx={{
          display: 'flex',
          flexDirection: 'column',
          px: '13px',
          py: '16px',
          backgroundColor: '#333333',
          borderRadius: '16px',
          my: '10px',
        }}
      >
        <Stack direction="row" sx={{ alignItems: 'center' }} spacing={1}>
          <CardMedia sx={{ width: '24px', height: '24px' }} image={props.data.coinInfo.icon} />
          <Typography variant="body1" sx={{ fontSize: '18px', fontWeight: 'semi-bold' }}>
            {props.data.coinInfo.coin}
          </Typography>
          <Box sx={{ flexGrow: 1 }} />
          <Typography
            variant="body1"
            sx={{ fontSize: '18px', fontWeight: '400', textAlign: 'end' }}
          >
            {props.data.amount} {props.data.coinInfo.unit}
          </Typography>
        </Stack>
        <Stack direction="column" spacing={1}>
          <Typography
            variant="body1"
            color="info"
            sx={{ fontSize: '14px', fontWeight: 'semi-bold', textAlign: 'end' }}
          >
            $ {props.data.secondAmount}
          </Typography>
        </Stack>
      </Box>

      <Box sx={{ flexGrow: 1 }} />
      {occupied && (
        <Presets.TransitionSlideUp>
          <Box
            sx={{
              width: '95%',
              backgroundColor: 'error.light',
              mx: 'auto',
              borderRadius: '12px 12px 0 0',
              display: 'flex',
              flexDirection: 'row',
              alignItems: 'center',
              py: '8px',
            }}
          >
            {/* <CardMedia style={{ color:'#E54040', width:'24px',height:'24px', margin: '0 12px 0' }} image={empty} />   */}
            <InfoIcon fontSize="medium" color="primary" style={{ margin: '0px 12px auto 12px' }} />
            <Typography variant="body1" color="text.secondary" sx={{ fontSize: '12px' }}>
              {chrome.i18n.getMessage('Your_address_is_currently_processing_another_transaction')}
            </Typography>
          </Box>
        </Presets.TransitionSlideUp>
      )}

      <Button
        onClick={transferToken}
        disabled={sending || occupied}
        variant="contained"
        color="success"
        size="large"
        sx={{
          height: '50px',
          borderRadius: '12px',
          textTransform: 'capitalize',
          display: 'flex',
          gap: '12px',
          marginBottom: '33px',
        }}
      >
        {sending ? (
          <>
            <LLSpinner size={28} />
            <Typography variant="subtitle1" sx={{ fontWeight: 'bold' }} color="text.primary">
              {chrome.i18n.getMessage('Sending')}
            </Typography>
          </>
        ) : (
          <>
            {failed ? (
              <Typography variant="subtitle1" sx={{ fontWeight: 'bold' }} color="text.primary">
                {chrome.i18n.getMessage('Transaction__failed')}
              </Typography>
            ) : (
              <Typography variant="subtitle1" sx={{ fontWeight: 'bold' }} color="text.primary">
                {chrome.i18n.getMessage('Send')}
              </Typography>
            )}
          </>
        )}
      </Button>
    </Box>
  );

  return (
    <Drawer
      anchor="bottom"
      open={props.isConfirmationOpen}
      transitionDuration={300}
      PaperProps={{
        sx: {
          width: '100%',
          height: '65%',
          bgcolor: 'background.paper',
          borderRadius: '18px 18px 0px 0px',
        },
      }}
    >
      {renderContent()}
    </Drawer>
  );
};

export default TransferConfirmation;<|MERGE_RESOLUTION|>--- conflicted
+++ resolved
@@ -74,43 +74,7 @@
       return;
     }
     setSending(true);
-<<<<<<< HEAD
-    const amount = parseFloat(props.data.amount).toFixed(8)
-    wallet.transferInboxTokens(props.data.tokenSymbol, props.data.contact.address, amount).then(async (txID) => {
-      await wallet.setRecent(props.data.contact);
-      console.log('send result ', txID, props.data)
-      wallet.listenTransaction(txID, true, `${props.data.amount} ${props.data.coinInfo.coin} Sent`, `You have sent ${props.data.amount} ${props.data.tokenSymbol} to ${props.data.contact.contact_name}. \nClick to view this transaction.`, props.data.coinInfo.icon);
-      props.handleCloseIconClicked();
-      await wallet.setDashIndex(0);
-      setSending(false);
-      setTid(txID);
-      history.push('/dashboard?activity=1');
-    }).catch(() => {
-      setSending(false);
-      setFailed(true);
-    })
-  }
-
-  const sendFromChild = async () => {
-    const amount = parseFloat(props.data.amount).toFixed(8)
-    wallet.sendFTfromChild(props.data.userContact.address, props.data.contact.address, 'flowTokenProvider', amount, props.data.tokenSymbol).then(async (txID) => {
-      await wallet.setRecent(props.data.contact);
-      wallet.listenTransaction(txID, true, `${props.data.amount} ${props.data.coinInfo.coin} Sent`, `You have sent ${props.data.amount} ${props.data.tokenSymbol} to ${props.data.contact.contact_name}. \nClick to view this transaction.`, props.data.coinInfo.icon);
-      props.handleCloseIconClicked();
-      await wallet.setDashIndex(0);
-      setSending(false);
-      setTid(txID);
-      history.push('/dashboard?activity=1');
-    }).catch((err) => {
-      console.log('0xe8264050e6f51923 ', err)
-      setSending(false);
-      setFailed(true);
-    })
-  }
-
-=======
     const amount = parseFloat(props.data.amount).toFixed(8);
-    // const txID = await wallet.transferTokens(props.data.tokenSymbol, props.data.contact.address, amount);
     wallet
       .transferInboxTokens(props.data.tokenSymbol, props.data.contact.address, amount)
       .then(async (txID) => {
@@ -137,7 +101,6 @@
 
   const sendFromChild = async () => {
     const amount = parseFloat(props.data.amount).toFixed(8);
-    // const txID = await wallet.transferTokens(props.data.tokenSymbol, props.data.contact.address, amount);
     wallet
       .sendFTfromChild(
         props.data.userContact.address,
@@ -167,7 +130,6 @@
         setFailed(true);
       });
   };
->>>>>>> c206c75d
 
   const withDrawEvm = async () => {
     console.log('transferToken ->', props.data);
@@ -180,22 +142,6 @@
   };
 
   const transferFlow = async () => {
-<<<<<<< HEAD
-    const amount = parseFloat(props.data.amount).toFixed(8)
-    wallet.withdrawFlowEvm(amount, props.data.contact.address).then(async (txID) => {
-      await wallet.setRecent(props.data.contact);
-      wallet.listenTransaction(txID, true, `${props.data.amount} ${props.data.coinInfo.coin} Sent`, `You have sent ${props.data.amount} ${props.data.tokenSymbol} to ${props.data.contact.contact_name}. \nClick to view this transaction.`, props.data.coinInfo.icon);
-      props.handleCloseIconClicked();
-      await wallet.setDashIndex(0);
-      setSending(false);
-      setTid(txID);
-      history.push('/dashboard?activity=1');
-    }).catch(() => {
-      setSending(false);
-      setFailed(true);
-    })
-  }
-=======
     const amount = parseFloat(props.data.amount).toFixed(8);
     // const txID = await wallet.transferTokens(props.data.tokenSymbol, props.data.contact.address, amount);
     wallet
@@ -220,7 +166,6 @@
         setFailed(true);
       });
   };
->>>>>>> c206c75d
 
   const transferFt = async () => {
     const tokenResult = await wallet.openapi.getTokenInfo(props.data.tokenSymbol);
