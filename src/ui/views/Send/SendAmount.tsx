import React, { useState, useEffect } from 'react';
import { Box, Button, Typography, IconButton, CardMedia } from '@mui/material';
import { useHistory, useLocation } from 'react-router-dom';
import ArrowBackIcon from '@mui/icons-material/ArrowBack';
import { CoinItem } from 'background/service/coinList';
import theme from '../../style/LLTheme';
import { ThemeProvider } from '@mui/material/styles';
import TransferAmount from './TransferAmount'
import { useWallet } from 'ui/utils';
import { withPrefix } from 'ui/utils/address';
import TransferConfirmation from './TransferConfirmation';
import {
  LLContactCard,
} from 'ui/FRWComponent';
import { Contact } from 'background/service/networkModel';
import { Presets } from 'react-component-transition';
import CancelIcon from '../../../components/iconfont/IconClose';
import { LLHeader } from '@/ui/FRWComponent';

interface ContactState {
  contact: Contact
}

const SendAmount = () => {

  const userContact = {
    address: '',
    id: 0,
    contact_name: '',
    avatar: '',
    domain: {
      domain_type: 999,
      value: '',
    },
  } as unknown as Contact;

  const empty: CoinItem = {
    coin: '',
    unit: '',
    balance: 0,
    price: 0,
    change24h: 0,
    total: 0,
    icon: '',
  }

  const history = useHistory();
  const location = useLocation<ContactState>();
  const usewallet = useWallet();
  const [userWallet, setWallet] = useState<any>(null);
  const [currentCoin, setCurrentCoin] = useState<string>('flow');
  const [coinList, setCoinList] = useState<CoinItem[]>([]);
  const [isConfirmationOpen, setConfirmationOpen] = useState(false);
  const [exceed, setExceed] = useState(false);
  const [amount, setAmount] = useState<string | undefined>(undefined);
  const [secondAmount, setSecondAmount] = useState('0.0');
  const [validated, setValidated] = useState<any>(null);
  const [userInfo, setUser] = useState<Contact>(userContact);
  const [network, setNetwork] = useState('mainnet');
  const [coinInfo, setCoinInfo] = useState<CoinItem>(empty);
  const [isLoading, setLoading] = useState<boolean>(false);
<<<<<<< HEAD
  const [childType, setChildType] = useState<string>('');
=======
  const [minAmount, setMinAmount] = useState<any>(0);
>>>>>>> 86c0e512

  const setUserWallet = async () => {
    // const walletList = await storage.get('userWallet');
    setLoading(true);
    const token = await usewallet.getCurrentCoin();
    let wallet
    if (childType === 'evm') {
      wallet = await usewallet.getEvmWallet();
    } else {
      wallet = await usewallet.getCurrentWallet();
    }
    const network = await usewallet.getNetwork();
    setNetwork(network);
    setCurrentCoin(token);
    // userWallet
    await setWallet(wallet);
    const coinList = await usewallet.getCoinList()
    setCoinList(coinList);
    const coinInfo = coinList.find(coin => coin.unit.toLowerCase() === token.toLowerCase());

    if (childType === 'evm') {
      const balance = await usewallet.getBalance(wallet.address);
      const balanceNumber = Number(balance) / 1e18;
      coinInfo!.balance = balanceNumber;
      coinInfo!.total = balanceNumber * coinInfo!.price;
    }

    setCoinInfo(coinInfo!);

    const info = await usewallet.getUserInfo(false);
    userContact.address = withPrefix(wallet.address) || '';
    userContact.avatar = info.avatar;
    userContact.contact_name = info.username;
    const minAmount = await usewallet.openapi.getAccountMinFlow(userContact.address);
    setMinAmount(minAmount);
    setUser(userContact);
  };


  const checkAddress = async () => {
    const child = await usewallet.getActiveWallet();
    setChildType(child);

    //wallet controller api
    try {
      const address = withPrefix(location.state.contact.address);
      const validatedResult = await usewallet.checkAddress(address!);
      setValidated(validatedResult);
      return validatedResult;
    } catch (err) {
      setValidated(false);
    }
    setLoading(false);
  };

  const numberWithCommas = (x) => {
    return x.toString().replace(/\B(?=(\d{3})+(?!\d))/g, ',');
  }

  const updateCoinInfo = () => {
    const coin = coinList.find(coin => coin.unit.toLowerCase() === currentCoin.toLowerCase());
    if (coin) {
      setCoinInfo(coin);
    }
  };

  useEffect(() => {
    checkAddress();
  }, [])
<<<<<<< HEAD

  useEffect(() => {
    setUserWallet();
  }, [childType])
=======
>>>>>>> 86c0e512

  useEffect(() => {
    updateCoinInfo();
  }, [currentCoin])

  return (
    <div className="page">
      <ThemeProvider theme={theme}>
        <Box sx={{ display: 'flex', flexDirection: 'column', height: '100%' }}>
          <LLHeader title={chrome.i18n.getMessage('Send_to')} help={true} />
          <Box sx={{ display: 'flex', flexDirection: 'column', gap: '10px', px: '16px' }}>
            <Box>
              <Box sx={{ zIndex: 999, backgroundColor: '#121212' }}>
                <LLContactCard contact={location.state.contact} hideCloseButton={false} isSend={true} />
              </Box>
              <Presets.TransitionSlideUp>
                {validated !== null && (
                  validated ? <></> :
                    <Box
                      sx={{
                        width: '95%',
                        backgroundColor: 'error.light',
                        mx: 'auto',
                        borderRadius: '0 0 12px 12px',
                      }}
                    >
                      <Box
                        sx={{
                          display: 'flex',
                          flexDirection: 'row',
                          alignItems: 'center',
                        }}
                      >
                        <CancelIcon size={24} color={'#E54040'} style={{ margin: '8px' }} />
                        <Typography variant="body1" color="text.secondary">
                          {chrome.i18n.getMessage('Invalid_address_in')}{` ${network}`}
                        </Typography>
                      </Box>
                    </Box>
                )}
              </Presets.TransitionSlideUp>
            </Box>

            <Typography variant="body1"
              sx={{
                alignSelf: 'start',
                fontSize: '14px',
              }}>
              {chrome.i18n.getMessage('Transfer__Amount')}
            </Typography>
<<<<<<< HEAD
            {coinInfo.unit &&
=======
            {(coinInfo.unit && minAmount) &&
>>>>>>> 86c0e512
              <TransferAmount
                coinList={coinList}
                amount={amount}
                setAmount={setAmount}
                secondAmount={secondAmount}
                setSecondAmount={setSecondAmount}
                exceed={exceed}
                setExceed={setExceed}
                coinInfo={coinInfo}
                setCurrentCoin={setCurrentCoin}
                minAmount={minAmount}
              />
            }

            {coinInfo.unit &&
              <>
                <Typography variant="body1"
                  sx={{
                    alignSelf: 'start',
                    fontSize: '14px',
                  }}>
                  {chrome.i18n.getMessage('Available__Balance')}
                </Typography>

                <Box sx={{ display: 'flex', gap: '8px', alignItems: 'center' }}>
                  <CardMedia sx={{ width: '18px', height: '18px' }} image={coinInfo.icon} />
                  <Typography variant="body1"
                    sx={{
                      alignSelf: 'start',
                      fontSize: '15px',
                    }}>
                    {
                      (Math.round(coinInfo.balance * 100) / 100).toFixed(2) + ' ' + coinInfo.unit.toUpperCase() + ' ≈ ' + '$ ' + coinInfo.total
                    }
                  </Typography>
                </Box>
              </>
            }
          </Box>

          <Box sx={{ flexGrow: 1 }} />

          <Box sx={{ display: 'flex', gap: '8px', mx: '18px', mb: '35px', mt: '10px' }}>
            <Button
              // onClick={() => {}}
              variant="contained"
              // @ts-expect-error custom color
              color="neutral"
              size="large"
              sx={{
                height: '48px',
                borderRadius: '8px',
                flexGrow: 1,
                textTransform: 'capitalize',
              }}
            >
              <Typography
                variant="subtitle1"
                sx={{ fontWeight: 'bold' }}
                color="text.primary"
              >
                {chrome.i18n.getMessage('Cancel')}
              </Typography>
            </Button>

            <Button
              onClick={() => { setConfirmationOpen(true) }}
              // disabled={true}
              variant="contained"
              color="success"
              size="large"
              sx={{
                height: '48px',
                flexGrow: 1,
                borderRadius: '8px',
                textTransform: 'capitalize',
              }}
              disabled={validated === null || exceed === true || amount === null || parseFloat(amount || '-1') < 0}
            >
              <Typography
                variant="subtitle1"
                sx={{ fontWeight: 'bold' }}
                color="text.primary"
              >
                {chrome.i18n.getMessage('Next')}
              </Typography>
            </Button>
          </Box>
<<<<<<< HEAD
          {validated
            &&
            <TransferConfirmation
              isConfirmationOpen={isConfirmationOpen}
              data={{ contact: location.state.contact, amount: amount, secondAmount: secondAmount, userContact: userInfo, tokenSymbol: currentCoin, coinInfo: coinInfo, childType }}
              handleCloseIconClicked={() => setConfirmationOpen(false)}
              handleCancelBtnClicked={() => setConfirmationOpen(false)}
              handleAddBtnClicked={() => {
                setConfirmationOpen(false);
              }}
            />
          }
=======

          <TransferConfirmation
            isConfirmationOpen={isConfirmationOpen}
            data={{ contact: location.state.contact, amount: amount, secondAmount: secondAmount, userContact: userInfo, tokenSymbol: currentCoin, coinInfo: coinInfo }}
            handleCloseIconClicked={() => setConfirmationOpen(false)}
            handleCancelBtnClicked={() => setConfirmationOpen(false)}
            handleAddBtnClicked={() => {
              setConfirmationOpen(false);
            }}
          />
>>>>>>> 86c0e512

        </Box>
      </ThemeProvider>
    </div>
  );
}


export default SendAmount;<|MERGE_RESOLUTION|>--- conflicted
+++ resolved
@@ -59,11 +59,8 @@
   const [network, setNetwork] = useState('mainnet');
   const [coinInfo, setCoinInfo] = useState<CoinItem>(empty);
   const [isLoading, setLoading] = useState<boolean>(false);
-<<<<<<< HEAD
   const [childType, setChildType] = useState<string>('');
-=======
   const [minAmount, setMinAmount] = useState<any>(0);
->>>>>>> 86c0e512
 
   const setUserWallet = async () => {
     // const walletList = await storage.get('userWallet');
@@ -133,13 +130,10 @@
   useEffect(() => {
     checkAddress();
   }, [])
-<<<<<<< HEAD
 
   useEffect(() => {
     setUserWallet();
   }, [childType])
-=======
->>>>>>> 86c0e512
 
   useEffect(() => {
     updateCoinInfo();
@@ -190,11 +184,7 @@
               }}>
               {chrome.i18n.getMessage('Transfer__Amount')}
             </Typography>
-<<<<<<< HEAD
-            {coinInfo.unit &&
-=======
             {(coinInfo.unit && minAmount) &&
->>>>>>> 86c0e512
               <TransferAmount
                 coinList={coinList}
                 amount={amount}
@@ -283,7 +273,6 @@
               </Typography>
             </Button>
           </Box>
-<<<<<<< HEAD
           {validated
             &&
             <TransferConfirmation
@@ -296,18 +285,6 @@
               }}
             />
           }
-=======
-
-          <TransferConfirmation
-            isConfirmationOpen={isConfirmationOpen}
-            data={{ contact: location.state.contact, amount: amount, secondAmount: secondAmount, userContact: userInfo, tokenSymbol: currentCoin, coinInfo: coinInfo }}
-            handleCloseIconClicked={() => setConfirmationOpen(false)}
-            handleCancelBtnClicked={() => setConfirmationOpen(false)}
-            handleAddBtnClicked={() => {
-              setConfirmationOpen(false);
-            }}
-          />
->>>>>>> 86c0e512
 
         </Box>
       </ThemeProvider>
