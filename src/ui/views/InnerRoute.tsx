--- conflicted
+++ resolved
@@ -9,11 +9,6 @@
 import Deposit from '../views/Deposit';
 import Enable from '../views/Enable';
 import Send from '../views/Send';
-<<<<<<< HEAD
-//Transaction TODO: this is not used anymore, should be removed
-import Swap from '../views/Swap';
-=======
->>>>>>> e546ccfd
 
 import Dashboard from './Dashboard';
 import Header from './Dashboard/Header';
