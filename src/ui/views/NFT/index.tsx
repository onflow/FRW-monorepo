import React, { useState, useEffect, useRef } from 'react';
import { Link } from 'react-router-dom';
import { Typography, Button, Box, ButtonBase, IconButton, Tooltip } from '@mui/material';
import { styled } from '@mui/system';
import { TabPanel, TabsList, Tabs, Tab } from '@mui/base';
import { buttonUnstyledClasses } from '@mui/core/ButtonUnstyled';
import { tabClasses } from '@mui/base/Tab';
import { useWallet } from 'ui/utils';
import { storage } from '@/background/webapi';
import GridTab from './GridTab';
import ListTab from './ListTab';
import EditNFTAddress from './EditNFTAddress';
import ReplayRoundedIcon from '@mui/icons-material/ReplayRounded';

const NFTTab = () => {
  const wallet = useWallet();

  const [address, setAddress] = useState<string | null>('');
  const [value, setValue] = useState(0);
  const [isEdit, setIsEdit] = useState<boolean>(false);
  const [isAddAddressOpen, setIsAddAddressOpen] = useState<boolean>(false);
  const [nftCount, setCount] = useState<number>(0);
  const [accessible, setAccessible] = useState<any>([]);
  const [activeCollection, setActiveCollection] = useState<any>([]);
  const [isActive, setIsActive] = useState(true);
  const gridRef = useRef<any>(null);
  const listRef = useRef<any>(null);
  const [childType, setChildType] = useState<string>('');

  useEffect(() => {
    fetchPreferedTab();
    loadNFTs();
  }, []);

  const handleChange = (event, newValue) => {
    setValue(newValue);
    storage.set('PreferredNFT', newValue);
  };

  const loadNFTs = async () => {
    const isChild = await wallet.getActiveWallet();
    const address = await wallet.getCurrentAddress();
    setAddress(address);
    // const flowCoins = fetchRemoteConfig.flowCoins();
    if (isChild) {
      setChildType(isChild);
<<<<<<< HEAD

=======
>>>>>>> c206c75d

      const parentaddress = await wallet.getMainWallet();

      const activec = await wallet.getChildAccountAllowTypes(parentaddress, address!);
      setActiveCollection(activec);
      const nftResult = await wallet.checkAccessibleNft(address);
      if (nftResult) {
        setAccessible(nftResult);
      }
      setIsActive(false);
    } else {
      setIsActive(true);
    }
    // setAddress(address);
  };

  const fetchPreferedTab = async () => {
    const tab = await storage.get('PreferredNFT');
    if (tab) {
      setValue(tab);
    }
  };

  const refreshButtonClicked = () => {
    if (value === 0) gridRef?.current?.reload();
    if (value === 1) listRef?.current?.reload();
  };

  const colors = {
    20: '#ffffff',
    100: '#FAFAFA',
    900: '#111111',
    1000: '#000000',
  };

  const StyledTab = styled(Tab)`
    font-family:
      IBM Plex Sans,
      sans-serif;
    color: '#111111';
    cursor: pointer;
    font-size: 0.875rem;
    font-weight: bold;
    background-color: '#FAFAFA';
    width: '52px';
    height: '24px';
    padding: 6px 13px;
    margin: 0;
    border: none;
    border-radius: 8px;
    display: flex;
    justify-content: center;

    &:hover {
      background-color: '#000000';
    }

    &:focus {
      color: #fff;
      background-color: '#000000';
      border-radius: 8px;
    }

    &.${tabClasses.selected} {
      background-color: ${colors[900]};
      color: ${colors[20]};
      padding: 2px 13px;
    }

    &.${buttonUnstyledClasses.disabled} {
      opacity: 0.24;
      cursor: not-allowed;
    }
  `;

  const TabPanelStyle = styled(TabPanel)`
    width: 100%;
  `;

  const TabsListStyle = styled(TabsList)`
    background-color: '#FAFAFA';
    border-radius: 12px;
    display: flex;
    align-items: center;
    justify-content: center;
    align-content: space-between;
    padding: 4px;
  `;

  return (
    <div className="page" id="scrollableTab">
      <Tabs value={value} onChange={handleChange}>
        <Box
          sx={{
            display: 'flex',
            flexDirection: 'row',
            px: '18px',
            py: '10px',
            gap: '8px',
            alignItems: 'center',
          }}
        >
          <Tooltip title={chrome.i18n.getMessage('Refresh')} arrow>
            <ButtonBase
              sx={{ flexGrow: 1, justifyContent: 'flex-start' }}
              onClick={refreshButtonClicked}
            >
              <Typography component="div" variant="h5">
                {nftCount > 0 ? `${nftCount} NFTs` : 'NFT'}
              </Typography>
              <IconButton aria-label="close" color="primary" size="small">
                <ReplayRoundedIcon fontSize="inherit" />
              </IconButton>
            </ButtonBase>
          </Tooltip>

          <TabsListStyle
            sx={{
              backgroundColor: 'rgb(250, 250, 250, 0.24)',
              width: '120px',
              height: '36px',
              padding: '0px',
            }}
          >
            <StyledTab
              sx={{
                zIndex: 12,
                backgroundColor: 'rgba(250, 250, 250, 0)',
                '&:focus': { backgroundColor: '#000000', color: '#FFFFFF', padding: '2px 13px' },
              }}
            >
              {chrome.i18n.getMessage('Grid')}
            </StyledTab>
            <StyledTab
              sx={{
                zIndex: 12,
                backgroundColor: 'rgba(250, 250, 250, 0)',
                '&:focus': { backgroundColor: '#000000', color: '#FFFFFF', padding: '2px 13px' },
              }}
            >
              {chrome.i18n.getMessage('List')}
            </StyledTab>
          </TabsListStyle>
          {!childType && (
            <Box component="span">
              <Button
                component={Link}
                to="/dashboard/nested/add_list"
                variant="contained"
                color="secondary"
                sx={{
                  width: '46px',
                  height: '35px',
                  borderRadius: '12px',
                  minWidth: '46px',
                  padding: '6px 9px',
                  zIndex: 12,
                  opacity: '0.24',
                }}
              >
                <Typography
                  color="#111111"
                  sx={{
                    fontWeight: '600',
                    fontSize: '0.875rem',
                    textTransform: 'none',
                  }}
                >
                  {chrome.i18n.getMessage('Add')}
                </Typography>
              </Button>
            </Box>
          )}
        </Box>

<<<<<<< HEAD
=======
        {process.env.NODE_ENV === 'produssction' && (
          <Box
            sx={{
              display: 'flex',
              flexDirection: 'row',
              width: '90%',
              margin: '10px auto 0 auto',
              backgroundColor: '#2E2E2E',
              borderRadius: '12px',
              justifyContent: 'space-between',
              padding: '5px 12px',
            }}
          >
            <Box>
              <Typography component="div" color="neutral.contrastText" sx={{ fontSize: '11px' }}>
                {chrome.i18n.getMessage('For__testing__purpose__only')}
              </Typography>
              <Typography display="inline" color="neutral.contrastText" sx={{ fontSize: '11px' }}>
                {chrome.i18n.getMessage('Showing__NFT__under')}
                <span> </span>
              </Typography>
              <Typography color="primary" display="inline" sx={{ fontSize: '12px' }}>
                {address}
              </Typography>
            </Box>
            <Button
              variant="contained"
              color="primary"
              sx={{
                width: '63px',
                borderRadius: '12px',
                color: '#000000',
                height: '30px',
                textTransform: 'none',
                fontSize: '10px',
                fontWeight: 700,
                alignSelf: 'center',
              }}
              onClick={() => {
                setIsAddAddressOpen(true);
              }}
            >
              {chrome.i18n.getMessage('Change')}
            </Button>
          </Box>
        )}

>>>>>>> c206c75d
        <EditNFTAddress
          isAddAddressOpen={isAddAddressOpen}
          handleCloseIconClicked={() => setIsAddAddressOpen(false)}
          handleCancelBtnClicked={() => setIsAddAddressOpen(false)}
          handleAddBtnClicked={() => {
            wallet.clearNFT();
            setIsAddAddressOpen(false);
            gridRef!.current.reload();
            listRef!.current?.reload();
          }}
          setAddress={setAddress}
          address={address!}
          isEdit={isEdit}
        />

        <TabPanelStyle value={0} sx={{ width: '100%' }} id="scrollableTab">
          <GridTab
            setCount={setCount}
            data={{ ownerAddress: address }}
            ref={gridRef}
            accessible={accessible}
            isActive={isActive}
            activeCollection={activeCollection}
          />
        </TabPanelStyle>
        <TabPanelStyle value={1} sx={{ width: '100%' }}>
          <ListTab
            setCount={setCount}
            data={{ ownerAddress: address }}
            ref={listRef}
            accessible={accessible}
            isActive={isActive}
            activeCollection={activeCollection}
          />
        </TabPanelStyle>
      </Tabs>
    </div>
  );
};

export default NFTTab;<|MERGE_RESOLUTION|>--- conflicted
+++ resolved
@@ -44,10 +44,6 @@
     // const flowCoins = fetchRemoteConfig.flowCoins();
     if (isChild) {
       setChildType(isChild);
-<<<<<<< HEAD
-
-=======
->>>>>>> c206c75d
 
       const parentaddress = await wallet.getMainWallet();
 
@@ -84,9 +80,7 @@
   };
 
   const StyledTab = styled(Tab)`
-    font-family:
-      IBM Plex Sans,
-      sans-serif;
+    font-family: IBM Plex Sans, sans-serif;
     color: '#111111';
     cursor: pointer;
     font-size: 0.875rem;
@@ -223,56 +217,6 @@
           )}
         </Box>
 
-<<<<<<< HEAD
-=======
-        {process.env.NODE_ENV === 'produssction' && (
-          <Box
-            sx={{
-              display: 'flex',
-              flexDirection: 'row',
-              width: '90%',
-              margin: '10px auto 0 auto',
-              backgroundColor: '#2E2E2E',
-              borderRadius: '12px',
-              justifyContent: 'space-between',
-              padding: '5px 12px',
-            }}
-          >
-            <Box>
-              <Typography component="div" color="neutral.contrastText" sx={{ fontSize: '11px' }}>
-                {chrome.i18n.getMessage('For__testing__purpose__only')}
-              </Typography>
-              <Typography display="inline" color="neutral.contrastText" sx={{ fontSize: '11px' }}>
-                {chrome.i18n.getMessage('Showing__NFT__under')}
-                <span> </span>
-              </Typography>
-              <Typography color="primary" display="inline" sx={{ fontSize: '12px' }}>
-                {address}
-              </Typography>
-            </Box>
-            <Button
-              variant="contained"
-              color="primary"
-              sx={{
-                width: '63px',
-                borderRadius: '12px',
-                color: '#000000',
-                height: '30px',
-                textTransform: 'none',
-                fontSize: '10px',
-                fontWeight: 700,
-                alignSelf: 'center',
-              }}
-              onClick={() => {
-                setIsAddAddressOpen(true);
-              }}
-            >
-              {chrome.i18n.getMessage('Change')}
-            </Button>
-          </Box>
-        )}
-
->>>>>>> c206c75d
         <EditNFTAddress
           isAddAddressOpen={isAddAddressOpen}
           handleCloseIconClicked={() => setIsAddAddressOpen(false)}
