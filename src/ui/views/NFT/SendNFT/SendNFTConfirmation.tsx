--- conflicted
+++ resolved
@@ -205,16 +205,9 @@
   };
 
   const sendChildNftToEvm = async () => {
-<<<<<<< HEAD
-    const contractList = await wallet.openapi.getAllNftV2();
-
+    const contractList = await wallet.openapi.getAllNft();
     const filteredCollection = returnFilteredCollections(contractList, props.data.nft);
-=======
-    const contractList = await wallet.openapi.getAllNft();
-    const filteredCollection = contractList.find(
-      (collection) => collection.name === props.data.nft.collectionName
-    );
->>>>>>> b3181f0a
+
     const flowIdentifier = props.data.contract.flowIdentifier || props.data.nft.flowIdentifier;
     setSending(true);
     wallet
