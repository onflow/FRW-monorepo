import CloseIcon from '@mui/icons-material/Close';
<<<<<<< HEAD
import { LLSpinner } from 'ui/FRWComponent';
import { useWallet, isEmoji } from 'ui/utils';
import { LLProfile, FRWProfile, FRWTargetProfile } from 'ui/FRWComponent';
import IconFlow from '../../../../components/iconfont/IconFlow';
import IconNext from 'ui/FRWAssets/svg/next.svg';
import { MatchMediaType } from '@/ui/utils/url';
=======
>>>>>>> c1a17aa6
import InfoIcon from '@mui/icons-material/Info';
import { Box, Typography, Drawer, Stack, Grid, CardMedia, IconButton, Button } from '@mui/material';
import React, { useState, useEffect, useCallback } from 'react';
import { Presets } from 'react-component-transition';
import { useHistory } from 'react-router-dom';
import Web3 from 'web3';

import StorageExceededAlert from '@/ui/FRWComponent/StorageExceededAlert';
import { WarningStorageLowSnackbar } from '@/ui/FRWComponent/WarningStorageLowSnackbar';
import { MatchMediaType } from '@/ui/utils/url';
import { useStorageCheck } from '@/ui/utils/useStorageCheck';
import erc721 from 'background/utils/erc721.abi.json';
import { EVM_ENDPOINT } from 'consts';
import IconNext from 'ui/FRWAssets/svg/next.svg';
import { LLSpinner, LLProfile, FRWProfile } from 'ui/FRWComponent';
import { useWallet, isEmoji } from 'ui/utils';

import IconFlow from '../../../../components/iconfont/IconFlow';

interface SendNFTConfirmationProps {
  isConfirmationOpen: boolean;
  data: any;
  handleCloseIconClicked: () => void;
  handleCancelBtnClicked: () => void;
  handleAddBtnClicked: () => void;
}

const SendNFTConfirmation = (props: SendNFTConfirmationProps) => {
  console.log('SendNFTConfirmation');
  const wallet = useWallet();
  const history = useHistory();
  const [sending, setSending] = useState(false);
  const [failed, setFailed] = useState(false);
  const [, setErrorMessage] = useState<string | null>(null);
  const [errorCode, setErrorCode] = useState<number | null>(null);

  const [occupied, setOccupied] = useState(false);
  const [isChild, setIsChild] = useState(false);
  const [erc721Contract, setErcContract] = useState<any>(null);
  const [count, setCount] = useState(0);
  const { sufficient: isSufficient } = useStorageCheck();

  const isLowStorage = isSufficient !== undefined && !isSufficient; // isSufficient is undefined when the storage check is not yet completed

  const colorArray = [
    '#32E35529',
    '#32E35540',
    '#32E35559',
    '#32E35573',
    '#41CC5D',
    '#41CC5D',
    '#41CC5D',
  ];

  const startCount = useCallback(() => {
    let count = 0;
    let intervalId;
    if (props.data.contact.address) {
      intervalId = setInterval(function () {
        count++;
        if (count === 7) {
          count = 0;
        }
        setCount(count);
      }, 500);
    } else if (!props.data.contact.address) {
      clearInterval(intervalId);
    }
  }, [props?.data?.contact?.address]);

  const getPending = useCallback(async () => {
    const pending = await wallet.getPendingTx();
    if (pending.length > 0) {
      setOccupied(true);
    }
  }, [wallet]);

  const updateOccupied = useCallback(() => {
    setOccupied(false);
  }, []);

  const replaceIPFS = (url: string | null): string => {
    if (!url) {
      return '';
    }

    const lilicoEndpoint = 'https://gateway.pinata.cloud/ipfs/';

    const replacedURL = url
      .replace('ipfs://', lilicoEndpoint)
      .replace('https://ipfs.infura.io/ipfs/', lilicoEndpoint)
      .replace('https://ipfs.io/ipfs/', lilicoEndpoint)
      .replace('https://lilico.app/api/ipfs/', lilicoEndpoint);

    return replacedURL;
  };

  const sendNFT = async () => {
    setSending(true);
    const activeChild = await wallet.getActiveWallet();
    const { address } = props.data.contact;
    const isEvm = activeChild === 'evm';
    const isEvmAddress = address.length > 20;
    if (!isEvm && isEvmAddress && !isChild) {
      await flowToEvm();
    } else if (isChild || props.data.linked) {
      sendChildNft();
    } else {
      try {
        const childresp = await wallet.checkUserChildAccount();
        let containsKey = false;

        if (childresp) {
          containsKey = Object.prototype.hasOwnProperty.call(childresp, props.data.contact.address);
        }

        let txID = '';
        if (containsKey) {
          txID = await wallet.sendNFTtoChild(
            props.data.contact.address,
            '',
            parseInt(props.data.nft.id),
            props.data.contract
          );
        } else if (props.data.contract.contract_name.trim() === 'TopShot') {
          txID = await wallet.sendNBANFT(
            props.data.contact.address,
            parseInt(props.data.nft.id),
            props.data.contract
          );
        } else {
          txID = await wallet.sendNFT(
            props.data.contact.address,
            parseInt(props.data.nft.id),
            props.data.contract
          );
        }
        await wallet.setRecent(props.data.contact);
        wallet.listenTransaction(
          txID,
          true,
          `${props.data.media?.title} Sent`,
          `The ${props.data.contract.name} NFT transaction has been sealed.\nClick to view this transaction.`,
          props.data.media.url
        );
        await wallet.setDashIndex(0);
        history.push('/dashboard?activity=1');
        props.handleAddBtnClicked();
      } catch (error) {
        console.error(error);
        setFailed(true);
        setSending(false);
      } finally {
        setSending(false);
      }
    }
  };

  const sendChildNft = async () => {
    setSending(true);
    try {
      let txID = '';

      txID = await wallet.sendNFTfromChild(
        props.data.userContact.address,
        props.data.contact.address,
        '',
        parseInt(props.data.nft.id),
        props.data.contract
      );
      await wallet.setRecent(props.data.contact);
      wallet.listenTransaction(
        txID,
        true,
        `${props.data.media?.title} Sent`,
        `The ${props.data.contract.name} NFT transaction has been sealed.\nClick to view this transaction.`,
        props.data.media.url
      );
      await wallet.setDashIndex(0);
      history.push('/dashboard?activity=1');
      props.handleAddBtnClicked();
    } catch (error) {
      console.error(error);
      setFailed(true);
      setSending(false);
    } finally {
      setSending(false);
    }
  };

  const flowToEvm = async () => {
    setSending(true);
    const data = await wallet.getEvmAddress();
    const encodedData = erc721Contract.methods
      .safeTransferFrom(data, props.data.contact.address, props.data.nft.id)
      .encodeABI();
    // NOTE: hardcoded gas limit and this is not used
    const gas = '1312d00';
    setSending(true);
    wallet
      .bridgeNftToEvmAddress(
        props.data.nft.contractAddress,
        props.data.nft.collectionContractName,
        props.data.nft.id,
        props.data.contract.evmAddress,
        encodedData
      )
      .then(async (txID) => {
        wallet.listenTransaction(
          txID,
          true,
          `Move complete`,
          `You have moved 1 ${props.data.nft.collectionContractName} to your evm address. \nClick to view this transaction.`
        );
        props.handleCloseIconClicked();
        await wallet.setDashIndex(0);
        setSending(false);
        history.push('/dashboard?activity=1');
      })
      .catch((err) => {
        console.error('send flow to evm encounter error: ', err);
        setSending(false);
        setFailed(true);
      });
  };

  const transactionDoneHandler = useCallback(
    (request) => {
      if (request.msg === 'transactionDone') {
        updateOccupied();
      }
      // Handle error
      if (request.msg === 'transactionError') {
        setFailed(true);
        setErrorMessage(request.errorMessage);
        setErrorCode(request.errorCode);
      }
      return true;
    },
    [updateOccupied]
  );

  useEffect(() => {
    startCount();
    getPending();
    chrome.runtime.onMessage.addListener(transactionDoneHandler);

    return () => {
      chrome.runtime.onMessage.removeListener(transactionDoneHandler);
    };
  }, [getPending, props.data.contact, startCount, transactionDoneHandler]);

  const checkChild = useCallback(async () => {
    const isChild = await wallet.getActiveWallet();
    setIsChild(isChild);
  }, [wallet]);

  const initializeContract = useCallback(async () => {
    const network = await wallet.getNetwork();
    const provider = new Web3.providers.HttpProvider(EVM_ENDPOINT[network]);
    const web3Instance = new Web3(provider);
    const contractInstance = new web3Instance.eth.Contract(
      erc721,
      props.data.nft.contractEvmAddress
    );
    setErcContract(contractInstance);
  }, [props?.data?.nft?.contractEvmAddress, wallet]);

  useEffect(() => {
    initializeContract();
    checkChild();
  }, [checkChild, initializeContract]);

  const renderContent = () => {
    const getUri = () => {
      return (
        <>
          {props.data.media &&
            (props.data.media.type !== MatchMediaType.VIDEO ? (
              <CardMedia
                sx={{ width: '72px', height: '72px', borderRadius: '8px' }}
                image={replaceIPFS(props.data.media.image)}
              />
            ) : (
              <>
                <video
                  loop
                  autoPlay
                  preload="auto"
                  style={{ width: '72px', height: 'auto', objectFit: 'cover', borderRadius: '8px' }}
                >
                  <source src={props.data.media.url} type="video/mp4" />
                </video>
              </>
            ))}
        </>
      );
    };

    const getMedia = () => {
      return (
        <>
          <video
            loop
            autoPlay
            playsInline
            preload="auto"
            style={{ width: '72px', height: 'auto', objectFit: 'cover', borderRadius: '8px' }}
          >
            <source src={props.data.media?.videoURL || undefined} type="video/mp4" />
          </video>
        </>
      );
    };
    return (
      <Box
        px="18px"
        sx={{
          width: '100%',
          height: '100%',
          background: 'rgba(0, 0, 0, 0.5)',
          flexDirection: 'column',
          display: 'flex',
        }}
      >
        <Grid
          container
          sx={{
            justifyContent: 'space-between',
            alignItems: 'center',
          }}
        >
          <Grid item xs={1}></Grid>
          <Grid item xs={10}>
            <Typography variant="h1" align="center" py="14px" fontWeight="bold" fontSize="20px">
              {chrome.i18n.getMessage('Send')} NFT
            </Typography>
          </Grid>
          <Grid item xs={1}>
            <IconButton onClick={props.handleCloseIconClicked}>
              <CloseIcon fontSize="medium" sx={{ color: 'icon.navi', cursor: 'pointer' }} />
            </IconButton>
          </Grid>
        </Grid>
        <Box
          sx={{
            display: 'flex',
            justifyContent: 'space-between',
            alignItems: 'center',
            py: '16px',
          }}
        >
          {isChild || props.data.linked ? (
            <LLProfile contact={props.data.userContact} />
          ) : (
            <FRWProfile contact={props.data.userContact} />
          )}
          <Box
            sx={{
              marginLeft: '-15px',
              marginRight: '-15px',
              marginTop: '-32px',
              display: 'flex',
              justifyContent: 'space-between',
              alignItems: 'center',
            }}
          >
            {colorArray.map((color, index) => (
              <Box sx={{ mx: '5px' }} key={index}>
                {count === index ? (
                  <CardMedia sx={{ width: '8px', height: '12px' }} image={IconNext} />
                ) : (
                  <Box
                    key={index}
                    sx={{
                      height: '5px',
                      width: '5px',
                      borderRadius: '5px',
                      backgroundColor: color,
                    }}
                  />
                )}
              </Box>
            ))}
          </Box>
          {isEmoji(props.data.contact.avatar) ? (
            <FRWTargetProfile contact={props.data.contact} />
          ) : (
            <LLProfile contact={props.data.contact} />
          )}
        </Box>
        <Box
          sx={{
            display: 'flex',
            justifyContent: 'flex-start',
            px: '13px',
            py: '16px',
            backgroundColor: '#333333',
            borderRadius: '16px',
            my: '10px',
          }}
        >
          <Stack direction="row" spacing={1}>
            {props.data.media &&
            props.data.media?.type === MatchMediaType.IMAGE &&
            !!props.data.media?.videoURL
              ? getMedia()
              : getUri()}
          </Stack>
          <Stack direction="column" spacing={1} sx={{ ml: '18px' }}>
            <Typography color="neutral.contrastText" sx={{ fontSize: '18px', fontWeight: '700' }}>
              {props.data.media && props.data.media?.title}
            </Typography>
            <Stack direction="row" spacing={1} sx={{ alignItems: 'center' }}>
              <CardMedia
                sx={{ width: '20px', height: '20px', borderRadius: '20px' }}
                image={props.data.contract && props.data.contract.logo}
              />
              <Typography
                color="text.nonselect"
                sx={{
                  fontWeight: '400',
                  display: 'inline-block',
                  whiteSpace: 'nowrap',
                  overflow: 'hidden',
                  textOverflow: 'ellipsis',
                  maxWidth: '150px',
                }}
              >
                {props.data.contract && props.data.contract.name}
              </Typography>
              <span>
                <IconFlow size={12} style={{ margin: 'auto' }} />
              </span>
            </Stack>
          </Stack>
        </Box>
        <Box sx={{ flexGrow: 1 }} />
        {/* <Stack direction="row" spacing={1} sx={{marginBottom: '33px'}}>
          <LLPrimaryButton
            label="Send"
            onClick={sendNFT}
            fullWidth
            type="submit"
          />
        </Stack> */}
        {occupied && (
          <Presets.TransitionSlideUp>
            <Box
              sx={{
                width: '95%',
                backgroundColor: 'error.light',
                mx: 'auto',
                borderRadius: '12px 12px 0 0',
                display: 'flex',
                flexDirection: 'row',
                alignItems: 'center',
                py: '8px',
              }}
            >
              {/* <CardMedia style={{ color:'#E54040', width:'24px',height:'24px', margin: '0 12px 0' }} image={empty} />   */}
              <InfoIcon
                fontSize="medium"
                color="primary"
                style={{ margin: '0px 12px auto 12px' }}
              />
              <Typography variant="body1" color="text.secondary" sx={{ fontSize: '12px' }}>
                {chrome.i18n.getMessage('Your__address__is__currently__processing')}
              </Typography>
            </Box>
          </Presets.TransitionSlideUp>
        )}

        <WarningStorageLowSnackbar isLowStorage={isLowStorage} />
        <Button
          onClick={sendNFT}
          disabled={sending || occupied}
          variant="contained"
          color="primary"
          size="large"
          sx={{
            height: '50px',
            borderRadius: '12px',
            textTransform: 'capitalize',
            display: 'flex',
            gap: '12px',
            marginBottom: '33px',
          }}
        >
          {sending ? (
            <>
              <LLSpinner size={28} />
              <Typography variant="subtitle1" sx={{ fontWeight: 'bold' }} color="text.primary">
                {chrome.i18n.getMessage('Sending')}
              </Typography>
            </>
          ) : (
            <>
              {failed ? (
                <Typography variant="subtitle1" sx={{ fontWeight: 'bold' }} color="text.primary">
                  {chrome.i18n.getMessage('Transaction__failed')}
                </Typography>
              ) : (
                <Typography variant="subtitle1" sx={{ fontWeight: 'bold' }} color="text.primary">
                  {chrome.i18n.getMessage('Send')}
                </Typography>
              )}
            </>
          )}
        </Button>
      </Box>
    );
  };

  return (
    <>
      <Drawer
        anchor="bottom"
        open={props.isConfirmationOpen}
        transitionDuration={300}
        PaperProps={{
          sx: {
            width: '100%',
            height: '65%',
            bgcolor: 'background.paper',
            borderRadius: '18px 18px 0px 0px',
          },
        }}
      >
        {renderContent()}
      </Drawer>
      <StorageExceededAlert open={errorCode === 1103} onClose={() => setErrorCode(null)} />
    </>
  );
};

export default SendNFTConfirmation;<|MERGE_RESOLUTION|>--- conflicted
+++ resolved
@@ -1,13 +1,4 @@
 import CloseIcon from '@mui/icons-material/Close';
-<<<<<<< HEAD
-import { LLSpinner } from 'ui/FRWComponent';
-import { useWallet, isEmoji } from 'ui/utils';
-import { LLProfile, FRWProfile, FRWTargetProfile } from 'ui/FRWComponent';
-import IconFlow from '../../../../components/iconfont/IconFlow';
-import IconNext from 'ui/FRWAssets/svg/next.svg';
-import { MatchMediaType } from '@/ui/utils/url';
-=======
->>>>>>> c1a17aa6
 import InfoIcon from '@mui/icons-material/Info';
 import { Box, Typography, Drawer, Stack, Grid, CardMedia, IconButton, Button } from '@mui/material';
 import React, { useState, useEffect, useCallback } from 'react';
@@ -22,7 +13,7 @@
 import erc721 from 'background/utils/erc721.abi.json';
 import { EVM_ENDPOINT } from 'consts';
 import IconNext from 'ui/FRWAssets/svg/next.svg';
-import { LLSpinner, LLProfile, FRWProfile } from 'ui/FRWComponent';
+import { LLSpinner, LLProfile, FRWProfile, FRWTargetProfile } from 'ui/FRWComponent';
 import { useWallet, isEmoji } from 'ui/utils';
 
 import IconFlow from '../../../../components/iconfont/IconFlow';
