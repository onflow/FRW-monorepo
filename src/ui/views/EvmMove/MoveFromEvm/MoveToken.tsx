--- conflicted
+++ resolved
@@ -1,8 +1,6 @@
-import AttachMoneyRoundedIcon from '@mui/icons-material/AttachMoneyRounded';
 import {
   Box,
   Typography,
-  IconButton,
   ListItemText,
   Select,
   MenuItem,
@@ -11,23 +9,13 @@
   InputAdornment,
   Input,
   Chip,
-  Tooltip,
 } from '@mui/material';
 import { StyledEngineProvider } from '@mui/material/styles';
 import { makeStyles } from '@mui/styles';
 import BN from 'bignumber.js';
-<<<<<<< HEAD
 import React, { useState, useEffect, useCallback } from 'react';
 
 import SlideRelative from '@/ui/FRWComponent/SlideRelative';
-
-import CancelIcon from '../../../../components/iconfont/IconClose';
-import IconFlow from '../../../../components/iconfont/IconFlow';
-import IconSwitch from '../../../../components/iconfont/IconSwitch';
-=======
-import React, { useState, useEffect } from 'react';
-import { Presets } from 'react-component-transition';
->>>>>>> 3f430918
 
 import CancelIcon from '../../../../components/iconfont/IconClose';
 import IconFlow from '../../../../components/iconfont/IconFlow';
