--- conflicted
+++ resolved
@@ -1,26 +1,21 @@
-import CloseIcon from '@mui/icons-material/Close';
 import { Box, Button, Typography, Drawer, IconButton, Grid } from '@mui/material';
-import { ThemeProvider } from '@mui/material/styles';
 import React, { useState, useEffect } from 'react';
 import { useHistory } from 'react-router-dom';
-
+import CloseIcon from '@mui/icons-material/Close';
+import { CoinItem } from 'background/service/coinList';
+import theme from '../../../style/LLTheme';
+import { ThemeProvider } from '@mui/material/styles';
 import wallet from '@/background/controller/wallet';
 import { WarningStorageLowSnackbar } from '@/ui/FRWComponent/WarningStorageLowSnackbar';
 import { useStorageCheck } from '@/ui/utils/useStorageCheck';
-import type { CoinItem } from 'background/service/coinList';
 import type { Contact } from 'background/service/networkModel';
 import { LLSpinner } from 'ui/FRWComponent';
 import { useWallet } from 'ui/utils';
 import { withPrefix } from 'ui/utils/address';
-
 import IconSwitch from '../../../../components/iconfont/IconSwitch';
-import theme from '../../../style/LLTheme';
 import TransferFrom from '../TransferFrom';
-<<<<<<< HEAD
-=======
 import TransferTo from '../TransferTo';
 
->>>>>>> 74642e24
 import MoveToken from './MoveToken';
 
 interface TransferConfirmationProps {
