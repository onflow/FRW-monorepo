--- conflicted
+++ resolved
@@ -6,12 +6,7 @@
 import theme from '../../../style/LLTheme';
 import { ThemeProvider } from '@mui/material/styles';
 import TransferFrom from '../TransferFrom';
-<<<<<<< HEAD
-import MoveToken from './MoveToken'
-=======
-import TransferTo from '../TransferTo';
 import MoveToken from './MoveToken';
->>>>>>> c206c75d
 import { useWallet } from 'ui/utils';
 import { withPrefix } from 'ui/utils/address';
 import IconSwitch from '../../../../components/iconfont/IconSwitch';
