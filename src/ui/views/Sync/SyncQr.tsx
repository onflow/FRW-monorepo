--- conflicted
+++ resolved
@@ -73,13 +73,7 @@
   const [loading, setShowLoading] = useState<boolean>(false);
   const [session, setSession] = useState<SessionTypes.Struct>();
   const [mnemonic, setMnemonic] = useState(bip39.generateMnemonic());
-<<<<<<< HEAD
   const [currentNetwork, setNetwork] = useState('mainnet');
-=======
-  const [currentNetwork, setNetwork] = useState(
-    process.env.NODE_ENV === 'production' ? 'mainnet' : 'testnet'
-  );
->>>>>>> c206c75d
 
   const loadNetwork = async () => {
     const currentNetwork = await usewallet.getNetwork();
