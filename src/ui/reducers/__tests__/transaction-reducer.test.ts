import { type TokenInfo } from 'flow-native-token-registry';
import { describe, expect, it } from 'vitest';

import { type CoinItem, type ExtendedTokenInfo } from '@/shared/types/coin-types';
import {
  type NetworkType,
  type TokenType,
  type TransactionState,
} from '@/shared/types/transaction-types';
import { type WalletAddress } from '@/shared/types/wallet-types';

import {
  INITIAL_TRANSACTION_STATE,
  getTransactionStateString,
  transactionReducer,
} from '../transaction-reducer';

describe('Transaction Reducer', () => {
  describe('Initial State', () => {
    it('should have the correct initial state', () => {
      expect(INITIAL_TRANSACTION_STATE).toMatchObject({
        currentTxState: '',
        rootAddress: '',
        fromAddress: '',
        tokenType: 'Flow' as TokenType,
        fromNetwork: 'Evm' as NetworkType,
        toNetwork: 'Evm' as NetworkType,
        toAddress: '',
        amount: '',
        fiatAmount: '',
        fiatCurrency: 'USD',
        fiatOrCoin: 'coin',
        balanceExceeded: false,
      });
    });
  });

  describe('getTransactionStateString', () => {
    it('should return empty string when required fields are missing', () => {
      const state = { ...INITIAL_TRANSACTION_STATE, tokenType: '' as TokenType };
      expect(getTransactionStateString(state)).toBe('');
    });

    it('should return correct transaction state string', () => {
      const state = {
        ...INITIAL_TRANSACTION_STATE,
        tokenType: 'Flow' as TokenType,
        fromNetwork: 'Evm' as NetworkType,
        toNetwork: 'Cadence' as NetworkType,
      };
      expect(getTransactionStateString(state)).toBe('FlowFromEvmToCadence');
    });
  });

  describe('Action Handlers', () => {
    describe('initTransactionState', () => {
      it('should initialize transaction state with EVM address', () => {
        const action = {
          type: 'initTransactionState' as const,
          payload: {
            rootAddress: '0x123' as WalletAddress,
            fromAddress: '0x1234567890123456789012345678901234567890' as WalletAddress,
          },
        };

        const newState = transactionReducer(INITIAL_TRANSACTION_STATE, action);
        expect(newState.rootAddress).toBe('0x123');
        expect(newState.fromAddress).toBe('0x1234567890123456789012345678901234567890');
        expect(newState.fromNetwork).toBe('Evm');
      });

      it('should initialize transaction state with Cadence address', () => {
        const rootAddress = '0x123abc' as WalletAddress;
        const action = {
          type: 'initTransactionState' as const,
          payload: {
            rootAddress,
            fromAddress: rootAddress,
          },
        };

        const newState = transactionReducer(INITIAL_TRANSACTION_STATE, action);
        expect(newState.fromNetwork).toBe('Cadence');
      });
    });

    describe('setTokenInfo', () => {
      const mockTokenInfo: ExtendedTokenInfo = {
        name: 'Test Token',
        address: '0x123',
        contractName: 'TestToken',
        path: {
          balance: '/public/testBalance',
          receiver: '/public/testReceiver',
          vault: '/storage/testVault',
        },
        logoURI: 'test.svg',
        decimals: 8,
        symbol: 'TEST',
        id: 'test',
        coin: 'test',
        unit: 'TEST',
        balance: '100',
        price: '1',
        change24h: 0,
        total: '100',
        icon: 'test.svg',
      };

      it('should set token info and update token type for non-Flow token', () => {
        const action = {
          type: 'setTokenInfo' as const,
          payload: {
            tokenInfo: mockTokenInfo,
          },
        };

        const newState = transactionReducer(INITIAL_TRANSACTION_STATE, action);
        expect(newState.tokenInfo).toEqual(mockTokenInfo);
        expect(newState.tokenType).toBe('FT');
      });

      it('should adjust amount decimals when switching to token with different decimals', () => {
        // First set an amount with the initial Flow token (8 decimals)
        const stateWithAmount = transactionReducer(INITIAL_TRANSACTION_STATE, {
          type: 'setAmount',
          payload: '123.456789012345',
        });

        // Then switch to a token with 6 decimals
        const token6Decimals: ExtendedTokenInfo = {
          ...mockTokenInfo,
          decimals: 6,
        };

        const newState = transactionReducer(stateWithAmount, {
          type: 'setTokenInfo' as const,
          payload: {
            tokenInfo: token6Decimals,
          },
        });

        // Should truncate to 6 decimals
        expect(newState.amount).toBe('123.456789');
      });

      it('should handle switching to token with more decimals', () => {
        // First set state with a 2 decimal token
        const token2Decimals: ExtendedTokenInfo = {
          ...mockTokenInfo,
          decimals: 2,
        };

        const stateWith2Decimals = transactionReducer(INITIAL_TRANSACTION_STATE, {
          type: 'setTokenInfo' as const,
          payload: {
            tokenInfo: token2Decimals,
          },
        });

        // Set an amount
        const stateWithAmount = transactionReducer(stateWith2Decimals, {
          type: 'setAmount',
          payload: '123.456',
        });

        // Should be truncated to 2 decimals
        expect(stateWithAmount.amount).toBe('123.45');

        // Switch to 8 decimal token
        const token8Decimals: ExtendedTokenInfo = {
          ...mockTokenInfo,
          decimals: 8,
        };

        const finalState = transactionReducer(stateWithAmount, {
          type: 'setTokenInfo' as const,
          payload: {
            tokenInfo: token8Decimals,
          },
        });

        // Should maintain 2 decimals since that was the input
        expect(finalState.amount).toBe('123.45');
      });
    });

    describe('setToAddress', () => {
      it('should set to address and determine correct network for EVM address', () => {
        const action = {
          type: 'setToAddress' as const,
          payload: {
            address: '0x1234567890123456789012345678901234567890' as WalletAddress,
          },
        };

        const newState = transactionReducer(INITIAL_TRANSACTION_STATE, action);
        expect(newState.toAddress).toBe('0x1234567890123456789012345678901234567890');
        expect(newState.toNetwork).toBe('Evm');
      });

      it('should set to address and determine correct network for Cadence address', () => {
        const action = {
          type: 'setToAddress' as const,
          payload: {
            address: '0x1234.5678' as WalletAddress,
          },
        };

        const newState = transactionReducer(INITIAL_TRANSACTION_STATE, action);
        expect(newState.toAddress).toBe('0x1234.5678');
        expect(newState.toNetwork).toBe('Cadence');
      });
    });

    describe('setAmount', () => {
      const stateWithBalance = {
        ...INITIAL_TRANSACTION_STATE,
        tokenInfo: {
          ...INITIAL_TRANSACTION_STATE.tokenInfo,
          balance: '100',
<<<<<<< HEAD
          price: '2',
        },
        selectedToken: {
          ...INITIAL_TRANSACTION_STATE.selectedToken,
=======
          price: 2,
>>>>>>> ffbb6241
          decimals: 8,
        },
      };

      it('should handle coin amount input', () => {
        const action = {
          type: 'setAmount' as const,
          payload: '50',
        };

        const newState = transactionReducer(stateWithBalance, action);
        expect(newState.amount).toBe('50');
        expect(newState.fiatAmount).toBe('100.00000000');
        expect(newState.balanceExceeded).toBe(false);
      });

      it('should detect balance exceeded', () => {
        const action = {
          type: 'setAmount' as const,
          payload: '150',
        };

        const newState = transactionReducer(stateWithBalance, action);
        expect(newState.balanceExceeded).toBe(true);
      });

      it('should truncate decimals based on token decimals', () => {
        // Create state with a 4 decimal token
        const token4Decimals: ExtendedTokenInfo = {
          ...INITIAL_TRANSACTION_STATE.tokenInfo,
          decimals: 4,
        };

        const stateWith4Decimals = {
          ...stateWithBalance,
          tokenInfo: token4Decimals,
          tokenType: 'FT' as TokenType,
          fromNetwork: 'Evm' as NetworkType,
          toNetwork: 'Cadence' as NetworkType,
        };

        const action = {
          type: 'setAmount' as const,
          payload: '123.456789',
        };

        const newState = transactionReducer(stateWith4Decimals, action);
        expect(newState.amount).toBe('123.4567');
      });

      it('should handle amounts with no decimals', () => {
        const action = {
          type: 'setAmount' as const,
          payload: '100',
        };

        const newState = transactionReducer(
          {
            ...stateWithBalance,
            tokenType: 'Flow' as TokenType,
            fromNetwork: 'Evm' as NetworkType,
            toNetwork: 'Cadence' as NetworkType,
          },
          action
        );
        expect(newState.amount).toBe('100');
      });

      it('should preserve trailing zeros for precision', () => {
        const action = {
          type: 'setAmount' as const,
          payload: '100.100000',
        };

        const newState = transactionReducer(
          {
            ...stateWithBalance,
            tokenType: 'Flow' as TokenType,
            fromNetwork: 'Evm' as NetworkType,
            toNetwork: 'Cadence' as NetworkType,
          },
          action
        );
        // Should preserve trailing zeros for precision in crypto transactions
        expect(newState.amount).toBe('100.100000');
      });

      describe('network decimals handling', () => {
        it('should handle EVM to EVM transfers with up to 18 decimals', () => {
          const stateWithEvmNetworks: TransactionState = {
            ...stateWithBalance,
            fromNetwork: 'Evm' as NetworkType,
            toNetwork: 'Evm' as NetworkType,
            tokenInfo: {
              ...stateWithBalance.tokenInfo,
              decimals: 18,
            },
            fiatOrCoin: 'coin',
          };

          const action = {
            type: 'setAmount' as const,
            payload: '1.123456789012345678', // 18 decimals
          };

          const newState = transactionReducer(stateWithEvmNetworks, action);
          expect(newState.amount).toBe('1.123456789012345678');
        });

        it('should limit non-EVM transfers to 8 decimals', () => {
          const stateWithMixedNetworks: TransactionState = {
            ...stateWithBalance,
            fromNetwork: 'Evm' as NetworkType,
            toNetwork: 'Cadence' as NetworkType,
            tokenInfo: {
              ...stateWithBalance.tokenInfo,
              decimals: 18,
            },
            fiatOrCoin: 'coin',
          };

          const action = {
            type: 'setAmount' as const,
            payload: '1.123456789012345678', // 18 decimals
          };

          const newState = transactionReducer(stateWithMixedNetworks, action);
          expect(newState.amount).toBe('1.12345678'); // Should be truncated to 8 decimals
        });

        it('should respect token decimals even if less than network maximum', () => {
          const stateWithLowDecimalToken: TransactionState = {
            ...stateWithBalance,
            fromNetwork: 'Evm' as NetworkType,
            toNetwork: 'Evm' as NetworkType,
            tokenInfo: {
              ...stateWithBalance.tokenInfo,
              decimals: 6,
            },
            fiatOrCoin: 'coin',
          };

          const action = {
            type: 'setAmount' as const,
            payload: '1.123456789012345678', // 18 decimals
          };

          const newState = transactionReducer(stateWithLowDecimalToken, action);
          expect(newState.amount).toBe('1.123456'); // Should be truncated to 6 decimals
        });
      });
    });

    describe('setAmountToMax', () => {
      const stateWithBalance = {
        ...INITIAL_TRANSACTION_STATE,
        tokenInfo: {
          ...INITIAL_TRANSACTION_STATE.tokenInfo,
          balance: '100',
          price: '2',
        },
        tokenType: 'Flow' as TokenType,
        fromNetwork: 'Evm' as NetworkType,
        toNetwork: 'Cadence' as NetworkType,
      };

      it('should set maximum amount in coin mode', () => {
        const action = {
          type: 'setAmountToMax' as const,
        };

        const newState = transactionReducer(stateWithBalance, action);
        expect(newState.amount).toBe('100');
        expect(newState.fiatAmount).toBe('200.00000000');
      });

      it('should set maximum amount in fiat mode', () => {
        const action = {
          type: 'setAmountToMax' as const,
        };

        const stateInFiat = {
          ...stateWithBalance,
          fiatOrCoin: 'fiat' as const,
        };

        const newState = transactionReducer(stateInFiat, action);
        expect(newState.amount).toBe('100');
        expect(newState.fiatAmount).toBe('200.00000000');
        expect(newState.fiatOrCoin).toBe('fiat');
      });
    });

    describe('switchFiatOrCoin', () => {
      it('should switch between fiat and coin modes', () => {
        const action = {
          type: 'switchFiatOrCoin' as const,
        };

        const state1 = transactionReducer(
          {
            ...INITIAL_TRANSACTION_STATE,
            tokenType: 'Flow' as TokenType,
            fromNetwork: 'Evm' as NetworkType,
            toNetwork: 'Cadence' as NetworkType,
          },
          action
        );
        expect(state1.fiatOrCoin).toBe('fiat');

        const state2 = transactionReducer(state1, action);
        expect(state2.fiatOrCoin).toBe('coin');
      });
    });
  });
});<|MERGE_RESOLUTION|>--- conflicted
+++ resolved
@@ -219,15 +219,7 @@
         tokenInfo: {
           ...INITIAL_TRANSACTION_STATE.tokenInfo,
           balance: '100',
-<<<<<<< HEAD
           price: '2',
-        },
-        selectedToken: {
-          ...INITIAL_TRANSACTION_STATE.selectedToken,
-=======
-          price: 2,
->>>>>>> ffbb6241
-          decimals: 8,
         },
       };
 
