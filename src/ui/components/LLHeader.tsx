--- conflicted
+++ resolved
@@ -3,11 +3,7 @@
 import { IconButton, Typography, Tooltip } from '@mui/material';
 import Grid from '@mui/material/Grid';
 import React from 'react';
-<<<<<<< HEAD
-import { useHistory, Link } from 'react-router-dom';
-=======
 import { useNavigate } from 'react-router';
->>>>>>> fd9267f7
 
 interface LLHeaderProps {
   title: string | JSX.Element;
@@ -22,10 +18,10 @@
   const handleGoBack = () => {
     if (props.goBackLink) {
       // Use custom link if provided
-      history.push(props.goBackLink);
+      navigate(props.goBackLink);
     } else {
       // Fall back to browser history
-      history.goBack();
+      navigate(-1);
     }
   };
 
@@ -39,11 +35,7 @@
       }}
     >
       <Grid size={1}>
-<<<<<<< HEAD
         <IconButton onClick={handleGoBack}>
-=======
-        <IconButton onClick={() => navigate(-1)}>
->>>>>>> fd9267f7
           <ArrowBackIcon sx={{ color: 'icon.navi' }} />
         </IconButton>
       </Grid>
