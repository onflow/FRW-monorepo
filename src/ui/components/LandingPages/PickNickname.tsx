--- conflicted
+++ resolved
@@ -16,12 +16,8 @@
 import CheckCircleIcon from '@/ui/components/iconfont/IconCheckmark';
 import CancelIcon from '@/ui/components/iconfont/IconClose';
 import SlideRelative from '@/ui/components/SlideRelative';
-<<<<<<< HEAD
+import { useWallet } from '@/ui/hooks/use-wallet';
 import { COLOR_DARKMODE_WHITE_3pc } from '@/ui/style/color';
-import { useWallet } from 'ui/utils';
-=======
-import { useWallet } from '@/ui/hooks/use-wallet';
->>>>>>> e3408272
 
 const PickNickname = ({
   handleSwitchTab,
