--- conflicted
+++ resolved
@@ -5,10 +5,6 @@
   const { P256, SECP256K1 } = pubKTuple;
   const p256Accounts = await findAddressWithKey(P256.pubK, address) || [];
   const sepc256k1Accounts = await findAddressWithKey(SECP256K1.pubK, address) || [];
-<<<<<<< HEAD
-=======
-
->>>>>>> f8974afc
   const pA = p256Accounts.map((s) => ({ ...s, pk: P256.pk }))
   const pS = sepc256k1Accounts.map((s) => ({ ...s, pk: SECP256K1.pk }))
   const accounts = pA.concat(pS)
