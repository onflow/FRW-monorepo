import { pk2PubKey, seed2PubKey, seed2PubKeyTemp } from './passkey';
import { findAddressWithKey, findAddressOnlyKey } from './findAddressWithPubKey';

export const findAddress = async (pubKTuple, address) => {
  const { P256, SECP256K1 } = pubKTuple;
  const p256Accounts = await findAddressWithKey(P256.pubK, address) || [];
  const sepc256k1Accounts = await findAddressWithKey(SECP256K1.pubK, address) || [];
  const pA = p256Accounts.map((s) => ({ ...s, pk: P256.pk }))
  const pS = sepc256k1Accounts.map((s) => ({ ...s, pk: SECP256K1.pk }))
  const accounts = pA.concat(pS)

<<<<<<< HEAD
  if (!accounts || accounts.length === 0) {
    SECP256K1['weight'] = 1000;
    SECP256K1['hashAlgo'] = "SHA2_256";
    SECP256K1['signAlgo'] = "ECDSA_secp256k1";
    SECP256K1['keyIndex'] = 0;
    return [SECP256K1]
  }
  return accounts
}

export const findAddressWithNetwork = async (pubKTuple, network) => {
  const { P256, SECP256K1 } = pubKTuple;
  const p256Accounts = await findAddressOnlyKey(P256.pubK, network) || [];
  const sepc256k1Accounts = await findAddressOnlyKey(SECP256K1.pubK, network) || [];
  const pA = p256Accounts.map((s) => ({ ...s, pk: P256.pk }))
  const pS = sepc256k1Accounts.map((s) => ({ ...s, pk: SECP256K1.pk }))
  const accounts = pA.concat(pS)

=======
  // console.log('accounts 222 ==>', accounts);
  if (accounts[0].weight < 1000) {
    return null;
  }
>>>>>>> e549fd4d
  if (!accounts || accounts.length === 0) {
    SECP256K1['weight'] = 1000;
    SECP256K1['hashAlgo'] = "SHA2_256";
    SECP256K1['signAlgo'] = "ECDSA_secp256k1";
    SECP256K1['keyIndex'] = 0;
    return [SECP256K1]
  }
  return accounts
}

export const findAddressWithPK = async (pk, address) => {
  const pubKTuple = await pk2PubKey(pk);
  return await findAddress(pubKTuple, address);
}

export const findAddressWithSeed = async (seed, address, isTemp = false) => {
  let pubKTuple: {
    P256: {
      pubK: string;
      pk: string;
    };
    SECP256K1: {
      pubK: string;
      pk: string;
    };
  }
  if (isTemp) {
    pubKTuple = await seed2PubKeyTemp(seed);
  } else {
    pubKTuple = await seed2PubKey(seed);
  }
  return await findAddress(pubKTuple, address);
}<|MERGE_RESOLUTION|>--- conflicted
+++ resolved
@@ -9,7 +9,6 @@
   const pS = sepc256k1Accounts.map((s) => ({ ...s, pk: SECP256K1.pk }))
   const accounts = pA.concat(pS)
 
-<<<<<<< HEAD
   if (!accounts || accounts.length === 0) {
     SECP256K1['weight'] = 1000;
     SECP256K1['hashAlgo'] = "SHA2_256";
@@ -28,12 +27,10 @@
   const pS = sepc256k1Accounts.map((s) => ({ ...s, pk: SECP256K1.pk }))
   const accounts = pA.concat(pS)
 
-=======
   // console.log('accounts 222 ==>', accounts);
   if (accounts[0].weight < 1000) {
     return null;
   }
->>>>>>> e549fd4d
   if (!accounts || accounts.length === 0) {
     SECP256K1['weight'] = 1000;
     SECP256K1['hashAlgo'] = "SHA2_256";
