--- conflicted
+++ resolved
@@ -1654,7 +1654,6 @@
   }
 
   /**
-<<<<<<< HEAD
    * Remove Profile
    *
    * Removes a specific profile and its associated keys from the keyring list.
@@ -1729,7 +1728,8 @@
     this.emit('profileRemoved', profileId);
 
     return true;
-=======
+   }
+   
    * Atomically change the password for all keyrings/vaults and the booted state.
    * If any step fails, nothing is written to storage.
    *
@@ -1774,7 +1774,6 @@
       log.error('Failed to change keyring password atomically:', error);
       return false;
     }
->>>>>>> 9cedb343
   }
 }
 
