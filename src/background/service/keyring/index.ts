--- conflicted
+++ resolved
@@ -5,7 +5,6 @@
 import * as bip39 from 'bip39';
 import encryptor from 'browser-passworder';
 import * as ethUtil from 'ethereumjs-util';
-import log from 'loglevel';
 
 import { normalizeAddress } from '@/background/utils';
 import { pubKeyAccountToAccountKey, defaultAccountKey } from '@/background/utils/account-key';
@@ -34,7 +33,6 @@
   CURRENT_ID_KEY,
   KEYRING_STATE_VAULT_V3,
   type VaultEntryV3,
-  getCurrentPublicKey,
 } from '@/shared/types/keyring-types';
 import { type LoggedInAccount } from '@/shared/types/wallet-types';
 import { FLOW_BIP44_PATH } from '@/shared/utils/algo-constants';
@@ -732,13 +730,8 @@
     brand?: string
   ): Promise<any> {
     // Verify the password
-<<<<<<< HEAD
-    await this.verifyPassword(password);
+    await this.verifyOrBoot(password);
     const keyring = await this.getKeyringForAccount_deprecated(address, type);
-=======
-    await this.verifyOrBoot(password);
-    const keyring = await this.getKeyringForAccount(address, type);
->>>>>>> 7999d0c8
 
     // Not all the keyrings support this, so we have to check
     if (typeof keyring.removeAccount !== 'function') {
@@ -1003,7 +996,6 @@
   }
 
   /**
-<<<<<<< HEAD
    * Retrieve privatekey from vault
    *
    * Attempts to unlock the persisted encrypted storage,
@@ -1048,8 +1040,6 @@
   }
 
   /**
-=======
->>>>>>> 7999d0c8
    * Reveal the decrypted data from vault
    *
    * Doesn't unlock the keyrings or save it to the state
@@ -1390,38 +1380,18 @@
   private async decryptVaultEntryV2(
     entry: VaultEntryV2,
     password: string
-<<<<<<< HEAD
   ): Promise<DecryptedKeyringV3> {
     // Validate entry is a proper object
     if (!entry || typeof entry !== 'object' || Array.isArray(entry)) {
       throw new Error('Invalid vault entry format');
     }
-=======
-  ): Promise<KeyringData[]> {
-    const decryptedKeyrings: KeyringData[] = [];
-
-    for (const entry of vaultArray) {
-      try {
-        // Validate entry is a proper object
-        if (!entry || typeof entry !== 'object' || Array.isArray(entry)) {
-          consoleError('Invalid vault entry format');
-          continue;
-        }
->>>>>>> 7999d0c8
 
     const id = entry.id;
     const encryptedData = entry.encryptedData;
 
-<<<<<<< HEAD
     if (!encryptedData) {
-      console.error(`No encrypted data found for entry with ID ${id}`);
-    }
-=======
-        if (!encryptedData) {
-          consoleError(`No encrypted data found for entry with ID ${id}`);
-          continue;
-        }
->>>>>>> 7999d0c8
+      consoleError(`No encrypted data found for entry with ID ${id}`);
+    }
 
     // Decrypt the entry
     // encryptedString = KeyringKeyData[]
@@ -1475,31 +1445,13 @@
 
     const encryptedData = entry.encryptedData;
 
-<<<<<<< HEAD
     if (!encryptedData) {
-      console.error(`No encrypted data found for entry`);
+      consoleError(`No encrypted data found for entry`);
     }
 
     // Decrypt the entry
     // encryptedString = KeyringKeyData[]
     const decryptedData = (await this.encryptor.decrypt(password, encryptedData)) as unknown;
-=======
-    for (const entry of vaultArray) {
-      try {
-        // Validate entry is a proper object
-        if (!entry || typeof entry !== 'object' || Array.isArray(entry)) {
-          consoleError('Invalid vault entry format');
-          continue;
-        }
-
-        const id = entry.id;
-        const encryptedData = entry.encryptedData;
-
-        if (!encryptedData) {
-          consoleError(`No encrypted data found for entry with ID ${id}`);
-          continue;
-        }
->>>>>>> 7999d0c8
 
     // this returns an array of KeyringKeyDataV2
     switch (this.store.getState().vaultVersion) {
@@ -1808,7 +1760,7 @@
    * @returns {Promise<boolean>} - A promise that resolves to true if successful.
    */
   async removeProfile(password: string, profileId: string): Promise<boolean> {
-    const profileIndex = this.keyringList.findIndex((keyring) => keyring.id === profileId);
+    const profileIndex = this.decryptedKeyrings.findIndex((keyring) => keyring.id === profileId);
     if (profileIndex === -1) {
       throw new Error(`Profile with ID ${profileId} not found`);
     }
@@ -1816,7 +1768,7 @@
     await this.verifyPassword(password);
 
     // Get all keyring IDs *before* modification
-    const keyringIds = await this.getKeyringIds(); // Or use: this.keyringList.map(k => k.id);
+    const keyringIds = await this.getAllKeyringIds(); // Or use: this.keyringList.map(k => k.id);
 
     // If this is the only profile, reset the entire wallet
     if (keyringIds.length <= 1) {
@@ -1867,10 +1819,10 @@
     }
 
     // Remove the profile from the in-memory keyring list
-    this.keyringList.splice(profileIndex, 1);
+    this.decryptedKeyrings.splice(profileIndex, 1);
 
     // Update the vault in the store by re-encrypting the remaining keyrings
-    await this.encryptVaultArray(this.keyringList, password);
+    await this.encryptVaultArray(this.decryptedKeyrings, password);
 
     // Switch to the next profile's keyring in memory if needed
     if (needToSwitchKeyring && nextProfileId) {
