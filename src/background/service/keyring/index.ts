--- conflicted
+++ resolved
@@ -7,21 +7,12 @@
 import * as ethUtil from 'ethereumjs-util';
 import log from 'loglevel';
 
-<<<<<<< HEAD
 import { seed2PublicPrivateKey, pk2PubKey } from '@/background/utils/modules/publicPrivateKey';
 import { type PublicKeyTuple } from '@/shared/types/key-types';
+import { type LoggedInAccount } from '@/shared/types/wallet-types';
 import { FLOW_BIP44_PATH } from '@/shared/utils/algo-constants';
 import { getCurrentProfileId, returnCurrentProfileId } from '@/shared/utils/current-id';
 import { normalizeAddress } from 'background/utils';
-=======
-import eventBus from '@/eventBus';
-import { type LoggedInAccount } from '@/shared/types/wallet-types';
-import {
-  normalizeAddress,
-  setPageStateCacheWhenPopupClose,
-  hasWalletConnectPageStateCache,
-} from 'background/utils';
->>>>>>> 706c6609
 import { KEYRING_TYPE } from 'consts';
 
 import { storage } from '../../webapi';
@@ -69,13 +60,11 @@
   [uuid: string]: string;
 }
 
-<<<<<<< HEAD
+// Handle old vault entries
+type CompatibleVaultEntry = string | VaultEntry;
+
 export type KeyringType = 'HD Key Tree' | 'Simple Key Pair';
 export type Keyring = SimpleKeyring | HDKeyring;
-=======
-// Handle old vault entries
-type CompatibleVaultEntry = string | VaultEntry;
->>>>>>> 706c6609
 
 interface KeyringData {
   0: {
