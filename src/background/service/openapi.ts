--- conflicted
+++ resolved
@@ -462,23 +462,9 @@
 };
 
 class OpenApiService {
-<<<<<<< HEAD
-  store!: OpenApiStore;
-  private supportedCurrenciesCache: Currency[] | null = null;
-
-  // request = rateLimit(axios.create(), { maxRPS });
-
-  setHost = async (host: string) => {
-    this.store.host = host;
-    await this.init();
-
-    // Register refresh listener for cadence scripts
-    registerRefreshListener(cadenceScriptsRefreshRegex, this._loadCadenceScripts);
-=======
   store: OpenApiStore = {
     host: INITIAL_OPENAPI_URL,
     config: dataConfig,
->>>>>>> 2b81b938
   };
 
   getNetwork = () => {
