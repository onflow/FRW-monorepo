import * as fcl from '@onflow/fcl';
import type { Account as FclAccount } from '@onflow/typedefs';
import dayjs from 'dayjs';
import { initializeApp, getApp } from 'firebase/app';
import {
  getAuth,
  signInWithCustomToken,
  setPersistence,
  indexedDBLocalPersistence,
  signInAnonymously,
  onAuthStateChanged,
  type Unsubscribe,
  type User,
} from 'firebase/auth/web-extension';
import { getInstallations, getId } from 'firebase/installations';
import type { TokenInfo } from 'flow-native-token-registry';
import log from 'loglevel';

import { createPersistStore, findKeyAndInfo } from '@/background/utils';
import {
  getValidData,
  registerRefreshListener,
  setCachedData,
} from '@/background/utils/data-cache';
import { getFirbaseConfig, getFirbaseFunctionUrl } from '@/background/utils/firebaseConfig';
import fetchConfig from '@/background/utils/remoteConfig';
import { storage } from '@/background/webapi';
import type { ExtendedTokenInfo, BalanceMap } from '@/shared/types/coin-types';
import { type FeatureFlagKey, type FeatureFlags } from '@/shared/types/feature-types';
import { CURRENT_ID_KEY } from '@/shared/types/keyring-types';
import { type NFTCollections } from '@/shared/types/nft-types';
import {
  type LoggedInAccountWithIndex,
  type LoggedInAccount,
  type FlowAddress,
  type PublicKeyAccount,
<<<<<<< HEAD
  isEvmAccountType,
  type Currency,
=======
  type ActiveAccountType,
>>>>>>> bca67860
} from '@/shared/types/wallet-types';
import { isValidFlowAddress, isValidEthereumAddress } from '@/shared/utils/address';
import { getStringFromHashAlgo, getStringFromSignAlgo } from '@/shared/utils/algo';
import {
  cadenceScriptsKey,
  cadenceScriptsRefreshRegex,
  childAccountNFTsKey,
  ChildAccountNFTsStore,
} from '@/shared/utils/cache-data-keys';
import { getPeriodFrequency } from '@/shared/utils/getPeriodFrequency';
import { type NetworkScripts } from '@/shared/utils/script-types';
import { INITIAL_OPENAPI_URL, WEB_NEXT_URL } from 'consts';

import packageJson from '../../../package.json';
import {
  type AccountKeyRequest,
  type CheckResponse,
  type SignInResponse,
  type UserInfoResponse,
  type TokenModel,
  type NFTModel_depreciated,
  type StorageInfo,
  type NewsItem,
  type NewsConditionType,
  Period,
  PriceProvider,
  type AccountBalanceInfo,
  type Contact,
  type NFTModelV2,
  type DeviceInfoRequest,
  MAINNET_CHAIN_ID,
} from '../../shared/types/network-types';

import {
  userWalletService,
  coinListService,
  addressBookService,
  userInfoService,
  transactionService,
  nftService,
  googleSafeHostService,
  mixpanelTrack,
} from './index';
const { version } = packageJson;

// New type definitions for API response for /v4/cadence/tokens/ft/{address}
interface FlowTokenResponse {
  name: string;
  symbol: string;
  description: string;
  logos: {
    items: Array<{
      file: {
        url: string;
      };
      mediaType: string;
    }>;
  };
  socials: {
    x?: {
      url: string;
    };
  };
  balance: string;
  contractAddress: string;
  contractName: string;
  storagePath: {
    domain: string;
    identifier: string;
  };
  receiverPath: {
    domain: string;
    identifier: string;
  };
  identifier: string;
  isVerified: boolean;
  priceInUSD: string;
  balanceInUSD: string;
  priceInFLOW: string;
  balanceInFLOW: string;
<<<<<<< HEAD
  priceInCurrency: string;
  balanceInCurrency: string;
  currency: string;
=======
>>>>>>> bca67860
  logoURI: string;
}

// New type definitions for API response for /v4/evm/tokens/ft/{address}
interface EvmTokenResponse {
  chainId: number;
  address: string;
  symbol: string;
  name: string;
  decimals: number;
  logoURI: string;
  flowIdentifier: string;
  priceInUSD: string;
  balanceInUSD: string;
  priceInFLOW: string;
  balanceInFLOW: string;
  displayBalance: string;
  rawBalance: string;
  currency: string;
  priceInCurrency: string;
  balanceInCurrency: string;
}

interface EvmApiResponse {
  data: EvmTokenResponse[];
}

interface CurrencyResponse {
  data: {
    currencies: Currency[];
  };
}

type FlowApiResponse = { data: { result: FlowTokenResponse[]; storage: StorageResponse } };

type StorageResponse = {
  storageUsedInMB: string;
  storageAvailableInMB: string;
  storageCapacityInMB: string;
  lockedFLOWforStorage: string;
  availableBalanceToUse: string;
};

// New type definitions for API response for /v1/account/transaction

type TransactionResponseItem = {
  additional_message: string;
  status: string;
  error: boolean;
  token: string;
  title: string;
  time: string;
  receiver: string;
  sender: string;
  amount: string;
  type: number;
  transfer_type: number;
  image: string;
  txid: string;
};
export type FlowTransactionResponse = {
  total: number;
  transactions: TransactionResponseItem[];
};

type EvmTransactionResponse = {
  trxs: TransactionResponseItem[];
  next_page_params?: {
    items_count: number;
    value: '0';
  };
};

export interface OpenApiConfigValue {
  path: string;
  method: 'GET' | 'POST' | 'PUT' | 'DELETE' | 'get' | 'post' | 'put' | 'delete';
  params?: string[];
}

export interface OpenApiStore {
  host: string;
  config: Record<string, OpenApiConfigValue>;
}

// TODO: Add SDKs for Firebase products that you want to use
// https://firebase.google.com/docs/web/setup#available-libraries

// Your web app's Firebase configuration
// For Firebase JS SDK v7.20.0 and later, measurementId is optional

const firebaseConfig = getFirbaseConfig();
const app = initializeApp(firebaseConfig, process.env.NODE_ENV);
const auth = getAuth(app);
// const remoteConfig = getRemoteConfig(app);

const remoteFetch = fetchConfig;

const waitForAuthInit = async () => {
  let unsubscribe: Unsubscribe;
  await new Promise<void>((resolve) => {
    unsubscribe = auth.onAuthStateChanged((_user) => resolve());
  });
  (await unsubscribe!)();
};

onAuthStateChanged(auth, (user: User | null) => {
  if (user) {
    // User is signed in, see docs for a list of available properties
    // https://firebase.google.com/docs/reference/js/firebase.User
    // const uid = user.uid;
    if (user.isAnonymous) {
      console.log('User is anonymous');
    } else {
      if (mixpanelTrack) {
        mixpanelTrack.identify(user.uid, user.displayName ?? user.uid);
      }
      console.log('User is signed in');
    }
  } else {
    // User is signed out
    console.log('User is signed out');
  }
  // note fcl setup is async
  userWalletService.setupFcl();
});

const dataConfig: Record<string, OpenApiConfigValue> = {
  check_username: {
    path: '/v1/user/check',
    method: 'get',
    params: ['username'],
  },
  search_user: {
    path: '/v1/user/search',
    method: 'get',
    params: ['keyword'],
  },
  register: {
    path: '/v1/register',
    method: 'post',
    params: ['username', 'account_key'],
  },
  create_flow_address: {
    path: '/v1/user/address',
    method: 'post',
    params: [],
  },
  create_flow_address_v2: {
    path: '/v2/user/address',
    method: 'post',
    params: [],
  },
  loginv3: {
    path: '/v3/login',
    method: 'post',
    params: ['signature', 'account_key', 'device_info'],
  },
  importKey: {
    path: '/v3/import',
    method: 'post',
    params: ['username', 'account_key', 'device_info', 'backup_info', 'address'],
  },
  coin_map: {
    path: '/v1/coin/map',
    method: 'get',
    params: [],
  },
  user_info: {
    path: '/v1/user/info',
    method: 'get',
    params: [],
  },
  fetch_address_book: {
    path: '/v1/addressbook/contact',
    method: 'get',
    params: [],
  },
  add_address_book: {
    path: '/v1/addressbook/contact',
    method: 'put',
    params: ['contact_name', 'username', 'address', 'domain', 'domain_type'],
  },
  edit_address_book: {
    path: '/v1/addressbook/contact',
    method: 'post',
    params: ['id', 'contact_name', 'address', 'domain', 'domain_type'],
  },
  delete_address_book: {
    path: '/v1/addressbook/contact',
    method: 'delete',
    params: ['id'],
  },
  add_external_address_book: {
    path: '/v1/addressbook/external',
    method: 'put',
    params: ['contact_name', 'address', 'domain', 'domain_type'],
  },
  account_transaction: {
    path: '/v1/account/transaction',
    method: 'get',
    params: ['address', 'limit', 'offset'],
  },
  validate_recaptcha: {
    path: '/v1/user/recaptcha',
    method: 'get',
    params: ['token'],
  },
  crypto_map: {
    path: '/v1/crypto/map',
    method: 'get',
    params: ['provider', 'pair'],
  },
  crypto_flow: {
    path: '/v1/crypto/summary',
    method: 'get',
    params: ['provider', 'pair'],
  },
  crypto_history: {
    path: '/v1/crypto/history',
    method: 'get',
    params: ['provider', 'pair', 'after', 'history'],
  },
  account_query: {
    path: '/v1/account/query',
    method: 'post',
    params: ['query', 'operation_name'],
  },
  profile_preference: {
    path: '/v1/profile/preference',
    method: 'post',
    params: ['private'],
  },
  profile_update: {
    path: '/v1/profile',
    method: 'post',
    params: ['nickname', 'avatar'],
  },
  get_transfers: {
    path: '/api/v1/account/transfers',
    method: 'get',
    params: ['address', 'after', 'limit'],
  },
  manual_address: {
    path: '/v1/user/manualaddress',
    method: 'get',
    params: [],
  },
  device_list: {
    path: '/v1/user/device',
    method: 'get',
    params: [],
  },
  key_list: {
    path: '/v1/user/keys',
    method: 'get',
    params: [],
  },
  add_device: {
    path: '/v1/user/device',
    method: 'put',
    params: ['device_info', 'wallet_id', 'wallettest_id '],
  },
  add_device_v3: {
    path: '/v3/user/device',
    method: 'put',
    params: ['device_info', 'wallet_id', 'wallettest_id '],
  },
  get_location: {
    path: '/v1/user/location',
    method: 'get',
    params: [],
  },
  sync_device: {
    path: '/v3/sync',
    method: 'post',
    params: ['account_key', 'device_info '],
  },
  check_import: {
    path: '/v3/checkimport',
    method: 'get',
    params: ['key'],
  },
  get_version: {
    path: '/version',
    method: 'get',
    params: [],
  },
  get_ft_list: {
    path: '/api/v3/fts',
    method: 'get',
    params: ['network', 'chain_type'],
  },
  get_nft_list: {
    path: '/api/v3/nfts',
    method: 'get',
    params: ['network', 'chain_type'],
  },
};

const defaultFlowToken = {
  name: 'Flow',
  address: '0x4445e7ad11568276',
  contractName: 'FlowToken',
  path: {
    balance: '/public/flowTokenBalance',
    receiver: '/public/flowTokenReceiver',
    vault: '/storage/flowTokenVault',
  },
  logoURI:
    'https://cdn.jsdelivr.net/gh/FlowFans/flow-token-list@main/token-registry/A.1654653399040a61.FlowToken/logo.svg',
  // On Evm networks we can use up to 18 decimals
  decimals: 18,
  symbol: 'flow',
};

const recordFetch = async (response, responseData, ...args: Parameters<typeof fetch>) => {
  try {
    // Extract URL parameters from the first argument if it's a URL with query params
    const url = args[0].toString();
    const urlObj = new URL(url);
    const urlParams = Object.fromEntries(urlObj.searchParams.entries());

    // Send message to UI with request/response details

    const messageData = {
      method: args[1]?.method,
      url: args[0],
      params: urlParams, // URL parameters extracted from the URL
      requestInit: args[1],
      responseData, // Raw response from fetch
      timestamp: Date.now(),
      status: response.status,
      statusText: response.statusText,
      // Note: functionParams and functionResponse will be added by the calling function
    };
    console.log('fetchCallRecorder - response & messageData', response, messageData);

    chrome.runtime.sendMessage({
      type: 'API_CALL_RECORDED',
      data: messageData,
    });
  } catch (err) {
    console.error('Error sending message to UI:', err);
  }
  return response;
};

class OpenApiService {
  store!: OpenApiStore;
  private supportedCurrenciesCache: Currency[] | null = null;

  // request = rateLimit(axios.create(), { maxRPS });

  setHost = async (host: string) => {
    this.store.host = host;
    await this.init();

    // Register refresh listener for cadence scripts
    registerRefreshListener(cadenceScriptsRefreshRegex, this._loadCadenceScripts);
  };

  getHost = () => {
    return this.store.host;
  };

  init = async () => {
    this.store = await createPersistStore({
      name: 'openapi',
      template: {
        host: INITIAL_OPENAPI_URL,
        config: dataConfig,
      },
      fromStorage: false, // Debug only
    });

    await userWalletService.setupFcl();
  };

  checkAuthStatus = async () => {
    await waitForAuthInit();
    const app = getApp(process.env.NODE_ENV!);
    const user = await getAuth(app).currentUser;
    if (user && user.isAnonymous) {
      userWalletService.loginWithKeyring();
    }
  };

  sendRequest = async (
    method = 'GET',
    url = '',
    params = {},
    data = {},
    host = this.store.host
  ) => {
    // Default options are marked with *
    let requestUrl = '';

    if (Object.keys(params).length) {
      requestUrl = host + url + '?' + new URLSearchParams(params).toString();
    } else {
      requestUrl = host + url;
    }
    const network = await userWalletService.getNetwork();

    const app = getApp(process.env.NODE_ENV!);
    const user = await getAuth(app).currentUser;
    const init = {
      method,
      headers: {
        Network: network,
        Accept: 'application/json',
        'Content-Type': 'application/json',
      },
    };

    if (method.toUpperCase() !== 'GET') {
      init['body'] = JSON.stringify(data);
    }

    // Wait for firebase auth to complete
    await waitForAuthInit();

    if (user !== null) {
      const idToken = await user.getIdToken();
      init.headers['Authorization'] = 'Bearer ' + idToken;
    } else {
      // If no user, then sign in as anonymous first
      await signInAnonymously(auth);
      const anonymousUser = await getAuth(app).currentUser;
      const idToken = await anonymousUser?.getIdToken();
      init.headers['Authorization'] = 'Bearer ' + idToken;
    }

    const response = await fetch(requestUrl, init);
    const responseData = await response.json(); // parses JSON response into native JavaScript objects

    // recordFetch(response, responseData, requestUrl, init);
    return responseData;
    // Record the response
  };

  /**
   * @deprecated This method is not used in the codebase.
   * Use getUserTokens has price information.
   */
  private getUSDCPricePair = (provider: PriceProvider): string | null => {
    switch (provider) {
      case PriceProvider.binance:
        return 'usdcusdt';
      case PriceProvider.kakren:
        return 'usdcusd';
      case PriceProvider.huobi:
        return 'usdcusdt';
      default:
        return null;
    }
  };

  /**
   * @deprecated This method is not used in the codebase.
   * Use getUserTokens has price information.
   */
  getPriceProvider = (token: string): PriceProvider[] => {
    switch (token) {
      case 'usdc':
        return [PriceProvider.binance, PriceProvider.kakren, PriceProvider.huobi];
      case 'flow':
        return [
          PriceProvider.binance,
          PriceProvider.kakren,
          PriceProvider.coinbase,
          PriceProvider.kucoin,
          PriceProvider.huobi,
        ];
      default:
        return [];
    }
  };

  /**
   * @deprecated This method is not used in the codebase.
   * Use getUserTokens has price information.
   */
  getUSDCPrice = async (provider = PriceProvider.binance): Promise<CheckResponse> => {
    const config = this.store.config.crypto_map;
    const data = await this.sendRequest(config.method, config.path, {
      provider,
      pair: this.getUSDCPricePair(provider),
    });
    return data.data.result;
  };

  /**
   * @deprecated This method is not used in the codebase.
   * Use getUserTokens has price information.
   */
  private getFlowPricePair = (provider: PriceProvider): string => {
    switch (provider) {
      case PriceProvider.binance:
        return 'flowusdt';
      case PriceProvider.kakren:
        return 'flowusd';
      case PriceProvider.huobi:
        return 'flowusdt';
      case PriceProvider.coinbase:
        return 'flowusd';
      case PriceProvider.kucoin:
        return 'flowusdt';
      default:
        return '';
    }
  };

  /**
   * @deprecated This method is not used in the codebase.
   * Use getUserTokens instead. It will have token info and price.
   */
  getTokenPrices = async (storageKey: string) => {
    const cachedPrices = await storage.getExpiry(storageKey);
    if (cachedPrices) {
      return cachedPrices;
    }

    const pricesMap: Record<string, string> = {};

    try {
      const response = await this.sendRequest('GET', '/api/prices', {}, {}, WEB_NEXT_URL);
      const data = response?.data || [];

      data.forEach((token) => {
        if (token.evmAddress) {
          const { rateToUSD, evmAddress, symbol } = token;
          const key = evmAddress.toLowerCase();
          pricesMap[key] = Number(rateToUSD).toFixed(8);
          const symbolKey = symbol.toUpperCase();
          if (symbolKey) {
            pricesMap[symbolKey] = Number(rateToUSD).toFixed(8);
          }
        }
        if (token.contractName && token.contractAddress) {
          // Flow chain price
          const { rateToUSD, contractName, contractAddress } = token;
          const key = `${contractName.toLowerCase()}${contractAddress.toLowerCase()}`;
          pricesMap[key] = Number(rateToUSD).toFixed(8);
        }
      });
    } catch (error) {
      console.error('Error fetching prices:', error);
    }

    await storage.setExpiry(storageKey, pricesMap, 300000);
    return pricesMap;
  };

  /**
   * @deprecated This method is not used in the codebase.
   * Use getUserTokens instead. It will have token info and price.
   */
  getPricesBySymbol = async (symbol: string, data) => {
    const key = symbol.toUpperCase();
    return data[key];
  };

  /**
   * @deprecated This method is not used in the codebase.
   * Use getUserTokens instead. It will have token info and price.
   */
  getPricesByAddress = async (symbol: string, data) => {
    const key = symbol.toLowerCase();
    return data[key];
  };

  /**
   * @deprecated This method is not used in the codebase.
   * Use getUserTokens instead. It will have token info and price.
   */
  getPricesByKey = async (symbol: string, data) => {
    const key = symbol.toLowerCase();
    return data[key];
  };

  /**
   * @deprecated This method is not used in the codebase.
   * Use getUserTokens instead. It will have token info and price.
   */
  getPricesByEvmaddress = async (address: string, data) => {
    const key = address.toLowerCase();
    return data[key];
  };

  getTokenPair = (token: string, provider: PriceProvider): string | null => {
    switch (token) {
      case 'usdc':
        return this.getUSDCPricePair(provider);
      case 'flow':
        return this.getFlowPricePair(provider);
      default:
        return null;
    }
  };

  /**
   * @deprecated This method is not used in the codebase.
   * Use getUserTokens instead. It will have token info and price.
   */
  getTokenPrice = async (token: string, provider = PriceProvider.binance) => {
    const config = this.store.config.crypto_flow;
    const pair = this.getTokenPair(token, provider);
    if (!pair) {
      throw new Error('no price provider found');
    }
    const data = await this.sendRequest(config.method, config.path, {
      provider,
      pair: pair,
    });
    return data.data.result;
  };

  getTokenPriceHistory = async (
    token: string,
    period = Period.oneDay,
    provider = PriceProvider.binance
  ): Promise<CheckResponse> => {
    let after = dayjs();
    const periods = getPeriodFrequency(period);

    const providers = this.getPriceProvider(token);
    if (providers.length === 0) {
      throw new Error('no price provider found');
    }

    switch (period) {
      case Period.oneDay:
        after = after.subtract(1, 'days');
        break;
      case Period.oneWeek:
        after = after.subtract(7, 'days');
        break;
      case Period.oneMonth:
        after = after.subtract(1, 'months');
        break;
      case Period.threeMonth:
        after = after.subtract(3, 'months');
        break;
      case Period.oneYear:
        after = after.subtract(1, 'years');
        break;
    }

    const config = this.store.config.crypto_history;
    const data = await this.sendRequest(config.method, config.path, {
      provider,
      pair: this.getTokenPair(token, provider),
      after: period === Period.all ? '' : after.unix(),
      periods,
    });
    return data.data.result;
  };

  /**
   * Login with a custom token
   * @param userId - The user id to login with
   * @param token - The custom token to login with
   */
  private _loginWithToken = async (userId: string, token: string) => {
    this.clearAllStorage();
    await setPersistence(auth, indexedDBLocalPersistence);
    await signInWithCustomToken(auth, token);
    await storage.set(CURRENT_ID_KEY, userId);

    // Kick off loaders that use the current user id
    userInfoService.loadUserInfoByUserId(userId);
  };

  private clearAllStorage = () => {
    nftService.clear();
    userInfoService.removeUserInfo();
    coinListService.clear();
    addressBookService.clear();
    userWalletService.clear();
    transactionService.clear();
  };

  /**
   * --------------------------------------------------------------------
   * Loaders
   * --------------------------------------------------------------------
   */
  /**
   * Load the cadence scripts for the current user
   * @param userId - The user id to load the cadence scripts for
   * @returns The cadence scripts for the current user
   */
  private _loadCadenceScripts = async (): Promise<NetworkScripts> => {
    const cadenceScripts = await getValidData<NetworkScripts>(cadenceScriptsKey());
    if (cadenceScripts) {
      return cadenceScripts;
    }
    const cadenceScriptsV2 = await this.cadenceScriptsV2();
    setCachedData(cadenceScriptsKey(), cadenceScriptsV2, 1000 * 60 * 60); // set to 1 hour
    return cadenceScriptsV2;
  };

  getCadenceScripts = async (): Promise<NetworkScripts> => {
    return await this._loadCadenceScripts();
  };
  checkUsername = async (username: string) => {
    const config = this.store.config.check_username;
    const data = await this.sendRequest(config.method, config.path, {
      username,
    });
    return data;
  };

  register = async (account_key: AccountKeyRequest, username: string) => {
    // Track the time until account_created is called
    mixpanelTrack.time('account_created');

    const config = this.store.config.register;
    const data = await this.sendRequest(
      config.method,
      config.path,
      {},
      {
        account_key,
        username,
      }
    );
    await this._loginWithToken(data.data.id, data.data.custom_token);

    // Track the registration
    mixpanelTrack.track('account_created', {
      public_key: account_key.public_key,
      sign_algo: getStringFromSignAlgo(account_key.sign_algo),
      hash_algo: getStringFromHashAlgo(account_key.hash_algo),
    });
    return data;
  };

  loginV3 = async (
    account_key: AccountKeyRequest,
    device_info: DeviceInfoRequest,
    signature: string,
    replaceUser = true
  ): Promise<SignInResponse> => {
    const config = this.store.config.loginv3;
    const result = await this.sendRequest(
      config.method,
      config.path,
      {},
      { account_key, device_info, signature }
    );
    if (!result.data) {
      throw new Error('NoUserFound');
    }
    if (replaceUser) {
      await this._loginWithToken(result.data.id, result.data.custom_token);
    }
    return result;
  };

  proxytoken = async () => {
    // Default options are marked with *

    const app = getApp(process.env.NODE_ENV!);

    // Wait for firebase auth to complete
    await waitForAuthInit();

    await signInAnonymously(auth);
    const anonymousUser = await getAuth(app).currentUser;
    const idToken = await anonymousUser?.getIdToken();
    return idToken;
  };

  importKey = async (
    account_key: AccountKeyRequest,
    device_info: DeviceInfoRequest,
    username: string,
    backup_info: any,
    address: string,
    replaceUser = true
  ): Promise<SignInResponse> => {
    const config = this.store.config.importKey;
    const result = await this.sendRequest(
      config.method,
      config.path,
      {},
      { username, address, account_key, device_info, backup_info }
    );
    if (!result.data) {
      throw new Error('NoUserFound');
    }
    if (replaceUser) {
      await this._loginWithToken(result.data.id, result.data.custom_token);
    }
    return result;
  };

  coinMap = async () => {
    const config = this.store.config.coin_map;
    const data = await this.sendRequest(config.method, config.path);
    return data;
  };

  userInfo = async (): Promise<UserInfoResponse> => {
    const config = this.store.config.user_info;
    const { data } = await this.sendRequest(config.method, config.path);
    return data;
  };

  createFlowAddress = async () => {
    const config = this.store.config.create_flow_address;
    const data = await this.sendRequest(config.method, config.path);
    return data;
  };

  createFlowAddressV2 = async () => {
    const config = this.store.config.create_flow_address_v2;
    const data = await this.sendRequest(config.method, config.path);
    return data;
  };

  getMoonpayURL = async (url) => {
    const baseURL = getFirbaseFunctionUrl();
    const response = await this.sendRequest('POST', '/moonPaySignature', {}, { url: url }, baseURL);
    return response;
  };

  signPayer = async (transaction, message: string) => {
    const messages = {
      envelope_message: message,
    };
    const baseURL = getFirbaseFunctionUrl();
    // 'http://localhost:5001/lilico-dev/us-central1'
    const data = await this.sendRequest(
      'POST',
      '/signAsPayer',
      {},
      { transaction, message: messages },
      baseURL
    );
    // (config.method, config.path, {}, { transaction, message: messages });
    return data;
  };

  signBridgeFeePayer = async (transaction, message: string) => {
    const messages = {
      envelope_message: message,
    };
    const data = await this.sendRequest(
      'POST',
      '/api/signAsBridgeFeePayer',
      {},
      { transaction, message: messages },
      WEB_NEXT_URL
    );
    // (config.method, config.path, {}, { transaction, message: messages });
    return data;
  };
  signProposer = async (transaction, message: string) => {
    const messages = {
      envelope_message: message,
    };
    const baseURL = getFirbaseFunctionUrl();
    // 'http://localhost:5001/lilico-dev/us-central1'
    const data = await this.sendRequest(
      'POST',
      '/signAsProposer',
      {},
      { transaction, message: messages },
      baseURL
    );
    // (config.method, config.path, {}, { transaction, message: messages });
    return data;
  };

  getProposer = async () => {
    const baseURL = getFirbaseFunctionUrl();
    // 'http://localhost:5001/lilico-dev/us-central1'
    const data = await this.sendRequest('GET', '/getProposer', {}, {}, baseURL);
    // (config.method, config.path, {}, { transaction, message: messages });
    return data;
  };

  getNFTList = async (network: string): Promise<NFTModelV2[]> => {
    const childType = await userWalletService.getActiveAccountType();
    let chainType = 'flow';
    if (childType === 'evm') {
      chainType = 'evm';
    }

    const nftList = await storage.getExpiry(`NFTList${network}${chainType}`);
    if (nftList && nftList.length > 0) {
      return nftList;
    }
    const config = this.store.config.get_nft_list;
    const { tokens }: { tokens: NFTModelV2[] } = await this.sendRequest(
      config.method,
      config.path,
      {
        network,
        chain_type: chainType,
      },
      {},
      WEB_NEXT_URL
    );

    storage.setExpiry(`NFTList${network}${chainType}`, tokens, 600000);

    return tokens;
  };

  getAddressBook = async (): Promise<{ data: { contacts: Contact[] } }> => {
    const config = this.store.config.fetch_address_book;
    const data = await this.sendRequest(config.method, config.path);
    return data;
  };

  addAddressBook = async (
    contact_name: string,
    address: string,
    username = '',
    domain = '',
    domain_type = 0
  ) => {
    const config = this.store.config.add_address_book;
    const data = await this.sendRequest(
      config.method,
      config.path,
      {},
      {
        contact_name,
        address,
        username,
        domain,
        domain_type,
      }
    );
    return data;
  };

  editAddressBook = async (
    id: number,
    contact_name: string,
    address: string,
    domain = '',
    domain_type = 0
  ) => {
    const config = this.store.config.edit_address_book;
    const data = await this.sendRequest(
      config.method,
      config.path,
      {},
      {
        id,
        contact_name,
        address,
        domain,
        domain_type,
      }
    );
    return data;
  };

  deleteAddressBook = async (id: number) => {
    const config = this.store.config.delete_address_book;
    const data = await this.sendRequest(config.method, config.path, { id });
    return data;
  };

  addExternalAddressBook = async (
    contact_name: string,
    address: string,
    domain = '',
    domain_type = 0
  ) => {
    const config = this.store.config.add_external_address_book;
    const data = await this.sendRequest(
      config.method,
      config.path,
      {},
      {
        contact_name,
        address,
        domain,
        domain_type,
      }
    );
    return data;
  };

  getFlowAccount = async (address: string) => {
    try {
      const account = await fcl.account(address);
      return account;
    } catch (error) {
      return null;
    }
  };

  checkChildAccount = async (address: string) => {
    const script = await getScripts(
      userWalletService.getNetwork(),
      'hybridCustody',
      'checkChildAccount'
    );
    const result = await fcl.query({
      cadence: script,
      args: (arg, t) => [arg(address, t.Address)],
    });
    return result;
  };

  queryAccessible = async (address: string, childAccount: string) => {
    const script = await getScripts(
      userWalletService.getNetwork(),
      'hybridCustody',
      'checkChildAccount'
    );

    const result = await fcl.query({
      cadence: script,
      args: (arg, t) => [arg(address, t.Address), arg(childAccount, t.Address)],
    });
    return result;
  };

  queryAccessibleFt = async (address: string, childAccount: string) => {
    const script = await getScripts(
      userWalletService.getNetwork(),
      'hybridCustody',
      'getAccessibleCoinInfo'
    );

    const result = await fcl.query({
      cadence: script,
      args: (arg, t) => [arg(address, t.Address), arg(childAccount, t.Address)],
    });
    return result;
  };

  checkChildAccountMeta = async (address: string) => {
    const script = await getScripts(
      userWalletService.getNetwork(),
      'hybridCustody',
      'getChildAccountMeta'
    );
    try {
      const res = await fcl.query({
        cadence: script,
        args: (arg, t) => [arg(address, t.Address)],
      });
      return res;
    } catch (err) {
      return null;
    }
  };

  getFlownsAddress = async (domain: string, root = 'fn') => {
    const script = await getScripts(userWalletService.getNetwork(), 'basic', 'getFlownsAddress');

    const address = await fcl.query({
      cadence: script,
      args: (arg, t) => [arg(domain, t.String), arg(root, t.String)],
    });
    return address;
  };

  getAccountMinFlow = async (address: string) => {
    const script = await getScripts(userWalletService.getNetwork(), 'basic', 'getAccountMinFlow');
    if (isValidFlowAddress(address)) {
      const minFlow = await fcl.query({
        cadence: script,
        args: (arg, t) => [arg(address, t.Address)],
      });
      return minFlow;
    }
  };

  getFindAddress = async (domain: string) => {
    const script = await getScripts(userWalletService.getNetwork(), 'basic', 'getFindAddress');

    const address = await fcl.query({
      cadence: script,
      args: (arg, t) => [arg(domain, t.String)],
    });
    return address;
  };

  getFindDomainByAddress = async (domain: string) => {
    const script = await getScripts(
      userWalletService.getNetwork(),
      'basic',
      'getFindDomainByAddress'
    );

    const address = await fcl.query({
      cadence: script,
      args: (arg, t) => [arg(domain, t.Address)],
    });
    return address;
  };

  getTransfers = async (
    address: string,
    offset: number,
    limit: number
  ): Promise<FlowTransactionResponse> => {
    const config = this.store.config.get_transfers;
    const { data } = await this.sendRequest(
      config.method,
      config.path,
      {
        address,
        after: offset,
        limit,
      },
      {},
      WEB_NEXT_URL
    );

    return data;
  };

  getEVMTransfers = async (
    address: string,
    offset: number,
    limit: number
  ): Promise<EvmTransactionResponse> => {
    const data = await this.sendRequest(
      'GET',
      `/api/evm/${address}/transactions`,
      {},
      {},
      WEB_NEXT_URL
    );
    return data;
  };

  getManualAddress = async () => {
    const config = this.store.config.manual_address;
    const data = await this.sendRequest(config.method, config.path, {});

    return data;
  };

  deviceList = async () => {
    const config = this.store.config.device_list;
    const data = await this.sendRequest(config.method, config.path, {});

    return data;
  };

  keyList = async () => {
    const config = this.store.config.key_list;
    const data = await this.sendRequest(config.method, config.path, {});

    return data;
  };

  getLocation = async () => {
    const config = this.store.config.get_location;
    const data = await this.sendRequest(config.method, config.path, {});

    return data;
  };

  addDevice = async (params) => {
    const config = this.store.config.add_device_v3;
    const data = await this.sendRequest(config.method, config.path, {}, params);

    return data;
  };

  synceDevice = async (params) => {
    const config = this.store.config.sync_device;
    const data = await this.sendRequest(config.method, config.path, {}, params);

    return data;
  };

  getInstallationId = async () => {
    const installations = await getInstallations(app);
    const id = await getId(installations);
    return id;
  };

  searchUser = async (
    keyword: string
  ): Promise<{
    data: { users: { address: string; username: string; avatar: string; nickname: string }[] };
  }> => {
    const config = this.store.config.search_user;
    const data = await this.sendRequest(config.method, config.path, {
      keyword,
    });

    return data?.data?.users ? data : { data: { users: [] } };
  };

  checkImport = async (key: string) => {
    const config = this.store.config.check_import;
    const data = await this.sendRequest(config.method, config.path, {
      key,
    });

    return data;
  };

  getTokenInfo = async (name: string, network = ''): Promise<TokenInfo | undefined> => {
    // FIX ME: Get defaultTokenList from firebase remote config
    if (!network) {
      network = await userWalletService.getNetwork();
    }
    const tokens = await this.getTokenList(network);
    // const coins = await remoteFetch.flowCoins();
    return tokens.find((item) => item.symbol.toLowerCase() === name.toLowerCase());
  };

  getEvmTokenInfo = async (name: string, network = ''): Promise<TokenInfo | undefined> => {
    if (!network) {
      network = await userWalletService.getNetwork();
    }

    const tokens = await this.getEvmList(network);

    const tokenInfo = tokens.find((item) => item.symbol.toLowerCase() === name.toLowerCase());

    if (tokenInfo && isValidEthereumAddress(tokenInfo.address)) {
      return tokenInfo;
    }

    const freshTokens = await this.refreshEvmToken(network);
    return freshTokens.find((item) => item.symbol.toLowerCase() === name.toLowerCase());
  };

  getTokenInfoByContract = async (contractName: string): Promise<TokenModel | undefined> => {
    // FIX ME: Get defaultTokenList from firebase remote config
    const coins = await remoteFetch.flowCoins();
    return coins.find((item) => item.contract_name.toLowerCase() === contractName.toLowerCase());
  };

  getFeatureFlags = async (): Promise<FeatureFlags> => {
    try {
      const config = await remoteFetch.remoteConfig();
      return config.features;
    } catch (err) {
      console.error(err);
    }
    // By default, all feature flags are disabled
    return {};
  };
  getFeatureFlag = async (featureFlag: FeatureFlagKey): Promise<boolean> => {
    const flags = await this.getFeatureFlags();
    return !!flags[featureFlag];
  };

  getAllTokenInfo = async (filterNetwork = true): Promise<TokenInfo[]> => {
    const network = await userWalletService.getNetwork();
    const list = await this.getTokenList(network);
    return filterNetwork ? list.filter((item) => item.address) : list;
  };

  getAllNft = async (filterNetwork = true): Promise<NFTModelV2[]> => {
    const list = await remoteFetch.nftCollection();
    // const network = await userWalletService.getNetwork();
    return list;
  };

  isWalletTokenStorageEnabled = async (tokenSymbol: string) => {
    // FIX ME: Get defaultTokenList from firebase remote config
    const address = await userWalletService.getCurrentAddress();
    const tokenInfo = await this.getTokenInfo(tokenSymbol);
    if (!tokenInfo || !address) {
      return;
    }
    return await this.isTokenStorageEnabled(address, tokenInfo);
  };

  getWalletTokenBalance = async (tokenSymbol: string) => {
    // FIX ME: Get defaultTokenList from firebase remote config
    const address = await userWalletService.getCurrentAddress();
    const tokenInfo = await this.getTokenInfo(tokenSymbol);
    if (!tokenInfo || !address) {
      return;
    }
    return await this.getTokenBalanceWithModel(address, tokenInfo);
  };

  getTokenBalance = async (address: string, tokenSymbol: string) => {
    // FIX ME: Get defaultTokenList from firebase remote config
    const tokenInfo = await this.getTokenInfo(tokenSymbol);
    if (!tokenInfo) {
      return;
    }
    return await this.getTokenBalanceWithModel(address, tokenInfo);
  };

  getStorageInfo = async (address: string): Promise<StorageInfo> => {
    const script = await getScripts(userWalletService.getNetwork(), 'basic', 'getStorageInfo');

    const result = await fcl.query({
      cadence: script,
      args: (arg, t) => [arg(address, t.Address)],
    });

    return {
      available: result['available'],
      used: result['used'],
      capacity: result['capacity'],
    };
  };

  getFlowAccountInfo = async (address: string): Promise<AccountBalanceInfo> => {
    const script = await getScripts(userWalletService.getNetwork(), 'basic', 'getAccountInfo');

    const result = await fcl.query({
      cadence: script,
      args: (arg, t) => [arg(address, t.Address)],
    });

    return {
      address: result['address'],
      balance: result['balance'],
      availableBalance: result['availableBalance'],
      storageUsed: result['storageUsed'],
      storageCapacity: result['storageCapacity'],
    };
  };
  getTokenBalanceWithModel = async (address: string, token: TokenInfo) => {
    const script = await getScripts(
      userWalletService.getNetwork(),
      'basic',
      'getTokenBalanceWithModel'
    );
    const network = await userWalletService.getNetwork();
    const cadence = script
      .replaceAll('<Token>', token.contractName)
      .replaceAll('<TokenBalancePath>', token.path.balance)
      .replaceAll('<TokenAddress>', token.address);
    const balance = await fcl.query({
      cadence: cadence,
      args: (arg, t) => [arg(address, t.Address)],
    });

    return balance;
  };

  fetchFTList = async (network: string, chainType: string) => {
    const config = this.store.config.get_ft_list;
    const data = await this.sendRequest(
      config.method,
      config.path,
      {
        network,
        chain_type: chainType,
      },
      {},
      WEB_NEXT_URL
    );

    return this.addFlowTokenIfMissing(data.tokens);
  };

  addFlowTokenIfMissing = (tokens) => {
    const hasFlowToken = tokens.some((token) => token.symbol.toLowerCase() === 'flow');
    if (!hasFlowToken) {
      return [defaultFlowToken, ...tokens];
    }
    return tokens;
  };

  mergeCustomTokens = (tokens, customTokens) => {
    customTokens.forEach((custom) => {
      const existingToken = tokens.find(
        (token) => token.address.toLowerCase() === custom.address.toLowerCase()
      );

      if (existingToken) {
        // If the custom token is found, set the custom key to true
        existingToken.custom = true;
      } else {
        // If the custom token is not found, add it to the tokens array
        tokens.push({
          chainId: MAINNET_CHAIN_ID,
          address: custom.address,
          symbol: custom.unit,
          name: custom.coin,
          decimals: custom.decimals,
          logoURI: '',
          flowIdentifier: custom.flowIdentifier,
          tags: [],
          balance: 0,
          custom: true,
        });
      }
    });
  };

  getTokenList = async (network): Promise<TokenInfo[]> => {
    const childType = await userWalletService.getActiveAccountType();
    const chainType = childType === 'evm' ? 'evm' : 'flow';

    const ftList = await storage.getExpiry(`TokenList${network}${chainType}`);
    if (ftList) return ftList;

    const tokens = await this.fetchFTList(network, chainType);

    if (chainType === 'evm') {
      const evmCustomToken = (await storage.get(`${network}evmCustomToken`)) || [];
      this.mergeCustomTokens(tokens, evmCustomToken);
    }

    storage.setExpiry(`TokenList${network}${chainType}`, tokens, 600000);
    return tokens;
  };

  getEvmList = async (network) => {
    const chainType = 'evm';

    const ftList = await storage.getExpiry(`TokenList${network}${chainType}`);
    if (ftList) return ftList;

    const tokens = await this.fetchFTList(network, chainType);

    if (chainType === 'evm') {
      const evmCustomToken = (await storage.get(`${network}evmCustomToken`)) || [];
      this.mergeCustomTokens(tokens, evmCustomToken);
    }

    storage.setExpiry(`TokenList${network}${chainType}`, tokens, 600000);
    return tokens;
  };

  refreshEvmToken = async (network) => {
    const chainType = 'evm';
    let ftList = await storage.getExpiry(`TokenList${network}${chainType}`);
    if (!ftList) ftList = await this.fetchFTList(network, chainType);

    const evmCustomToken = (await storage.get(`${network}evmCustomToken`)) || [];
    this.mergeCustomTokens(ftList, evmCustomToken);

    storage.setExpiry(`TokenList${network}${chainType}`, ftList, 600000);

    return ftList;
  };

  refreshCustomEvmToken = async (network) => {
    const chainType = 'evm';
    const ftList = await this.fetchFTList(network, chainType);

    const evmCustomToken = (await storage.get(`${network}evmCustomToken`)) || [];
    this.mergeCustomTokens(ftList, evmCustomToken);

    storage.setExpiry(`TokenList${network}${chainType}`, ftList, 600000);
  };

  getEnabledTokenList = async (network = ''): Promise<ExtendedTokenInfo[]> => {
    // const tokenList = await remoteFetch.flowCoins();
    if (!network) {
      network = await userWalletService.getNetwork();
    }
    const address = await userWalletService.getCurrentAddress();
    if (!address) {
      // If we haven't loaded an address yet, return an empty array
      return [];
    }
    const tokenList = await this.getTokenList(network);
    let values;
    const isChild = await userWalletService.getActiveAccountType();
    try {
      if (isChild && isChild !== 'evm') {
        values = await this.isLinkedAccountTokenListEnabled(address);
      } else if (!isChild) {
        values = await this.getTokenBalanceStorage(address);
        console.log('values ->', values);
      }
    } catch (error) {
      console.error('Error getting enabled token list:');
      values = {};
    }

    const tokenItems: ExtendedTokenInfo[] = [];
    const tokenMap = {};
    if (isChild !== 'evm') {
      tokenList.forEach((token) => {
        const tokenId = `A.${token.address.slice(2)}.${token.contractName}.Vault`;
        if (!!values[tokenId]) {
          tokenMap[token.name] = token;
        }
      });
    }

    Object.keys(tokenMap).map((key, idx) => {
      const item = tokenMap[key];
      tokenItems.push(item);
    });
    return tokenItems;
  };

  // todo
  isTokenStorageEnabled = async (address: string, token: TokenInfo) => {
    const network = await userWalletService.getNetwork();
    const script = await getScripts(
      userWalletService.getNetwork(),
      'basic',
      'isTokenStorageEnabled'
    );

    const cadence = script
      .replaceAll('<Token>', token.contractName)
      .replaceAll('<TokenBalancePath>', token.path.balance)
      .replaceAll('<TokenReceiverPath>', token.path.receiver)
      .replaceAll('<TokenAddress>', token.address);

    const isEnabled = await fcl.query({
      cadence: cadence,
      args: (arg, t) => [arg(address, t.Address)],
    });

    return isEnabled;
  };

  isTokenListEnabled = async (address: string) => {
    const script = await getScripts(userWalletService.getNetwork(), 'ft', 'isTokenListEnabled');
    const isEnabledList = await fcl.query({
      cadence: script,
      args: (arg, t) => [arg(address, t.Address)],
    });
    return isEnabledList;
  };

  isLinkedAccountTokenListEnabled = async (address: string) => {
    const script = await getScripts(
      userWalletService.getNetwork(),
      'ft',
      'isLinkedAccountTokenListEnabled'
    );
    const isEnabledList = await fcl.query({
      cadence: script,
      args: (arg, t) => [arg(address, t.Address)],
    });
    return isEnabledList;
  };

  getTokenListBalance = async (address: string, allTokens: TokenInfo[]): Promise<BalanceMap> => {
    const script = await getScripts(userWalletService.getNetwork(), 'ft', 'getTokenListBalance');
    const balanceList = await fcl.query({
      cadence: script,
      args: (arg, t) => [arg(address, t.Address)],
    });

    return balanceList;
  };

  getTokenBalanceStorage = async (address: string): Promise<BalanceMap> => {
    const script = await getScripts(userWalletService.getNetwork(), 'ft', 'getTokenBalanceStorage');
    const balanceList = await fcl.query({
      cadence: script,
      args: (arg, t) => [arg(address, t.Address)],
    });

    return balanceList;
  };

  getBlockList = async (hosts: string[] = [], forceCheck = false): Promise<string[]> => {
    return await googleSafeHostService.getBlockList(hosts, forceCheck);
  };

  getEnabledNFTList = async (): Promise<{ address: string; contractName: string }[]> => {
    const address = await userWalletService.getCurrentAddress();
    if (!address) return [];

    const getNftBalanceStorage = await this.getNftBalanceStorage(address);

    const resultArray = Object.entries(getNftBalanceStorage).map(([key]) => {
      // ignore the prefix
      const [, address, contractName] = key.split('.');
      return {
        address: `0x${address}`,
        contractName: contractName,
      };
    });

    return resultArray;
  };

  checkNFTListEnabled = async (address: string): Promise<Record<string, boolean>> => {
    // Returns a map of enabled NFTs for the address
    const script = await getScripts(userWalletService.getNetwork(), 'nft', 'checkNFTListEnabled');

    const isEnabledList = await fcl.query({
      cadence: script,
      args: (arg, t) => [arg(address, t.Address)],
    });
    return isEnabledList;
  };

  getNftBalanceStorage = async (address: string): Promise<Record<string, number>> => {
    // Returns a map of enabled NFTs for the address
    const script = await getScripts(
      userWalletService.getNetwork(),
      'collection',
      'getNFTBalanceStorage'
    );

    const isEnabledList = await fcl.query({
      cadence: script,
      args: (arg, t) => [arg(address, t.Address)],
    });
    return isEnabledList;
  };

  getTransactionTemplate = async (cadence: string, network: string) => {
    console.log('getTransactionTemplate ->');
    const base64 = Buffer.from(cadence, 'utf8').toString('base64');

    const data = {
      cadence_base64: base64,
      network: network.toLowerCase(),
    };
    const init = {
      method: 'POST',
      async: true,
      body: JSON.stringify(data),
      headers: {
        Network: network,
        Accept: 'application/json',
        'Content-Type': 'application/json',
      },
    };

    console.log('getTransactionTemplate ->', init);
    const response = await fetch('https://flix.flow.com/v1/templates/search', init);

    const template = await response.json();

    console.log('template ->', template);

    const auditorsResponse = await fetch(`https://flix.flow.com/v1/auditors?network=${network}`);
    const auditors = await auditorsResponse.json();
    console.log('auditors ->', auditors);

    fcl.config().put(
      'flow.auditors',
      auditors.map((item) => item.address)
    );

    const audits = await fcl.InteractionTemplateUtils.getInteractionTemplateAudits({
      template: template,
      auditors: auditors.map((item) => item.address),
    });

    console.log('audits ->', audits);
    const addresses = Object.keys(audits).filter((address) => audits[address]);

    if (addresses.length <= 0) {
      return null;
    }

    const result = auditors.filter((item) => addresses.includes(item.address));
    console.log('result ->', result);
    if (result.length <= 0) {
      return null;
    }
    return {
      auditor: result[0],
      template,
    };
  };

  validateRecaptcha = async (token: string) => {
    const config = this.store.config.validate_recaptcha;
    const data = await this.sendRequest(config.method, config.path, {
      token,
    });

    return data;
  };

  pingNetwork = async (network: string): Promise<boolean> => {
    try {
      const response = await fetch(`https://rest-${network}.onflow.org/v1/blocks?height=sealed`);
      const result = await response.json();
      return result[0].header !== null && result[0].header !== undefined;
    } catch (err) {
      return false;
    }
  };

  updateProfilePreference = async (privacy: number) => {
    const config = this.store.config.profile_preference;
    const data = await this.sendRequest(
      config.method,
      config.path,
      {},
      {
        private: privacy,
      }
    );

    return data;
  };

  updateProfile = async (nickname: string, avatar: string) => {
    const config = this.store.config.profile_update;
    const data = await this.sendRequest(
      config.method,
      config.path,
      {},
      {
        nickname: nickname,
        avatar: avatar,
      }
    );

    return data;
  };

  nftCatalog = async () => {
    const { data } = await this.sendRequest(
      'GET',
      'api/nft/collections',
      {},
      {},
      'https://lilico.app/'
    );
    return data;
  };

  cadenceScriptsV2 = async (): Promise<NetworkScripts> => {
    const { data } = await this.sendRequest('GET', '/api/v2/scripts', {}, {}, WEB_NEXT_URL);
    return data;
  };

  nftCatalogList = async (address: string, limit: any, offset: any, network: string) => {
    const { data } = await this.sendRequest(
      'GET',
      `/api/v2/nft/list?address=${address}&limit=${limit}&offset=${offset}&network=${network}`,
      {},
      {},
      WEB_NEXT_URL
    );
    return data;
  };

  nftCatalogCollections = async (address: string, network: string): Promise<NFTCollections[]> => {
    const { data } = await this.sendRequest(
      'GET',
      `/api/v2/nft/id?address=${address}&network=${network}`,
      {},
      {},
      WEB_NEXT_URL
    );
    return data;
  };

  nftCatalogCollectionList = async (
    address: string,
    contractName: string,
    limit: any,
    offset: any,
    network: string
  ) => {
    const { data } = await this.sendRequest(
      'GET',
      `/api/v2/nft/collectionList?address=${address}&limit=${limit}&offset=${offset}&collectionIdentifier=${contractName}&network=${network}`,
      {},
      {},
      WEB_NEXT_URL
    );
    return data;
  };

  nftCollectionList = async () => {
    const { data } = await this.sendRequest('GET', '/api/nft/collections', {}, {}, WEB_NEXT_URL);
    return data;
  };

  evmFTList = async () => {
    const { data } = await this.sendRequest('GET', '/api/evm/fts', {}, {}, WEB_NEXT_URL);
    return data;
  };

  /** @deprecated
   * Use getUserTokens has price information. It returns evm tokens with price information.
   */
  getEvmFT = async (address: string, network: string) => {
    const { data } = await this.sendRequest(
      'GET',
      `/api/v3/evm/${address}/fts?network=${network}`,
      {},
      {},
      WEB_NEXT_URL
    );
    return data;
  };

  /**
   * @deprecated This method is not used in the codebase.
   * Use getUserTokens has price information.
   */
  getEvmFTPrice = async () => {
    const gitPrice = await storage.getExpiry('EVMPrice');

    if (gitPrice) {
      return gitPrice;
    } else {
      const { data } = await this.sendRequest('GET', '/api/prices', {}, {}, WEB_NEXT_URL);
      storage.setExpiry('EVMPrice', data, 6000);
      return data;
    }
  };

  evmNFTList = async () => {
    const { data } = await this.sendRequest('GET', '/api/evm/nfts', {}, {}, WEB_NEXT_URL);
    return data;
  };

  getEvmNFT = async (address: string, network: string) => {
    const { data } = await this.sendRequest(
      'GET',
      `/api/evm/${address}/nfts?network=${network}`,
      {},
      {},
      WEB_NEXT_URL
    );
    return data;
  };

  decodeEvmCall = async (data: string, address = '') => {
    const bodyData = {
      to: address, // address -- optional
      data: data, // calldata -- required
    };
    const res = await this.sendRequest('POST', `/api/evm/decodeData`, {}, bodyData, WEB_NEXT_URL);
    return res;
  };

  EvmNFTcollectionList = async (
    address: string,
    collectionIdentifier: string,
    limit = 24,
    offset = 0
  ) => {
    const network = await userWalletService.getNetwork();
    const { data } = await this.sendRequest(
      'GET',
      `/api/v3/evm/nft/collectionList?network=${network}&address=${address}&collectionIdentifier=${collectionIdentifier}&limit=${limit}&offset=${offset}`,
      {},
      {},
      WEB_NEXT_URL
    );
    return data;
  };

  EvmNFTID = async (network: string, address: string) => {
    const { data } = await this.sendRequest(
      'GET',
      `/api/v3/evm/nft/id?network=${network}&address=${address}`,
      {},
      {},
      WEB_NEXT_URL
    );
    return data;
  };

  EvmNFTList = async (address: string, limit = 24, offset = 0) => {
    const network = await userWalletService.getNetwork();
    const { data } = await this.sendRequest(
      'GET',
      `/api/v3/evm/nft/list?network=${network}&address=${address}&limit=${limit}&offset=${offset}`,
      {},
      {},
      WEB_NEXT_URL
    );
    return data;
  };

  getNFTCadenceList = async (address: string, network = 'mainnet', offset = 0, limit = 5) => {
    const { data } = await this.sendRequest(
      'GET',
      `/api/v2/nft/id?network=${network}&address=${address}`,
      {},
      {},
      WEB_NEXT_URL
    );
    return data;
  };

  getNFTV2CollectionList = async (
    address: string,
    network = 'mainnet'
  ): Promise<NFTModel_depreciated[]> => {
    const { data } = await this.sendRequest(
      'GET',
      `/api/v2/nft/collections?network=${network}&address=${address}`,
      {},
      {},
      WEB_NEXT_URL
    );
    return data;
  };

  putDeviceInfo = async (walletData: PublicKeyAccount[]) => {
    try {
      const installationId = await this.getInstallationId();
      // console.log('location ', userlocation);

      await this.addDevice({
        wallet_id: '',
        wallettest_id: '',
        device_info: {
          device_id: installationId,
          district: '',
          name: 'FRW Chrome Extension',
          type: '2',
          user_agent: 'Chrome',
        },
      });
    } catch (error) {
      console.error('Error while adding device:', error);
      return;
    }
  };

  getNews = async (): Promise<NewsItem[]> => {
    // Get news from firebase function

    const cachedNews = await storage.getExpiry('news');

    if (cachedNews) {
      return cachedNews;
    }

    const data = await this.sendRequest(
      'GET',
      process.env.API_NEWS_PATH,
      {},
      {},
      process.env.API_BASE_URL
    );

    const timeNow = new Date(Date.now());

    const news = data
      .map(
        (dataFromApi: {
          id: string;
          priority: string;
          type: string;
          title: string;
          body?: string;
          icon?: string;
          image?: string;
          url?: string;
          expiry_time: string;
          display_type: string;
          conditions?: string[]; // Add conditions field
        }) => {
          const newsItem = {
            ...dataFromApi,
            expiryTime: new Date(dataFromApi.expiry_time),
            displayType: dataFromApi.display_type,
            conditions: dataFromApi.conditions as NewsConditionType[], // Map conditions
          };
          return newsItem;
        }
      )
      .filter((n: { expiryTime: Date }) => {
        return n.expiryTime > timeNow;
      });

    await storage.setExpiry('news', news, 300000); // 5 minutes in milliseconds

    return news;
  };

  freshUserInfo = async (
    mainAddress: FlowAddress,
    keys: FclAccount,
    pubKTuple,
    wallet,
    isChild: ActiveAccountType
  ) => {
    const loggedInAccounts: LoggedInAccount[] = (await storage.get('loggedInAccounts')) || [];

    if (!isChild) {
      await storage.set('keyIndex', '');
      await storage.set('hashAlgoString', '');
      await storage.set('signAlgoString', '');
      await storage.set('pubKey', '');

      const { P256, SECP256K1 } = pubKTuple;

      const keyInfoA = findKeyAndInfo(keys, P256.pubK);
      const keyInfoB = findKeyAndInfo(keys, SECP256K1.pubK);
      const keyInfo = keyInfoA ||
        keyInfoB || {
          index: 0,
          signAlgoString: keys.keys[0].signAlgoString,
          hashAlgoString: keys.keys[0].hashAlgoString,
          publicKey: keys.keys[0].publicKey,
        };
      await storage.set('keyIndex', keyInfo.index);
      await storage.set('signAlgoString', keyInfo.signAlgoString);
      await storage.set('hashAlgoString', keyInfo.hashAlgoString);
      await storage.set('pubKey', keyInfo.publicKey);
      // Make sure the address is a FlowAddress

      if (!isValidFlowAddress(mainAddress)) {
        throw new Error('Invalid Flow address');
      }
      const flowAddress: FlowAddress = mainAddress;
      const updatedWallet: LoggedInAccount = {
        ...wallet,
        address: flowAddress,
        pubKey: keyInfo.publicKey,
        hashAlgoString: keyInfo.hashAlgoString,
        signAlgoString: keyInfo.signAlgoString,
        weight: keys.keys[0].weight,
      };

      log.log('wallet is this:', updatedWallet);

      const accountIndex = loggedInAccounts.findIndex(
        // Check both pubKey and username. Older versions allowed the pubKey to be imported twice with different usernames
        (account) =>
          account.pubKey === updatedWallet.pubKey && account.username === updatedWallet.username
      );

      if (accountIndex === -1) {
        loggedInAccounts.push(updatedWallet);
      } else {
        loggedInAccounts[accountIndex] = updatedWallet;
      }
      await storage.set('loggedInAccounts', loggedInAccounts);
    }

    log.log('Updated loggedInAccounts:', loggedInAccounts);
    const otherAccounts: LoggedInAccountWithIndex[] = loggedInAccounts
      .filter((account) => account.username !== wallet.username)
      .map((account) => {
        const indexInLoggedInAccounts = loggedInAccounts.findIndex(
          (loggedInAccount) => loggedInAccount.username === account.username
        );
        return { ...account, indexInLoggedInAccounts };
      })
      .slice(0, 2);

    log.log('otherAccounts with index:', otherAccounts);
    return { otherAccounts, wallet, loggedInAccounts };
  };

  /* getAccountsWithPublicKey = async (
    publicKey: string,
    network: string
  ): Promise<PublicKeyAccount[]> => {
    const result: PublicKeyAccount[] = await this.sendRequest(
      'GET',
      `/api/v4/key-indexer/${publicKey}`,
      { network },
      {},
      WEB_NEXT_URL
    );

    return result;
  }; */

<<<<<<< HEAD
  // ** Get supported currencies **
  getSupportedCurrencies = async (): Promise<Currency[]> => {
    if (this.supportedCurrenciesCache !== null) {
      return this.supportedCurrenciesCache;
    }

    try {
      const supportedCurrencies: CurrencyResponse = await this.sendRequest(
        'GET',
        `/api/v4/currencies`,
        {},
        {},
        WEB_NEXT_URL
      );

      // Cache the currencies
      this.supportedCurrenciesCache = supportedCurrencies?.data?.currencies || [];
      return this.supportedCurrenciesCache;
    } catch (error) {
      console.warn('Error fetching supported currencies:', error);
      // Return default USD if API fails
      const defaultCurrency = [
        {
          code: 'USD',
          symbol: '$',
          name: 'United States Dollar',
          country: 'United States',
        },
      ];
      this.supportedCurrenciesCache = defaultCurrency;
      return defaultCurrency;
    }
  };

=======
  getAccountsWithPublicKey = async (
    publicKey: string,
    network: string
  ): Promise<PublicKeyAccount[]> => {
    const url =
      network === 'testnet'
        ? `https://staging.key-indexer.flow.com/key/${publicKey}`
        : `https://production.key-indexer.flow.com/key/${publicKey}`;
    const result = await fetch(url);
    const json = await result.json();

    // Now massage the data to match the type we want
    const accounts: PublicKeyAccount[] = json.accounts.map((account) => ({
      address: account.address,
      publicKey: json.publicKey,
      keyIndex: account.keyId,
      weight: account.weight,
      signAlgo: account.sigAlgo,
      signAlgoString: account.signing,
      hashAlgo: account.hashAlgo,
      hashAlgoString: account.hashing,
    }));

    return accounts;
  };
>>>>>>> bca67860
  /**
   * Get user tokens, handle both EVM and Flow tokens. Include price information.
   * @param address - The address of the user
   * @param network - The network of the user
   * @param currencyCode - The currency code of the user
   * @returns The tokens of the user
   */
  async getUserTokens(
    address: string,
    network?: string,
    currencyCode: string = 'USD'
  ): Promise<ExtendedTokenInfo[]> {
    if (!address) {
      throw new Error('Address is required');
    }

    // If network not provided, get current network
    if (!network) {
      network = await userWalletService.getNetwork();
    }

    // Determine if address is EVM or Flow based on format
    const isEvmAddress = isValidEthereumAddress(address);
    const isFlowAddress = isValidFlowAddress(address);

    if (!isEvmAddress && !isFlowAddress) {
      throw new Error('Invalid address format');
    }

    try {
      if (isEvmAddress) {
        return await this.fetchUserEvmTokens(address, network, currencyCode);
      } else {
        return await this.fetchUserFlowTokens(address, network, currencyCode);
      }
    } catch (error) {
      console.error('Error fetching user tokens:', error);
      throw error;
    }
  }

  private async fetchUserFlowTokens(
    address: string,
    network: string,
    currencyCode: string = 'USD'
  ): Promise<ExtendedTokenInfo[]> {
    const cacheKey = `flow_tokens_${address}_${network}_${currencyCode}`;
    const cachedFlowData = await storage.getExpiry(cacheKey);

    if (cachedFlowData !== null) {
      return cachedFlowData;
    }

    const response: FlowApiResponse = await this.sendRequest(
      'GET',
      `/api/v4/cadence/tokens/ft/${address}`,
<<<<<<< HEAD
      { network, currency: currencyCode },
=======
      { network },
>>>>>>> bca67860
      {},
      WEB_NEXT_URL
    );
    if (!response!.data?.result?.length) {
      return [];
    }

<<<<<<< HEAD
    const tokens = (userFlowTokenList?.data?.result || []).map(
=======
    // Convert FlowTokenResponse to ExtendedTokenInfo
    const tokens = (response.data?.result || []).map(
>>>>>>> bca67860
      (token): ExtendedTokenInfo => ({
        id: token.identifier,
        name: token.name,
        address: token.contractAddress,
        contractName: token.contractName,
        symbol: token.symbol,
        decimals: 8, // Default to 8 decimals for Flow tokens if not specified
        path: {
          vault: `/${token.storagePath.domain}/${token.storagePath.identifier}`,
          receiver: `/${token.receiverPath.domain}/${token.receiverPath.identifier}`,
          balance: ``, // todo: not sure what this property is used for
        },
<<<<<<< HEAD
        logoURI: token.logoURI || token.logos?.items?.[0]?.file?.url || '',
=======
        logoURI: token.logoURI || token.logos?.items?.[0]?.file?.url,
>>>>>>> bca67860
        extensions: {
          description: token.description,
          twitter: token.socials?.x?.url,
        },
        custom: false,
        price: Number(token.priceInCurrency || token.priceInUSD || '0'), // todo: future will be a string
        total: Number(token.balanceInCurrency || token.balanceInUSD || '0'), // todo: future will be a string
        change24h: 0,
        balance: token.balance || '0',
        // Add CoinItem properties
        coin: token.name, // redundant for compatibility
        unit: token.symbol ?? token.contractName, // redundant for compatibility
<<<<<<< HEAD
        icon: token.logoURI || token.logos?.items?.[0]?.file?.url || '',
=======
        icon: token.logoURI || token.logos?.items?.[0]?.file?.url, // redundant for compatibility
>>>>>>> bca67860
      })
    );
    return tokens;
  }

  private async fetchUserEvmTokens(
    address: string,
    network: string,
    currencyCode: string = 'USD'
  ): Promise<ExtendedTokenInfo[]> {
    const cacheKey = `evm_tokens_${address}_${network}_${currencyCode}`;
    const cachedEvmData = await storage.getExpiry(cacheKey);

    if (cachedEvmData !== null) {
      console.log('fetchUserEvmTokens - cachedEvmData', cachedEvmData);
      return cachedEvmData;
    }

    const formattedEvmAddress = address.startsWith('0x') ? address : `0x${address}`;

    const userEvmTokenList: EvmApiResponse = await this.sendRequest(
      'GET',
      `/api/v4/evm/tokens/ft/${formattedEvmAddress}`,
<<<<<<< HEAD
      { network, currency: currencyCode },
=======
      { network },
>>>>>>> bca67860
      {},
      WEB_NEXT_URL
    );
    console.log('fetchUserEvmTokens - userEvmTokenList', userEvmTokenList);
    if (!userEvmTokenList?.data?.length) {
      return [];
    }

    // Convert EvmTokenResponse to ExtendedTokenInfo
    const tokens = userEvmTokenList.data.map(
      (token): ExtendedTokenInfo => ({
        id: token.flowIdentifier || token.address,
        name: token.name,
        address: token.address,
        contractName: token.name, // Use name as contractName for EVM tokens
        symbol: token.symbol,
        decimals: token.decimals,
        path: {
          vault: '', // EVM tokens don't use Flow paths
          receiver: '',
          balance: '',
        },
        logoURI: token.logoURI || '',
        extensions: {},
        custom: false,
        price: Number(token.priceInUSD || '0'),
        total: Number(token.balanceInUSD || '0'),
        change24h: 0,
        balance: token.displayBalance || '0',
        // Add CoinItem properties
        coin: token.name, // redundant for compatibility
        unit: token.symbol, // redundant for compatibility
        icon: token.logoURI || '', // redundant for compatibility
      })
    );
    return tokens;
  }

  getLatestVersion = async (): Promise<string> => {
    // Get latest version from storage cache first
    const cached = await storage.getExpiry('latestVersion');
    if (cached) {
      return cached;
    }

    try {
      const result = await this.sendRequest(
        'GET',
        process.env.API_CONFIG_PATH,
        {},
        {},
        process.env.API_BASE_URL
      );

      const version = result.version;

      // Cache for 1 hour
      await storage.setExpiry('latestVersion', version, 3600000);
      return version;
    } catch (error) {
      console.error('Error fetching latest version:', error);
      return chrome.runtime.getManifest().version; // Fallback to current version
    }
  };
}

const openApiService = new OpenApiService();

if (process.env.NODE_ENV === 'development') {
  // Log all functions and their signatures
  const functions = Object.entries(openApiService)
    .filter(
      ([name, value]) =>
        typeof value === 'function' &&
        name !== 'constructor' &&
        typeof name === 'string' &&
        name !== 'get'
    )
    .map(([name]) => {
      const func = openApiService[name];
      // Use a safer way to get function info
      const funcStr = func.toString();
      const isAsync = funcStr.startsWith('async');
      const basicSignature = funcStr.split('{')[0].trim();

      return {
        name,
        isAsync,
        fullBody: funcStr,
        usesSendRequest: funcStr.includes('this.sendRequest'),
        usesFetchDirectly: funcStr.includes('fetch('),
        basicSignature,
        // Simple regex to extract parameter names without accessing arguments
        params: basicSignature
          .slice(basicSignature.indexOf('(') + 1, basicSignature.lastIndexOf(')'))
          .split(',')
          .map((param) => param.trim())
          .map((param) => {
            if (param.startsWith('PriceProvider.')) {
              return param.replace('PriceProvider.', '');
            }
            return param;
          })
          .filter(Boolean),
      };
    });

  console.log('OpenApiService Functions:', functions);
}

export const getScripts = async (network: string, category: string, scriptName: string) => {
  try {
    // Force a proper load of the cadence scripts
    const cadenceScripts = await openApiService.getCadenceScripts();
    if (!cadenceScripts) {
      throw new Error('Cadence scripts not loaded');
    }
    const networkScripts =
      network === 'mainnet' ? cadenceScripts.scripts.mainnet : cadenceScripts.scripts.testnet;
    if (!networkScripts) {
      throw new Error('Network scripts not found');
    }
    const categoryScripts = networkScripts[category];
    if (!categoryScripts) {
      throw new Error('Category scripts not found');
    }
    const script = categoryScripts[scriptName];
    if (!script) {
      throw new Error('Script not found');
    }
    const scriptString = Buffer.from(script, 'base64').toString('utf-8');
    const modifiedScriptString = scriptString.replaceAll('<platform_info>', `Extension-${version}`);
    return modifiedScriptString;
  } catch (error) {
    if (error instanceof Error) {
      mixpanelTrack.track('script_error', {
        script_id: scriptName,
        error: error.message,
      });
    }
    throw error;
  }
};

export default openApiService;<|MERGE_RESOLUTION|>--- conflicted
+++ resolved
@@ -34,21 +34,12 @@
   type LoggedInAccount,
   type FlowAddress,
   type PublicKeyAccount,
-<<<<<<< HEAD
-  isEvmAccountType,
+  type ActiveAccountType,
   type Currency,
-=======
-  type ActiveAccountType,
->>>>>>> bca67860
 } from '@/shared/types/wallet-types';
 import { isValidFlowAddress, isValidEthereumAddress } from '@/shared/utils/address';
 import { getStringFromHashAlgo, getStringFromSignAlgo } from '@/shared/utils/algo';
-import {
-  cadenceScriptsKey,
-  cadenceScriptsRefreshRegex,
-  childAccountNFTsKey,
-  ChildAccountNFTsStore,
-} from '@/shared/utils/cache-data-keys';
+import { cadenceScriptsKey, cadenceScriptsRefreshRegex } from '@/shared/utils/cache-data-keys';
 import { getPeriodFrequency } from '@/shared/utils/getPeriodFrequency';
 import { type NetworkScripts } from '@/shared/utils/script-types';
 import { INITIAL_OPENAPI_URL, WEB_NEXT_URL } from 'consts';
@@ -120,12 +111,9 @@
   balanceInUSD: string;
   priceInFLOW: string;
   balanceInFLOW: string;
-<<<<<<< HEAD
   priceInCurrency: string;
   balanceInCurrency: string;
   currency: string;
-=======
->>>>>>> bca67860
   logoURI: string;
 }
 
@@ -2181,22 +2169,6 @@
     return { otherAccounts, wallet, loggedInAccounts };
   };
 
-  /* getAccountsWithPublicKey = async (
-    publicKey: string,
-    network: string
-  ): Promise<PublicKeyAccount[]> => {
-    const result: PublicKeyAccount[] = await this.sendRequest(
-      'GET',
-      `/api/v4/key-indexer/${publicKey}`,
-      { network },
-      {},
-      WEB_NEXT_URL
-    );
-
-    return result;
-  }; */
-
-<<<<<<< HEAD
   // ** Get supported currencies **
   getSupportedCurrencies = async (): Promise<Currency[]> => {
     if (this.supportedCurrenciesCache !== null) {
@@ -2231,7 +2203,6 @@
     }
   };
 
-=======
   getAccountsWithPublicKey = async (
     publicKey: string,
     network: string
@@ -2257,7 +2228,6 @@
 
     return accounts;
   };
->>>>>>> bca67860
   /**
    * Get user tokens, handle both EVM and Flow tokens. Include price information.
    * @param address - The address of the user
@@ -2314,11 +2284,7 @@
     const response: FlowApiResponse = await this.sendRequest(
       'GET',
       `/api/v4/cadence/tokens/ft/${address}`,
-<<<<<<< HEAD
       { network, currency: currencyCode },
-=======
-      { network },
->>>>>>> bca67860
       {},
       WEB_NEXT_URL
     );
@@ -2326,12 +2292,7 @@
       return [];
     }
 
-<<<<<<< HEAD
-    const tokens = (userFlowTokenList?.data?.result || []).map(
-=======
-    // Convert FlowTokenResponse to ExtendedTokenInfo
-    const tokens = (response.data?.result || []).map(
->>>>>>> bca67860
+    const tokens = (response?.data?.result || []).map(
       (token): ExtendedTokenInfo => ({
         id: token.identifier,
         name: token.name,
@@ -2344,11 +2305,7 @@
           receiver: `/${token.receiverPath.domain}/${token.receiverPath.identifier}`,
           balance: ``, // todo: not sure what this property is used for
         },
-<<<<<<< HEAD
         logoURI: token.logoURI || token.logos?.items?.[0]?.file?.url || '',
-=======
-        logoURI: token.logoURI || token.logos?.items?.[0]?.file?.url,
->>>>>>> bca67860
         extensions: {
           description: token.description,
           twitter: token.socials?.x?.url,
@@ -2361,11 +2318,7 @@
         // Add CoinItem properties
         coin: token.name, // redundant for compatibility
         unit: token.symbol ?? token.contractName, // redundant for compatibility
-<<<<<<< HEAD
         icon: token.logoURI || token.logos?.items?.[0]?.file?.url || '',
-=======
-        icon: token.logoURI || token.logos?.items?.[0]?.file?.url, // redundant for compatibility
->>>>>>> bca67860
       })
     );
     return tokens;
@@ -2389,11 +2342,7 @@
     const userEvmTokenList: EvmApiResponse = await this.sendRequest(
       'GET',
       `/api/v4/evm/tokens/ft/${formattedEvmAddress}`,
-<<<<<<< HEAD
       { network, currency: currencyCode },
-=======
-      { network },
->>>>>>> bca67860
       {},
       WEB_NEXT_URL
     );
