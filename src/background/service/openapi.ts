import * as fcl from '@onflow/fcl';
import type { Account as FclAccount } from '@onflow/typedefs';
import type { Method } from 'axios';
import dayjs from 'dayjs';
import { initializeApp, getApp } from 'firebase/app';
import {
  getAuth,
  signInWithCustomToken,
  setPersistence,
  indexedDBLocalPersistence,
  signInAnonymously,
  onAuthStateChanged,
  type Unsubscribe,
  type User,
} from 'firebase/auth/web-extension';
import { getInstallations, getId } from 'firebase/installations';
import type { TokenInfo } from 'flow-native-token-registry';
import log from 'loglevel';

import { storage } from '@/background/webapi';
import { type FeatureFlagKey, type FeatureFlags } from '@/shared/types/feature-types';
import {
  type LoggedInAccountWithIndex,
  type LoggedInAccount,
  type FlowAddress,
  type ActiveChildType,
} from '@/shared/types/wallet-types';
import { isValidFlowAddress, isValidEthereumAddress } from '@/shared/utils/address';
import { getStringFromHashAlgo, getStringFromSignAlgo } from '@/shared/utils/algo';
import { getPeriodFrequency } from '@/shared/utils/getPeriodFrequency';
import { createPersistStore, getScripts, findKeyAndInfo } from 'background/utils';
import { getFirbaseConfig, getFirbaseFunctionUrl } from 'background/utils/firebaseConfig';
import fetchConfig from 'background/utils/remoteConfig';
import { INITIAL_OPENAPI_URL, WEB_NEXT_URL } from 'consts';

import {
  type AccountKey,
  type CheckResponse,
  type SignInResponse,
  type UserInfoResponse,
  type FlowTransaction,
  type SendTransactionResponse,
  type TokenModel,
  type NFTModel,
  type StorageInfo,
  type NewsItem,
  type NewsConditionType,
  Period,
  PriceProvider,
  type BlockchainResponse,
} from '../../shared/types/network-types';

import {
  userWalletService,
  coinListService,
  addressBookService,
  userInfoService,
  transactionService,
  nftService,
  googleSafeHostService,
  mixpanelTrack,
} from './index';
// import { userInfo } from 'os';
// import userWallet from './userWallet';
// const axios = axiosOriginal.create({ adapter })

export interface OpenApiConfigValue {
  path: string;
  method: Method;
  params?: string[];
}

export interface OpenApiStore {
  host: string;
  config: Record<string, OpenApiConfigValue>;
}

// TODO: Add SDKs for Firebase products that you want to use
// https://firebase.google.com/docs/web/setup#available-libraries

// Your web app's Firebase configuration
// For Firebase JS SDK v7.20.0 and later, measurementId is optional

const firebaseConfig = getFirbaseConfig();
const app = initializeApp(firebaseConfig, process.env.NODE_ENV);
const auth = getAuth(app);
// const remoteConfig = getRemoteConfig(app);

const remoteFetch = fetchConfig;
const pricesMap = {};

const waitForAuthInit = async () => {
  let unsubscribe: Unsubscribe;
  await new Promise<void>((resolve) => {
    unsubscribe = auth.onAuthStateChanged((_user) => resolve());
  });
  (await unsubscribe!)();
};

onAuthStateChanged(auth, (user: User | null) => {
  if (user) {
    // User is signed in, see docs for a list of available properties
    // https://firebase.google.com/docs/reference/js/firebase.User
    // const uid = user.uid;
    console.log('User is signed in');
    if (user.isAnonymous) {
      console.log('User is anonymous');
    } else {
      mixpanelTrack.identify(user.uid, user.displayName ?? user.uid);
      console.log('User is signed in');
    }
  } else {
    // User is signed out
    console.log('User is signed out');
  }
  // note fcl setup is async
  userWalletService.setupFcl();
});

const dataConfig: Record<string, OpenApiConfigValue> = {
  check_username: {
    path: '/v1/user/check',
    method: 'get',
    params: ['username'],
  },
  search_user: {
    path: '/v1/user/search',
    method: 'get',
    params: ['keyword'],
  },
  register: {
    path: '/v1/register',
    method: 'post',
    params: ['username', 'account_key'],
  },
  create_flow_address: {
    path: '/v1/user/address',
    method: 'post',
    params: [],
  },
  create_flow_sandbox_address: {
    path: '/v1/user/address/crescendo',
    method: 'post',
    params: [],
  },
  create_flow_network_address: {
    path: '/v1/user/address/network',
    method: 'post',
    params: ['account_key', 'network'],
  },
  login: {
    path: '/v1/login',
    method: 'post',
    params: ['public_key', 'signature'],
  },
  loginv2: {
    path: '/v2/login',
    method: 'post',
    params: ['public_key', 'signature'],
  },
  loginv3: {
    path: '/v3/login',
    method: 'post',
    params: ['signature', 'account_key', 'device_info'],
  },
  importKey: {
    path: '/v3/import',
    method: 'post',
    params: ['username', 'account_key', 'device_info', 'backup_info', 'address'],
  },
  coin_map: {
    path: '/v1/coin/map',
    method: 'get',
    params: [],
  },
  user_wallet: {
    path: '/v1/user/wallet',
    method: 'get',
    params: [],
  },
  user_wallet_v2: {
    path: '/v2/user/wallet',
    method: 'get',
    params: [],
  },
  user_info: {
    path: '/v1/user/info',
    method: 'get',
    params: [],
  },
  prepare_transaction: {
    path: '/v1/account/presign',
    method: 'post',
    params: ['transaction'],
  },
  sign_payer: {
    path: '/v1/account/signpayer',
    method: 'post',
    params: ['transaction', 'message'],
  },
  send_transaction: {
    path: '/v1/account/transaction',
    method: 'post',
    params: ['transaction'],
  },
  coin_list: {
    path: '/v1/account/info',
    method: 'get',
    params: ['address'],
  },
  coin_rate: {
    path: '/v1/coin/rate',
    method: 'get',
    params: ['coinId'],
  },
  nft_list_v2: {
    path: '/v2/nft/list',
    method: 'get',
    params: ['address', 'offset', 'limit'],
  },
  nft_list_lilico_v2: {
    path: '/v2/nft/detail/list',
    method: 'get',
    params: ['address', 'offset', 'limit'],
  },
  nft_collections_lilico_v2: {
    path: '/v2/nft/collections',
    method: 'get',
    params: ['address'],
  },
  nft_collections_single_v2: {
    path: '/v2/nft/single',
    method: 'get',
    params: ['address', 'contractName', 'limit', 'offset'],
  },
  nft_meta: {
    path: '/v2/nft/meta',
    method: 'get',
    params: ['address', 'contractName', 'contractAddress', 'tokenId'],
  },
  fetch_address_book: {
    path: '/v1/addressbook/contact',
    method: 'get',
    params: [],
  },
  add_address_book: {
    path: '/v1/addressbook/contact',
    method: 'put',
    params: ['contact_name', 'username', 'address', 'domain', 'domain_type'],
  },
  edit_address_book: {
    path: '/v1/addressbook/contact',
    method: 'post',
    params: ['id', 'contact_name', 'address', 'domain', 'domain_type'],
  },
  delete_address_book: {
    path: '/v1/addressbook/contact',
    method: 'delete',
    params: ['id'],
  },
  add_external_address_book: {
    path: '/v1/addressbook/external',
    method: 'put',
    params: ['contact_name', 'address', 'domain', 'domain_type'],
  },
  account_transaction: {
    path: '/v1/account/transaction',
    method: 'get',
    params: ['address', 'limit', 'offset'],
  },
  validate_recaptcha: {
    path: '/v1/user/recaptcha',
    method: 'get',
    params: ['token'],
  },
  crypto_map: {
    path: '/v1/crypto/map',
    method: 'get',
    params: ['provider', 'pair'],
  },
  crypto_flow: {
    path: '/v1/crypto/summary',
    method: 'get',
    params: ['provider', 'pair'],
  },
  crypto_history: {
    path: '/v1/crypto/history',
    method: 'get',
    params: ['provider', 'pair', 'after', 'history'],
  },
  account_query: {
    path: '/v1/account/query',
    method: 'post',
    params: ['query', 'operation_name'],
  },
  profile_preference: {
    path: '/v1/profile/preference',
    method: 'post',
    params: ['private'],
  },
  profile_update: {
    path: '/v1/profile',
    method: 'post',
    params: ['nickname', 'avatar'],
  },
  flowns_prepare: {
    path: '/v1/flowns/prepare',
    method: 'get',
    params: [],
  },
  flowns_signature: {
    path: '/v1/flowns/signature',
    method: 'post',
    params: ['transaction', 'message'],
  },
  payer_signature: {
    path: '/v1/flowns/payer/signature',
    method: 'post',
    params: ['transaction', 'message'],
  },
  get_transfers: {
    path: '/v1/account/transfers',
    method: 'get',
    params: ['address', 'after', 'limit'],
  },
  manual_address: {
    path: '/v1/user/manualaddress',
    method: 'get',
    params: [],
  },
  device_list: {
    path: '/v1/user/device',
    method: 'get',
    params: [],
  },
  key_list: {
    path: '/v1/user/keys',
    method: 'get',
    params: [],
  },
  add_device: {
    path: '/v1/user/device',
    method: 'put',
    params: ['device_info', 'wallet_id', 'wallettest_id '],
  },
  add_device_v3: {
    path: '/v3/user/device',
    method: 'put',
    params: ['device_info', 'wallet_id', 'wallettest_id '],
  },
  get_location: {
    path: '/v1/user/location',
    method: 'get',
    params: [],
  },
  sync_device: {
    path: '/v3/sync',
    method: 'post',
    params: ['account_key', 'device_info '],
  },
  check_import: {
    path: '/v3/checkimport',
    method: 'get',
    params: ['key'],
  },
  get_version: {
    path: '/version',
    method: 'get',
    params: [],
  },
  get_ft_list: {
    path: '/api/v3/fts',
    method: 'get',
    params: ['network', 'chain_type'],
  },
  get_nft_list: {
    path: '/api/v3/nfts',
    method: 'get',
    params: ['network', 'chain_type'],
  },
};

const defaultFlowToken = {
  name: 'Flow',
  address: '0x4445e7ad11568276',
  contractName: 'FlowToken',
  path: {
    balance: '/public/flowTokenBalance',
    receiver: '/public/flowTokenReceiver',
    vault: '/storage/flowTokenVault',
  },
  logoURI:
    'https://cdn.jsdelivr.net/gh/FlowFans/flow-token-list@main/token-registry/A.1654653399040a61.FlowToken/logo.svg',
  decimals: 8,
  symbol: 'flow',
};

const recordFetch = async (response, responseData, ...args: Parameters<typeof fetch>) => {
  try {
    // Extract URL parameters from the first argument if it's a URL with query params
    const url = args[0].toString();
    const urlObj = new URL(url);
    const urlParams = Object.fromEntries(urlObj.searchParams.entries());

    // Send message to UI with request/response details

    const messageData = {
      method: args[1]?.method,
      url: args[0],
      params: urlParams, // URL parameters extracted from the URL
      requestInit: args[1],
      responseData, // Raw response from fetch
      timestamp: Date.now(),
      status: response.status,
      statusText: response.statusText,
      // Note: functionParams and functionResponse will be added by the calling function
    };
    console.log('fetchCallRecorder - response & messageData', response, messageData);

    chrome.runtime.sendMessage({
      type: 'API_CALL_RECORDED',
      data: messageData,
    });
  } catch (err) {
    console.error('Error sending message to UI:', err);
  }
  return response;
};

// Override fetch in branches other than master
const originalFetch = globalThis.fetch;

const fetchCallRecorder = async (...args: Parameters<typeof originalFetch>) => {
  const response = await originalFetch(...args);
  try {
    console.log('response', response);
    const responseData = response.ok ? await response.clone().json() : null;
    //  recordFetch(response, responseData, ...args);
  } catch (err) {
    console.error('Error recording fetch call:', err);
  }
  return response;
};
///const fetch = process.env.BRANCH_NAME === 'master' ? globalThis.fetch : fetchCallRecorder;

class OpenApiService {
  store!: OpenApiStore;

  // request = rateLimit(axios.create(), { maxRPS });

  setHost = async (host: string) => {
    this.store.host = host;
    await this.init();
  };

  getHost = () => {
    return this.store.host;
  };

  init = async () => {
    this.store = await createPersistStore({
      name: 'openapi',
      template: {
        host: INITIAL_OPENAPI_URL,
        config: dataConfig,
      },
      fromStorage: false, // Debug only
    });

    await userWalletService.setupFcl();
  };

  checkAuthStatus = async () => {
    await waitForAuthInit();
    const app = getApp(process.env.NODE_ENV!);
    const user = await getAuth(app).currentUser;
    if (user && user.isAnonymous) {
      userWalletService.reSign();
    }
  };

  sendRequest = async (
    method = 'GET',
    url = '',
    params = {},
    data = {},
    host = this.store.host
  ) => {
    // Default options are marked with *
    let requestUrl = '';

    if (Object.keys(params).length) {
      requestUrl = host + url + '?' + new URLSearchParams(params).toString();
    } else {
      requestUrl = host + url;
    }
    const network = await userWalletService.getNetwork();

    const app = getApp(process.env.NODE_ENV!);
    const user = await getAuth(app).currentUser;
    const init = {
      method,
      headers: {
        Network: network,
        Accept: 'application/json',
        'Content-Type': 'application/json',
      },
    };

    if (method.toUpperCase() !== 'GET') {
      init['body'] = JSON.stringify(data);
    }

    // Wait for firebase auth to complete
    await waitForAuthInit();

    if (user !== null) {
      const idToken = await user.getIdToken();
      init.headers['Authorization'] = 'Bearer ' + idToken;
    } else {
      // If no user, then sign in as anonymous first
      await signInAnonymously(auth);
      const anonymousUser = await getAuth(app).currentUser;
      const idToken = await anonymousUser?.getIdToken();
      init.headers['Authorization'] = 'Bearer ' + idToken;
    }

    const response = await fetch(requestUrl, init);
    const responseData = await response.json(); // parses JSON response into native JavaScript objects

    // recordFetch(response, responseData, requestUrl, init);
    return responseData;
    // Record the response
  };

  private getUSDCPricePair = (provider: PriceProvider): string | null => {
    switch (provider) {
      case PriceProvider.binance:
        return 'usdcusdt';
      case PriceProvider.kakren:
        return 'usdcusd';
      case PriceProvider.huobi:
        return 'usdcusdt';
      default:
        return null;
    }
  };

  getPriceProvider = (token: string): PriceProvider[] => {
    switch (token) {
      case 'usdc':
        return [PriceProvider.binance, PriceProvider.kakren, PriceProvider.huobi];
      case 'flow':
        return [
          PriceProvider.binance,
          PriceProvider.kakren,
          PriceProvider.coinbase,
          PriceProvider.kucoin,
          PriceProvider.huobi,
        ];
      default:
        return [];
    }
  };

  getUSDCPrice = async (provider = PriceProvider.binance): Promise<CheckResponse> => {
    const config = this.store.config.crypto_map;
    const data = await this.sendRequest(config.method, config.path, {
      provider,
      pair: this.getUSDCPricePair(provider),
    });
    return data.data.result;
  };

  private getFlowPricePair = (provider: PriceProvider): string => {
    switch (provider) {
      case PriceProvider.binance:
        return 'flowusdt';
      case PriceProvider.kakren:
        return 'flowusd';
      case PriceProvider.huobi:
        return 'flowusdt';
      case PriceProvider.coinbase:
        return 'flowusd';
      case PriceProvider.kucoin:
        return 'flowusdt';
      default:
        return '';
    }
  };

  getTokenPrices = async (storageKey: string, isEvm: boolean = false) => {
    const cachedPrices = await storage.getExpiry(storageKey);
    if (cachedPrices) {
      return cachedPrices;
    }

    const pricesMap: Record<string, string> = {};

    try {
      const response = await this.sendRequest('GET', '/api/prices', {}, {}, WEB_NEXT_URL);
      const data = response?.data || [];

      data.forEach((token) => {
        if (isEvm && token.evmAddress) {
          // EVM price
          const { rateToUSD, evmAddress } = token;
          const key = evmAddress.toLowerCase();
          pricesMap[key] = Number(rateToUSD).toFixed(8);
        } else if (!isEvm && token.contractName && token.contractAddress) {
          // Flow chain price
          const { rateToUSD, contractName, contractAddress } = token;
          const key = `${contractName.toLowerCase()}${contractAddress.toLowerCase()}`;
          pricesMap[key] = Number(rateToUSD).toFixed(8);
        } else if (isEvm && token.symbol) {
          // Handle fallback for EVM tokens
          const { rateToUSD, symbol } = token;
          const key = symbol.toUpperCase();
          pricesMap[key] = Number(rateToUSD).toFixed(8);
        }
      });
    } catch (error) {
      console.error('Error fetching prices:', error);
    }

    await storage.setExpiry(storageKey, pricesMap, 300000);
    return pricesMap;
  };

  getPricesBySymbol = async (symbol: string, data) => {
    const key = symbol.toUpperCase();
    return data[key];
  };

  getPricesByAddress = async (symbol: string, data) => {
    const key = symbol.toLowerCase();
    return data[key];
  };

  getPricesByKey = async (symbol: string, data) => {
    const key = symbol.toLowerCase();
    return data[key];
  };

  getPricesByEvmaddress = async (address: string, data) => {
    const key = address.toLowerCase();
    return data[key];
  };

  getTokenPair = (token: string, provider: PriceProvider): string | null => {
    switch (token) {
      case 'usdc':
        return this.getUSDCPricePair(provider);
      case 'flow':
        return this.getFlowPricePair(provider);
      default:
        return null;
    }
  };

  getTokenPrice = async (token: string, provider = PriceProvider.binance) => {
    const config = this.store.config.crypto_flow;
    const pair = this.getTokenPair(token, provider);
    if (!pair) {
      throw new Error('no price provider found');
    }
    const data = await this.sendRequest(config.method, config.path, {
      provider,
      pair: pair,
    });
    return data.data.result;
  };

  getTokenPriceHistory = async (
    token: string,
    period = Period.oneDay,
    provider = PriceProvider.binance
  ): Promise<CheckResponse> => {
    let after = dayjs();
    const periods = getPeriodFrequency(period);

    const providers = this.getPriceProvider(token);
    if (providers.length === 0) {
      throw new Error('no price provider found');
    }

    switch (period) {
      case Period.oneDay:
        after = after.subtract(1, 'days');
        break;
      case Period.oneWeek:
        after = after.subtract(7, 'days');
        break;
      case Period.oneMonth:
        after = after.subtract(1, 'months');
        break;
      case Period.threeMonth:
        after = after.subtract(3, 'months');
        break;
      case Period.oneYear:
        after = after.subtract(1, 'years');
        break;
    }

    const config = this.store.config.crypto_history;
    const data = await this.sendRequest(config.method, config.path, {
      provider,
      pair: this.getTokenPair(token, provider),
      after: period === Period.all ? '' : after.unix(),
      periods,
    });
    return data.data.result;
  };

  private _signWithCustom = async (token) => {
    this.clearAllStorage();
    await setPersistence(auth, indexedDBLocalPersistence);
    await signInWithCustomToken(auth, token);
  };

  private clearAllStorage = () => {
    nftService.clear();
    userInfoService.removeUserInfo();
    coinListService.clear();
    addressBookService.clear();
    userWalletService.clear();
    transactionService.clear();
  };

  checkUsername = async (username: string) => {
    const config = this.store.config.check_username;
    const data = await this.sendRequest(config.method, config.path, {
      username,
    });
    return data;
  };

  register = async (account_key: AccountKey, username: string) => {
    // Track the time until account_created is called
    mixpanelTrack.time('account_created');

    const config = this.store.config.register;
    const data = await this.sendRequest(
      config.method,
      config.path,
      {},
      {
        account_key,
        username,
      }
    );
    await this._signWithCustom(data.data.custom_token);
    await storage.set('currentId', data.data.id);

    // Track the registration
    mixpanelTrack.track('account_created', {
      public_key: account_key.public_key,
      sign_algo: getStringFromSignAlgo(account_key.sign_algo),
      hash_algo: getStringFromHashAlgo(account_key.hash_algo),
    });
    return data;
  };

  login = async (
    public_key: string,
    signature: string,
    replaceUser = true
  ): Promise<SignInResponse> => {
    const config = this.store.config.login;
    // const result = await this.request[config.method](config.path, {
    //   public_key,
    //   signature,
    // });
    const result = await this.sendRequest(
      config.method,
      config.path,
      {},
      { public_key, signature }
    );
    if (!result.data) {
      throw new Error('NoUserFound');
    }
    if (replaceUser) {
      await this._signWithCustom(result.data.custom_token);
      await storage.set('currentId', result.data.id);
    }
    return result;
  };

  loginV2 = async (
    public_key: string,
    signature: string,
    replaceUser = true
  ): Promise<SignInResponse> => {
    const config = this.store.config.loginv2;
    const result = await this.sendRequest(
      config.method,
      config.path,
      {},
      { public_key, signature }
    );
    if (!result.data) {
      throw new Error('NoUserFound');
    }
    if (replaceUser) {
      await this._signWithCustom(result.data.custom_token);
      await storage.set('currentId', result.data.id);
    }
    return result;
  };

  loginV3 = async (
    account_key: any,
    device_info: any,
    signature: string,
    replaceUser = true
  ): Promise<SignInResponse> => {
    const config = this.store.config.loginv3;
    const result = await this.sendRequest(
      config.method,
      config.path,
      {},
      { account_key, device_info, signature }
    );
    if (!result.data) {
      throw new Error('NoUserFound');
    }
    if (replaceUser) {
      await this._signWithCustom(result.data.custom_token);
      await storage.set('currentId', result.data.id);
    }
    return result;
  };

  proxyKey = async (token: any, userId: any) => {
    if (token) {
      await this._signWithCustom(token);
      await storage.set('currentId', userId);
    }
    return;
  };

  proxytoken = async () => {
    // Default options are marked with *

    const app = getApp(process.env.NODE_ENV!);

    // Wait for firebase auth to complete
    await waitForAuthInit();

    await signInAnonymously(auth);
    const anonymousUser = await getAuth(app).currentUser;
    const idToken = await anonymousUser?.getIdToken();
    return idToken;
  };

  importKey = async (
    account_key: any,
    device_info: any,
    username: string,
    backup_info: any,
    address: string,
    replaceUser = true
  ): Promise<SignInResponse> => {
    const config = this.store.config.importKey;
    const result = await this.sendRequest(
      config.method,
      config.path,
      {},
      { username, address, account_key, device_info, backup_info }
    );
    if (!result.data) {
      throw new Error('NoUserFound');
    }
    if (replaceUser) {
      await this._signWithCustom(result.data.custom_token);
      await storage.set('currentId', result.data.id);
    }
    return result;
  };

  coinMap = async () => {
    const config = this.store.config.coin_map;
    const data = await this.sendRequest(config.method, config.path);
    return data;
  };

  userInfo = async (): Promise<UserInfoResponse> => {
    const config = this.store.config.user_info;
    return await this.sendRequest(config.method, config.path);
  };

  userWallet = async () => {
    const config = this.store.config.user_wallet;
    const data = await this.sendRequest(config.method, config.path);
    return data;
  };

  //todo check data
  userWalletV2 = async () => {
    const config = this.store.config.user_wallet_v2;
    const data = await this.sendRequest(config.method, config.path);
    return data;
  };

  createFlowAddress = async () => {
    const config = this.store.config.create_flow_address;
    const data = await this.sendRequest(config.method, config.path);
    return data;
  };

  createFlowSandboxAddress = async () => {
    const config = this.store.config.create_flow_sandbox_address;
    const data = await this.sendRequest(config.method, config.path);
    return data;
  };

  createFlowNetworkAddress = async (account_key: AccountKey, network: string) => {
    const config = this.store.config.create_flow_network_address;
    const data = await this.sendRequest(
      config.method,
      config.path,
      {},
      {
        account_key,
        network,
      }
    );
    return data;
  };

  getMoonpayURL = async (url) => {
    const baseURL = getFirbaseFunctionUrl();
    const response = await this.sendRequest('POST', '/moonPaySignature', {}, { url: url }, baseURL);
    return response;
  };

  prepareTransaction = async (transaction: FlowTransaction) => {
    const config = this.store.config.prepare_transaction;
    const data = await this.sendRequest(config.method, config.path, {}, { transaction });
    return data;
  };

  signPayer = async (transaction, message: string) => {
    const messages = {
      envelope_message: message,
    };
    const config = this.store.config.sign_payer;
    const baseURL = getFirbaseFunctionUrl();
    // 'http://localhost:5001/lilico-dev/us-central1'
    const data = await this.sendRequest(
      'POST',
      '/signAsPayer',
      {},
      { transaction, message: messages },
      baseURL
    );
    // (config.method, config.path, {}, { transaction, message: messages });
    return data;
  };

  signProposer = async (transaction, message: string) => {
    const messages = {
      envelope_message: message,
    };
    const config = this.store.config.sign_payer;
    const baseURL = getFirbaseFunctionUrl();
    // 'http://localhost:5001/lilico-dev/us-central1'
    const data = await this.sendRequest(
      'POST',
      '/signAsProposer',
      {},
      { transaction, message: messages },
      baseURL
    );
    // (config.method, config.path, {}, { transaction, message: messages });
    return data;
  };

  getProposer = async () => {
    const config = this.store.config.sign_payer;
    const baseURL = getFirbaseFunctionUrl();
    // 'http://localhost:5001/lilico-dev/us-central1'
    const data = await this.sendRequest('GET', '/getProposer', {}, {}, baseURL);
    // (config.method, config.path, {}, { transaction, message: messages });
    return data;
  };

  sendTransaction = async (transaction): Promise<SendTransactionResponse> => {
    const config = this.store.config.send_transaction;
    const data = await this.sendRequest(
      config.method,
      config.path,
      {},
      {
        transaction,
      }
    );
    return data;
  };

  getCoinList = async (address) => {
    const config = this.store.config.coin_list;
    const data = await this.sendRequest(config.method, config.path, {
      address,
    });
    return data;
  };

  getCoinRate = async (coinId) => {
    const config = this.store.config.coin_rate;
    const data = await this.sendRequest(config.method, config.path, { coinId });
    return data;
  };

  getNFTList = async (network: string) => {
    const childType = await userWalletService.getActiveWallet();
    let chainType = 'flow';
    if (childType === 'evm') {
      chainType = 'evm';
    }

    const nftList = await storage.getExpiry(`NFTList${network}${chainType}`);
    if (nftList && nftList.length > 0) {
      return nftList;
    }
    const config = this.store.config.get_nft_list;
    const data = await this.sendRequest(config.method, config.path, {
      network,
      chain_type: chainType,
    });

    storage.setExpiry(`NFTList${network}${chainType}`, data, 600000);

    return data;
  };

  getNFTMetadata = async (
    address: string,
    contractName: string,
    contractAddress: string,
    tokenId: number
  ) => {
    const config = this.store.config.nft_meta;
    const data = await this.sendRequest(config.method, config.path, {
      address,
      contractName,
      contractAddress,
      tokenId,
    });

    return data;
  };

  getAddressBook = async () => {
    const config = this.store.config.fetch_address_book;
    const data = await this.sendRequest(config.method, config.path);
    return data;
  };

  addAddressBook = async (
    contact_name: string,
    address: string,
    username = '',
    domain = '',
    domain_type = 0
  ) => {
    const config = this.store.config.add_address_book;
    const data = await this.sendRequest(
      config.method,
      config.path,
      {},
      {
        contact_name,
        address,
        username,
        domain,
        domain_type,
      }
    );
    return data;
  };

  editAddressBook = async (
    id: number,
    contact_name: string,
    address: string,
    domain = '',
    domain_type = 0
  ) => {
    const config = this.store.config.edit_address_book;
    const data = await this.sendRequest(
      config.method,
      config.path,
      {},
      {
        id,
        contact_name,
        address,
        domain,
        domain_type,
      }
    );
    return data;
  };

  deleteAddressBook = async (id: number) => {
    const config = this.store.config.delete_address_book;
    const data = await this.sendRequest(config.method, config.path, { id });
    return data;
  };

  addExternalAddressBook = async (
    contact_name: string,
    address: string,
    domain = '',
    domain_type = 0
  ) => {
    const config = this.store.config.add_external_address_book;
    const data = await this.sendRequest(
      config.method,
      config.path,
      {},
      {
        contact_name,
        address,
        domain,
        domain_type,
      }
    );
    return data;
  };

  getFlowAccount = async (address: string) => {
    try {
      const account = await fcl.account(address);
      return account;
    } catch (error) {
      return null;
    }
  };

  checkChildAccount = async (address: string) => {
    const script = await getScripts('hybridCustody', 'checkChildAccount');
    const result = await fcl.query({
      cadence: script,
      args: (arg, t) => [arg(address, t.Address)],
    });
    return result;
  };

  queryAccessible = async (address: string, childAccount: string) => {
    const script = await getScripts('hybridCustody', 'checkChildAccount');

    const result = await fcl.query({
      cadence: script,
      args: (arg, t) => [arg(address, t.Address), arg(childAccount, t.Address)],
    });
    return result;
  };

  queryAccessibleFt = async (address: string, childAccount: string) => {
    const script = await getScripts('hybridCustody', 'getAccessibleCoinInfo');

    const result = await fcl.query({
      cadence: script,
      args: (arg, t) => [arg(address, t.Address), arg(childAccount, t.Address)],
    });
    return result;
  };

  checkChildAccountMeta = async (address: string) => {
    const script = await getScripts('hybridCustody', 'getChildAccountMeta');
    try {
      const res = await fcl.query({
        cadence: script,
        args: (arg, t) => [arg(address, t.Address)],
      });
      return res;
    } catch (err) {
      return null;
    }
  };

  checkChildAccountNFT = async (address: string) => {
    const script = await getScripts('hybridCustody', 'getAccessibleChildAccountNFTs');

    const result = await fcl.query({
      cadence: script,
      args: (arg, t) => [arg(address, t.Address)],
    });
    console.log(result, 'check child nft info result----=====');
    return result;
  };

  getFlownsAddress = async (domain: string, root = 'fn') => {
    const script = await getScripts('basic', 'getFlownsAddress');

    const address = await fcl.query({
      cadence: script,
      args: (arg, t) => [arg(domain, t.String), arg(root, t.String)],
    });
    return address;
  };

  getAccountMinFlow = async (address: string) => {
    const script = await getScripts('basic', 'getAccountMinFlow');
    if (isValidFlowAddress(address)) {
      const minFlow = await fcl.query({
        cadence: script,
        args: (arg, t) => [arg(address, t.Address)],
      });
      return minFlow;
    }
  };

  getFlownsDomainsByAddress = async (address: string) => {
    const script = await getScripts('basic', 'getFlownsDomainsByAddress');

    const domains = await fcl.query({
      cadence: script,
      args: (arg, t) => [arg(address, t.Address)],
    });
    return domains;
  };

  getFindAddress = async (domain: string) => {
    const script = await getScripts('basic', 'getFindAddress');

    const address = await fcl.query({
      cadence: script,
      args: (arg, t) => [arg(domain, t.String)],
    });
    return address;
  };

  getFindDomainByAddress = async (domain: string) => {
    const script = await getScripts('basic', 'getFindDomainByAddress');

    const address = await fcl.query({
      cadence: script,
      args: (arg, t) => [arg(domain, t.Address)],
    });
    return address;
  };

  getTransfers = async (address: string, after = '', limit: number) => {
    const config = this.store.config.get_transfers;
    const data = await this.sendRequest(config.method, config.path, {
      address,
      after,
      limit,
    });

    return data;
  };

  getEVMTransfers = async (address: string, after = '', limit: number) => {
    const data = await this.sendRequest(
      'GET',
      `/api/evm/${address}/transactions`,
      {},
      {},
      WEB_NEXT_URL
    );
    return data;
  };

  getManualAddress = async () => {
    const config = this.store.config.manual_address;
    const data = await this.sendRequest(config.method, config.path, {});

    return data;
  };

  deviceList = async () => {
    const config = this.store.config.device_list;
    const data = await this.sendRequest(config.method, config.path, {});

    return data;
  };

  keyList = async () => {
    const config = this.store.config.key_list;
    const data = await this.sendRequest(config.method, config.path, {});

    return data;
  };

  getLocation = async () => {
    const config = this.store.config.get_location;
    const data = await this.sendRequest(config.method, config.path, {});

    return data;
  };

  addDevice = async (params) => {
    const config = this.store.config.add_device_v3;
    const data = await this.sendRequest(config.method, config.path, {}, params);

    return data;
  };

  synceDevice = async (params) => {
    const config = this.store.config.sync_device;
    const data = await this.sendRequest(config.method, config.path, {}, params);

    return data;
  };

  getInstallationId = async () => {
    const installations = await getInstallations(app);
    const id = await getId(installations);
    return id;
  };

  searchUser = async (keyword: string) => {
    const config = this.store.config.search_user;
    const data = await this.sendRequest(config.method, config.path, {
      keyword,
    });

    return data;
  };

  checkImport = async (key: string) => {
    const config = this.store.config.check_import;
    const data = await this.sendRequest(config.method, config.path, {
      key,
    });

    return data;
  };

  getTokenInfo = async (name: string, network = ''): Promise<TokenInfo | undefined> => {
    // FIX ME: Get defaultTokenList from firebase remote config
    if (!network) {
      network = await userWalletService.getNetwork();
    }
    const tokens = await this.getTokenList(network);
    // const coins = await remoteFetch.flowCoins();
    return tokens.find((item) => item.symbol.toLowerCase() === name.toLowerCase());
  };

  getEvmTokenInfo = async (name: string, network = ''): Promise<TokenInfo | undefined> => {
    if (!network) {
      network = await userWalletService.getNetwork();
    }

    const tokens = await this.getEvmList(network);

    const tokenInfo = tokens.find((item) => item.symbol.toLowerCase() === name.toLowerCase());

    if (tokenInfo && isValidEthereumAddress(tokenInfo.address)) {
      return tokenInfo;
    }

    const freshTokens = await this.refreshEvmToken(network);
    return freshTokens.find((item) => item.symbol.toLowerCase() === name.toLowerCase());
  };

  getTokenInfoByContract = async (contractName: string): Promise<TokenModel | undefined> => {
    // FIX ME: Get defaultTokenList from firebase remote config
    const coins = await remoteFetch.flowCoins();
    return coins.find((item) => item.contract_name.toLowerCase() === contractName.toLowerCase());
  };

  getNFTCollectionInfo = async (contract_name: string): Promise<NFTModel | undefined> => {
    // FIX ME: Get defaultTokenList from firebase remote config
    const tokenList = await remoteFetch.nftCollection();

    // const network = await userWalletService.getNetwork();
    return tokenList.find((item) => item.id === contract_name);
  };

  getFeatureFlags = async (): Promise<FeatureFlags> => {
    try {
      const config = await remoteFetch.remoteConfig();
      return config.features;
    } catch (err) {
      console.error(err);
    }
    // By default, all feature flags are disabled
    return {};
  };
  getFeatureFlag = async (featureFlag: FeatureFlagKey): Promise<boolean> => {
    const flags = await this.getFeatureFlags();
    return !!flags[featureFlag];
  };

<<<<<<< HEAD
  getSwapInfo = async (): Promise<boolean> => {
    return (await this.getFeatureFlags()).swap;
  };

  getAllTokenInfo = async (filterNetwork = true): Promise<TokenInfo[]> => {
=======
  // @ts-ignore
  getAllTokenInfo = async (fiterNetwork = true): Promise<TokenInfo[]> => {
>>>>>>> 6d011409
    const network = await userWalletService.getNetwork();
    const list = await this.getTokenList(network);
    return filterNetwork ? list.filter((item) => item.address) : list;
  };

  getAllNft = async (filterNetwork = true): Promise<NFTModel[]> => {
    const list = await remoteFetch.nftCollection();
    // const network = await userWalletService.getNetwork();
    return list;
  };

  getAllNftV2 = async (filterNetwork = true): Promise<NFTModel[]> => {
    const list = await remoteFetch.nftv2Collection();
    // const network = await userWalletService.getNetwork();
    return list;
  };

  isWalletTokenStorageEnabled = async (tokenSymbol: string) => {
    // FIX ME: Get defaultTokenList from firebase remote config
    const address = await userWalletService.getCurrentAddress();
    const tokenInfo = await this.getTokenInfo(tokenSymbol);
    if (!tokenInfo) {
      return;
    }
    return await this.isTokenStorageEnabled(address, tokenInfo);
  };

  getWalletTokenBalance = async (tokenSymbol: string) => {
    // FIX ME: Get defaultTokenList from firebase remote config
    const address = await userWalletService.getCurrentAddress();
    const tokenInfo = await this.getTokenInfo(tokenSymbol);
    if (!tokenInfo) {
      return;
    }
    return await this.getTokenBalanceWithModel(address, tokenInfo);
  };

  getTokenBalance = async (address: string, tokenSymbol: string) => {
    // FIX ME: Get defaultTokenList from firebase remote config
    const tokenInfo = await this.getTokenInfo(tokenSymbol);
    if (!tokenInfo) {
      return;
    }
    return await this.getTokenBalanceWithModel(address, tokenInfo);
  };

  getStorageInfo = async (address: string): Promise<StorageInfo> => {
    const script = await getScripts('basic', 'getStorageInfo');

    const result = await fcl.query({
      cadence: script,
      args: (arg, t) => [arg(address, t.Address)],
    });

    return {
      available: result['available'],
      used: result['used'],
      capacity: result['capacity'],
    };
  };

  getTokenBalanceWithModel = async (address: string, token: TokenInfo) => {
    const script = await getScripts('basic', 'getTokenBalanceWithModel');
    const network = await userWalletService.getNetwork();
    const cadence = script
      .replaceAll('<Token>', token.contractName)
      .replaceAll('<TokenBalancePath>', token.path.balance)
      .replaceAll('<TokenAddress>', token.address);
    const balance = await fcl.query({
      cadence: cadence,
      args: (arg, t) => [arg(address, t.Address)],
    });

    return balance;
  };

  fetchFTList = async (network: string, chainType: string) => {
    const config = this.store.config.get_ft_list;
    const data = await this.sendRequest(
      config.method,
      config.path,
      {
        network,
        chain_type: chainType,
      },
      {},
      WEB_NEXT_URL
    );

    return data.tokens;
  };

  addFlowTokenIfMissing = (tokens) => {
    const hasFlowToken = tokens.some((token) => token.symbol.toLowerCase() === 'flow');
    if (!hasFlowToken) {
      tokens.push(defaultFlowToken);
    }
  };

  mergeCustomTokens = (tokens, customTokens) => {
    customTokens.forEach((custom) => {
      const existingToken = tokens.find(
        (token) => token.address.toLowerCase() === custom.address.toLowerCase()
      );

      if (existingToken) {
        // If the custom token is found, set the custom key to true
        existingToken.custom = true;
      } else {
        // If the custom token is not found, add it to the tokens array
        tokens.push({
          chainId: 747,
          address: custom.address,
          symbol: custom.unit,
          name: custom.coin,
          decimals: custom.decimals,
          logoURI: '',
          flowIdentifier: custom.flowIdentifier,
          tags: [],
          balance: 0,
          custom: true,
        });
      }
    });
  };

  getTokenList = async (network) => {
    const childType = await userWalletService.getActiveWallet();
    const chainType = childType === 'evm' ? 'evm' : 'flow';

    const ftList = await storage.getExpiry(`TokenList${network}${chainType}`);
    if (ftList) return ftList;

    const tokens = await this.fetchFTList(network, chainType);

    if (chainType === 'evm') {
      const evmCustomToken = (await storage.get(`${network}evmCustomToken`)) || [];
      this.mergeCustomTokens(tokens, evmCustomToken);
    }

    storage.setExpiry(`TokenList${network}${chainType}`, tokens, 600000);
    return tokens;
  };

  getEvmList = async (network) => {
    const chainType = 'evm';

    const ftList = await storage.getExpiry(`TokenList${network}${chainType}`);
    if (ftList) return ftList;

    const tokens = await this.fetchFTList(network, chainType);

    if (chainType === 'evm') {
      const evmCustomToken = (await storage.get(`${network}evmCustomToken`)) || [];
      this.mergeCustomTokens(tokens, evmCustomToken);
    }

    storage.setExpiry(`TokenList${network}${chainType}`, tokens, 600000);
    return tokens;
  };

  refreshEvmToken = async (network) => {
    const chainType = 'evm';
    let ftList = await storage.getExpiry(`TokenList${network}${chainType}`);
    if (!ftList) ftList = await this.fetchFTList(network, chainType);

    const evmCustomToken = (await storage.get(`${network}evmCustomToken`)) || [];
    this.mergeCustomTokens(ftList, evmCustomToken);

    storage.setExpiry(`TokenList${network}${chainType}`, ftList, 600000);

    return ftList;
  };

  refreshCustomEvmToken = async (network) => {
    const chainType = 'evm';
    const ftList = await this.fetchFTList(network, chainType);

    const evmCustomToken = (await storage.get(`${network}evmCustomToken`)) || [];
    this.mergeCustomTokens(ftList, evmCustomToken);

    storage.setExpiry(`TokenList${network}${chainType}`, ftList, 600000);
  };

  getEnabledTokenList = async (network = '') => {
    // const tokenList = await remoteFetch.flowCoins();
    if (!network) {
      network = await userWalletService.getNetwork();
    }
    const address = await userWalletService.getCurrentAddress();

    const tokenList = await this.getTokenList(network);
    let values;
    const isChild = await userWalletService.getActiveWallet();
    try {
      if (isChild && isChild !== 'evm') {
        values = await this.isLinkedAccountTokenListEnabled(address);
      } else if (!isChild) {
        values = await this.isTokenListEnabled(address);
      }
    } catch (error) {
      console.error('Error isTokenListEnabled token:');
      values = {};
    }

    const tokenItems: TokenInfo[] = [];
    const tokenMap = {};
    if (isChild !== 'evm') {
      tokenList.forEach((token) => {
        const tokenId = `A.${token.address.slice(2)}.${token.contractName}`;
        // console.log(tokenMap,'tokenMap',values)
        if (!!values[tokenId]) {
          tokenMap[token.name] = token;
        }
      });
    }

    // const data = values.map((value, index) => ({isEnabled: value, token: tokenList[index]}))
    // return values
    //   .map((value, index) => {
    //     if (value) {
    //       return tokens[index];
    //     }
    //   })
    //   .filter((item) => item);

    Object.keys(tokenMap).map((key, idx) => {
      const item = tokenMap[key];
      tokenItems.push(item);
    });
    return tokenItems;
  };

  // todo
  isTokenStorageEnabled = async (address: string, token: TokenInfo) => {
    const network = await userWalletService.getNetwork();
    const script = await getScripts('basic', 'isTokenStorageEnabled');

    const cadence = script
      .replaceAll('<Token>', token.contractName)
      .replaceAll('<TokenBalancePath>', token.path.balance)
      .replaceAll('<TokenReceiverPath>', token.path.receiver)
      .replaceAll('<TokenAddress>', token.address);

    const isEnabled = await fcl.query({
      cadence: cadence,
      args: (arg, t) => [arg(address, t.Address)],
    });

    return isEnabled;
  };

  isTokenListEnabled = async (address: string) => {
    const script = await getScripts('ft', 'isTokenListEnabled');
    const isEnabledList = await fcl.query({
      cadence: script,
      args: (arg, t) => [arg(address, t.Address)],
    });
    return isEnabledList;
  };

  isLinkedAccountTokenListEnabled = async (address: string) => {
    const script = await getScripts('ft', 'isLinkedAccountTokenListEnabled');
    const isEnabledList = await fcl.query({
      cadence: script,
      args: (arg, t) => [arg(address, t.Address)],
    });
    return isEnabledList;
  };

  getTokenListBalance = async (address: string, allTokens: TokenInfo[]) => {
    const network = await userWalletService.getNetwork();

    const tokens = allTokens.filter((token) => token.address);
    const script = await getScripts('ft', 'getTokenListBalance');
    const balanceList = await fcl.query({
      cadence: script,
      args: (arg, t) => [arg(address, t.Address)],
    });

    return balanceList;
  };

  getBlockList = async (hosts: string[] = [], forceCheck = false): Promise<string[]> => {
    return await googleSafeHostService.getBlockList(hosts, forceCheck);
  };

  getEnabledNFTList = async () => {
    const address = await userWalletService.getCurrentAddress();

    const promiseResult = await this.checkNFTListEnabledNew(address);
    console.log(promiseResult, 'promiseResult');

    // const network = await userWalletService.getNetwork();
    // const notEmptyTokenList = tokenList.filter(value => value.address[network] !== null && value.address[network] !== '' )
    // const data = values.map((value, index) => ({isEnabled: value, token: tokenList[index]}))
    const resultArray = Object.entries(promiseResult)
      .filter(([_, value]) => value === true) // Only keep entries with a value of true
      .map(([key, _]) => {
        const [prefix, address, contractName] = key.split('.');
        return {
          address: `0x${address}`,
          contract_name: contractName,
        };
      });
    console.log(promiseResult, 'values', resultArray);

    return resultArray;
  };

  checkNFTListEnabledNew = async (address: string) => {
    const script = await getScripts('nft', 'checkNFTListEnabled');
    console.log('script checkNFTListEnabledNew ', script);

    const isEnabledList = await fcl.query({
      cadence: script,
      args: (arg, t) => [arg(address, t.Address)],
    });
    return isEnabledList;
  };

  // checkNFTListEnabledNew = async (
  //   address: string,
  //   allTokens
  // ): Promise<NFTModel[]> => {
  //   const tokenImports = allTokens
  //     .map((token) =>
  //       'import <Token> from <TokenAddress>'
  //         .replaceAll('<Token>', token.contract_name)
  //         .replaceAll('<TokenAddress>', token.address)
  //     )
  //     .join('\r\n');
  //   const tokenFunctions = allTokens
  //     .map((token) =>
  //       `
  //     pub fun check<Token>Vault(address: Address) : Bool {
  //       let account = getAccount(address)

  //       let vaultRef = account
  //       .getCapability<&{NonFungibleToken.CollectionPublic}>(<TokenCollectionPublicPath>)
  //       .check()

  //       return vaultRef
  //     }
  //     `
  //         .replaceAll('<TokenCollectionPublicPath>', token.path.public_path)
  //         .replaceAll('<Token>', token.contract_name)
  //         .replaceAll('<TokenAddress>', token.address)
  //     )
  //     .join('\r\n');

  //   const tokenCalls = allTokens
  //     .map((token) =>
  //       `
  //     check<Token>Vault(address: address)
  //     `.replaceAll('<Token>', token.contract_name)
  //     )
  //     .join(',');

  //   const cadence = `
  //     import NonFungibleToken from 0xNonFungibleToken
  //     <TokenImports>

  //     <TokenFunctions>

  //     pub fun main(address: Address) : [Bool] {
  //       return [<TokenCall>]
  //     }
  //   `
  //     .replaceAll('<TokenFunctions>', tokenFunctions)
  //     .replaceAll('<TokenImports>', tokenImports)
  //     .replaceAll('<TokenCall>', tokenCalls);

  //   const enabledList = await fcl.query({
  //     cadence: cadence,
  //     args: (arg, t) => [arg(address, t.Address)],
  //   });

  //   return enabledList;
  // };

  checkNFTListEnabled = async (address: string, allTokens: NFTModel[]): Promise<NFTModel[]> => {
    const tokens = allTokens;
    const tokenImports = tokens
      .map((token) =>
        'import <Token> from <TokenAddress>'
          .replaceAll('<Token>', token.contract_name)
          .replaceAll('<TokenAddress>', token.address)
      )
      .join('\r\n');

    const tokenFunctions = tokens
      .map((token) =>
        `
      pub fun check<Token>Vault(address: Address) : Bool {
        let account = getAccount(address)

        let vaultRef = account
        .getCapability<&{NonFungibleToken.CollectionPublic}>(<TokenCollectionPublicPath>)
        .check()

        return vaultRef
      }
      `
          .replaceAll('<TokenCollectionPublicPath>', token.path.public_path)
          .replaceAll('<Token>', token.contract_name)
          .replaceAll('<TokenAddress>', token.address)
      )
      .join('\r\n');

    const tokenCalls = tokens
      .map((token) =>
        `
      check<Token>Vault(address: address)
      `.replaceAll('<Token>', token.contract_name)
      )
      .join(',');

    const cadence = `
      import NonFungibleToken from 0xNonFungibleToken
      <TokenImports>

      <TokenFunctions>

      pub fun main(address: Address) : [Bool] {
        return [<TokenCall>]
      }
    `
      .replaceAll('<TokenFunctions>', tokenFunctions)
      .replaceAll('<TokenImports>', tokenImports)
      .replaceAll('<TokenCall>', tokenCalls);

    const enabledList = await fcl.query({
      cadence: cadence,
      args: (arg, t) => [arg(address, t.Address)],
    });

    return enabledList;
  };

  getTransactionTemplate = async (cadence: string, network: string) => {
    console.log('getTransactionTemplate ->');
    const base64 = Buffer.from(cadence, 'utf8').toString('base64');

    const data = {
      cadence_base64: base64,
      network: network.toLowerCase(),
    };
    const init = {
      method: 'POST',
      async: true,
      body: JSON.stringify(data),
      headers: {
        Network: network,
        Accept: 'application/json',
        'Content-Type': 'application/json',
      },
    };

    console.log('getTransactionTemplate ->', init);
    const response = await fetch('https://flix.flow.com/v1/templates/search', init);

    const template = await response.json();

    console.log('template ->', template);

    const auditorsResponse = await fetch(`https://flix.flow.com/v1/auditors?network=${network}`);
    const auditors = await auditorsResponse.json();
    console.log('auditors ->', auditors);

    fcl.config().put(
      'flow.auditors',
      auditors.map((item) => item.address)
    );

    const audits = await fcl.InteractionTemplateUtils.getInteractionTemplateAudits({
      template: template,
      auditors: auditors.map((item) => item.address),
    });

    console.log('audits ->', audits);
    const addresses = Object.keys(audits).filter((address) => audits[address]);

    if (addresses.length <= 0) {
      return null;
    }

    const result = auditors.filter((item) => addresses.includes(item.address));
    console.log('result ->', result);
    if (result.length <= 0) {
      return null;
    }
    return {
      auditor: result[0],
      template,
    };
  };

  validateRecaptcha = async (token: string) => {
    const config = this.store.config.validate_recaptcha;
    const data = await this.sendRequest(config.method, config.path, {
      token,
    });

    return data;
  };

  flowScanQuery = async (query: string, operationName: string) => {
    const config = this.store.config.account_query;
    const data = await this.sendRequest(
      config.method,
      config.path,
      {},
      {
        query,
        operation_name: operationName,
      }
    );

    return data;
  };

  pingNetwork = async (network: string): Promise<boolean> => {
    try {
      const response = await fetch(`https://rest-${network}.onflow.org/v1/blocks?height=sealed`);
      const result = await response.json();
      return result[0].header !== null && result[0].header !== undefined;
    } catch (err) {
      return false;
    }
  };

  updateProfilePreference = async (privacy: number) => {
    const config = this.store.config.profile_preference;
    const data = await this.sendRequest(
      config.method,
      config.path,
      {},
      {
        private: privacy,
      }
    );

    return data;
  };

  updateProfile = async (nickname: string, avatar: string) => {
    const config = this.store.config.profile_update;
    const data = await this.sendRequest(
      config.method,
      config.path,
      {},
      {
        nickname: nickname,
        avatar: avatar,
      }
    );

    return data;
  };

  flownsPrepare = async () => {
    const config = this.store.config.flowns_prepare;
    const data = await this.sendRequest(config.method, config.path, {}, {});
    return data;
  };

  flownsAuthTransaction = async (transaction, envelope: string) => {
    const message = {
      envelope_message: envelope,
    };
    // console.log({transaction,message})
    const config = this.store.config.flowns_signature;
    const data = await this.sendRequest(
      config.method,
      config.path,
      {},
      {
        transaction,
        message,
      }
    );

    return data;
  };

  flownsTransaction = async (transaction, envelope: string) => {
    const message = {
      envelope_message: envelope,
    };
    const config = this.store.config.flowns_signature;
    const data = await this.sendRequest(
      config.method,
      config.path,
      {},
      {
        transaction,
        message,
      }
    );

    return data;
  };

<<<<<<< HEAD
  swapEstimate = async (network: string, inToken: string, outToken: string, amount) => {
    const response = await fetch(
      `https://lilico.app/api/swap/v1/${network}/estimate?inToken=${inToken}&outToken=${outToken}&inAmount=${amount}`
    );
    return response.json();
  };

  swapOutEstimate = async (network: string, inToken: string, outToken: string, amount) => {
    const response = await fetch(
      `https://lilico.app/api/swap/v1/${network}/estimate?inToken=${inToken}&outToken=${outToken}&outAmount=${amount}`
    );
    return response.json();
  };

  swapPairs = async (network: string) => {
    const response = await fetch(`https://lilico.app/api/swap/v1/${network}/pairs`);
    console.log(response);
    return response.json();
  };

=======
>>>>>>> 6d011409
  nftCatalog = async () => {
    const { data } = await this.sendRequest(
      'GET',
      'api/nft/collections',
      {},
      {},
      'https://lilico.app/'
    );
    return data;
  };

  cadenceScripts = async (network: string) => {
    const { data } = await this.sendRequest(
      'GET',
      `/api/scripts?network=${network}`,
      {},
      {},
      WEB_NEXT_URL
    );
    return data;
  };

  cadenceScriptsV2 = async () => {
    const { data } = await this.sendRequest('GET', '/api/v2/scripts', {}, {}, WEB_NEXT_URL);
    return data;
  };

  nftCatalogList = async (address: string, limit: any, offset: any, network: string) => {
    const { data } = await this.sendRequest(
      'GET',
      `/api/v2/nft/list?address=${address}&limit=${limit}&offset=${offset}&network=${network}`,
      {},
      {},
      WEB_NEXT_URL
    );
    return data;
  };

  nftCatalogCollections = async (address: string, network: string) => {
    const { data } = await this.sendRequest(
      'GET',
      `/api/v2/nft/id?address=${address}&network=${network}`,
      {},
      {},
      WEB_NEXT_URL
    );
    return data;
  };

  nftCatalogCollectionList = async (
    address: string,
    contractName: string,
    limit: any,
    offset: any,
    network: string
  ) => {
    const { data } = await this.sendRequest(
      'GET',
      `/api/v2/nft/collectionList?address=${address}&limit=${limit}&offset=${offset}&collectionIdentifier=${contractName}&network=${network}`,
      {},
      {},
      WEB_NEXT_URL
    );
    return data;
  };

  nftCollectionApiPaging = async (
    address: string,
    contractName: string,
    limit: any,
    offset: any,
    network: string
  ) => {
    const { data } = await this.sendRequest(
      'GET',
      `/api/storage/${network}/nft?address=${address}&limit=${limit}&offset=${offset}&path=${contractName}`,
      {},
      {},
      'https://lilico.app'
    );
    return data;
  };

  nftCollectionInfo = async (
    address: string,
    contractName: string,
    limit: any,
    offset: any,
    network: string
  ) => {
    const { data } = await this.sendRequest(
      'GET',
      `/api/storage/${network}/nft/collection?address=${address}&path=${contractName}`,
      {},
      {},
      'https://lilico.app'
    );
    return data;
  };

  nftCollectionList = async () => {
    const { data } = await this.sendRequest('GET', '/api/nft/collections', {}, {}, WEB_NEXT_URL);
    return data;
  };

  evmFTList = async () => {
    const { data } = await this.sendRequest('GET', '/api/evm/fts', {}, {}, WEB_NEXT_URL);
    return data;
  };

  getEvmFT = async (address: string, network: string) => {
    const { data } = await this.sendRequest(
      'GET',
      `/api/v3/evm/${address}/fts?network=${network}`,
      {},
      {},
      WEB_NEXT_URL
    );
    return data;
  };

  getEvmFTPrice = async () => {
    const gitPrice = await storage.getExpiry('EVMPrice');

    if (gitPrice) {
      return gitPrice;
    } else {
      const { data } = await this.sendRequest('GET', '/api/prices', {}, {}, WEB_NEXT_URL);
      storage.setExpiry('EVMPrice', data, 6000);
      return data;
    }
  };

  evmNFTList = async () => {
    const { data } = await this.sendRequest('GET', '/api/evm/nfts', {}, {}, WEB_NEXT_URL);
    return data;
  };

  getEvmNFT = async (address: string, network: string) => {
    const { data } = await this.sendRequest(
      'GET',
      `/api/evm/${address}/nfts?network=${network}`,
      {},
      {},
      WEB_NEXT_URL
    );
    return data;
  };

  decodeEvmCall = async (data: string, address = '') => {
    const bodyData = {
      to: address, // address -- optional
      data: data, // calldata -- required
    };
    const res = await this.sendRequest('POST', `/api/evm/decodeData`, {}, bodyData, WEB_NEXT_URL);
    return res;
  };

  EvmNFTcollectionList = async (
    address: string,
    collectionIdentifier: string,
    limit = 24,
    offset = 0
  ) => {
    const network = await userWalletService.getNetwork();
    const { data } = await this.sendRequest(
      'GET',
      `/api/v3/evm/nft/collectionList?network=${network}&address=${address}&collectionIdentifier=${collectionIdentifier}&limit=${limit}&offset=${offset}`,
      {},
      {},
      WEB_NEXT_URL
    );
    return data;
  };

  EvmNFTID = async (address: string) => {
    const network = await userWalletService.getNetwork();
    const { data } = await this.sendRequest(
      'GET',
      `/api/v3/evm/nft/id?network=${network}&address=${address}`,
      {},
      {},
      WEB_NEXT_URL
    );
    return data;
  };

  EvmNFTList = async (address: string, limit = 24, offset = 0) => {
    const network = await userWalletService.getNetwork();
    const { data } = await this.sendRequest(
      'GET',
      `/api/v3/evm/nft/list?network=${network}&address=${address}&limit=${limit}&offset=${offset}`,
      {},
      {},
      WEB_NEXT_URL
    );
    return data;
  };

  getNFTCadenceList = async (address: string, network = 'mainnet', offset = 0, limit = 5) => {
    const { data } = await this.sendRequest(
      'GET',
      `/api/v2/nft/id?network=${network}&address=${address}`,
      {},
      {},
      WEB_NEXT_URL
    );
    return data;
  };

  getNFTCadenceCollection = async (
    address: string,
    network = 'mainnet',
    identifier,
    offset = 0,
    limit = 24
  ) => {
    const { data } = await this.sendRequest(
      'GET',
      `/api/v2/nft/collectionList?network=${network}&address=${address}&offset=${offset}&limit=${limit}&collectionIdentifier=${identifier}`,
      {},
      {},
      WEB_NEXT_URL
    );
    return data;
  };

  getNFTV2CollectionList = async (address: string, network = 'mainnet') => {
    const { data } = await this.sendRequest(
      'GET',
      `/api/v2/nft/collections?network=${network}&address=${address}`,
      {},
      {},
      WEB_NEXT_URL
    );
    return data;
  };

  genTx = async (contract_name: string) => {
    const network = await userWalletService.getNetwork();
    const app = getApp(process.env.NODE_ENV!);
    const user = await getAuth(app).currentUser;

    // Wait for firebase auth to complete
    await waitForAuthInit();

    const init = {
      headers: {
        Network: network,
      },
    };

    if (user !== null) {
      const idToken = await user.getIdToken();
      init.headers['Authorization'] = idToken;
    } else {
      // If no user, then sign in as anonymous first
      await signInAnonymously(auth);
      const anonymousUser = await getAuth(app).currentUser;
      const idToken = await anonymousUser?.getIdToken();
      init.headers['Authorization'] = idToken;
    }
    const response = await fetch(
      `${WEB_NEXT_URL}/api/nft/gentx?collectionIdentifier=${contract_name}`,
      init
    );

    return response.json();
  };

  putDeviceInfo = async (walletData) => {
    try {
      const testnetId = walletData.find((item) => item.chain_id === 'testnet')?.id;
      const mainnetId = walletData.find((item) => item.chain_id === 'mainnet')?.id;
      const installationId = await this.getInstallationId();
      // console.log('location ', userlocation);

      await this.addDevice({
        wallet_id: mainnetId ? mainnetId.toString() : '',
        wallettest_id: testnetId ? testnetId.toString() : '',
        device_info: {
          device_id: installationId,
          district: '',
          name: 'FRW Chrome Extension',
          type: '2',
          user_agent: 'Chrome',
        },
      });
    } catch (error) {
      console.error('Error while adding device:', error);
      return;
    }
  };

  getNews = async (): Promise<NewsItem[]> => {
    // Get news from firebase function

    const cachedNews = await storage.getExpiry('news');

    if (cachedNews) {
      return cachedNews;
    }

    const data = await this.sendRequest(
      'GET',
      process.env.API_NEWS_PATH,
      {},
      {},
      process.env.API_BASE_URL
    );

    const timeNow = new Date(Date.now());

    const news = data
      .map(
        (dataFromApi: {
          id: string;
          priority: string;
          type: string;
          title: string;
          body?: string;
          icon?: string;
          image?: string;
          url?: string;
          expiry_time: string;
          display_type: string;
          conditions?: string[]; // Add conditions field
        }) => {
          const newsItem = {
            ...dataFromApi,
            expiryTime: new Date(dataFromApi.expiry_time),
            displayType: dataFromApi.display_type,
            conditions: dataFromApi.conditions as NewsConditionType[], // Map conditions
          };
          return newsItem;
        }
      )
      .filter((n: { expiryTime: Date }) => {
        return n.expiryTime > timeNow;
      });

    await storage.setExpiry('news', news, 300000); // 5 minutes in milliseconds

    return news;
  };

  freshUserInfo = async (
    currentWallet: BlockchainResponse,
    keys: FclAccount,
    pubKTuple,
    wallet,
    isChild: ActiveChildType
  ) => {
    const loggedInAccounts: LoggedInAccount[] = (await storage.get('loggedInAccounts')) || [];

    if (!isChild) {
      await storage.set('keyIndex', '');
      await storage.set('hashAlgo', '');
      await storage.set('signAlgo', '');
      await storage.set('pubKey', '');

      const { P256, SECP256K1 } = pubKTuple;

      const keyInfoA = findKeyAndInfo(keys, P256.pubK);
      const keyInfoB = findKeyAndInfo(keys, SECP256K1.pubK);
      const keyInfo = keyInfoA ||
        keyInfoB || {
          index: 0,
          signAlgo: keys.keys[0].signAlgo,
          hashAlgo: keys.keys[0].hashAlgo,
          publicKey: keys.keys[0].publicKey,
        };
      await storage.set('keyIndex', keyInfo.index);
      await storage.set('signAlgo', keyInfo.signAlgo);
      await storage.set('hashAlgo', keyInfo.hashAlgo);
      await storage.set('pubKey', keyInfo.publicKey);
      // Make sure the address is a FlowAddress

      if (!isValidFlowAddress(currentWallet.address)) {
        throw new Error('Invalid Flow address');
      }
      const flowAddress: FlowAddress = currentWallet.address as FlowAddress;
      const updatedWallet: LoggedInAccount = {
        ...wallet,
        address: flowAddress,
        pubKey: keyInfo.publicKey,
        hashAlgo: keyInfo.hashAlgo,
        signAlgo: keyInfo.signAlgo,
        weight: keys.keys[0].weight,
      };

      log.log('wallet is this:', updatedWallet);

      const accountIndex = loggedInAccounts.findIndex(
        // Check both pubKey and username. Older versions allowed the pubKey to be imported twice with different usernames
        (account) =>
          account.pubKey === updatedWallet.pubKey && account.username === updatedWallet.username
      );

      if (accountIndex === -1) {
        loggedInAccounts.push(updatedWallet);
      } else {
        loggedInAccounts[accountIndex] = updatedWallet;
      }
      await storage.set('loggedInAccounts', loggedInAccounts);
    }

    log.log('Updated loggedInAccounts:', loggedInAccounts);
    const otherAccounts: LoggedInAccountWithIndex[] = loggedInAccounts
      .filter((account) => account.username !== wallet.username)
      .map((account) => {
        const indexInLoggedInAccounts = loggedInAccounts.findIndex(
          (loggedInAccount) => loggedInAccount.username === account.username
        );
        return { ...account, indexInLoggedInAccounts };
      })
      .slice(0, 2);

    log.log('otherAccounts with index:', otherAccounts);
    return { otherAccounts, wallet, loggedInAccounts };
  };

  getLatestVersion = async (): Promise<string> => {
    // Get latest version from storage cache first
    const cached = await storage.getExpiry('latestVersion');
    if (cached) {
      return cached;
    }

    try {
      const result = await this.sendRequest(
        'GET',
        process.env.API_CONFIG_PATH,
        {},
        {},
        process.env.API_BASE_URL
      );

      const version = result.version;

      // Cache for 1 hour
      await storage.setExpiry('latestVersion', version, 3600000);
      return version;
    } catch (error) {
      console.error('Error fetching latest version:', error);
      return chrome.runtime.getManifest().version; // Fallback to current version
    }
  };
}

const openApiService = new OpenApiService();

if (process.env.NODE_ENV === 'development') {
  // Log all functions and their signatures
  const functions = Object.entries(openApiService)
    .filter(
      ([name, value]) =>
        typeof value === 'function' &&
        name !== 'constructor' &&
        typeof name === 'string' &&
        name !== 'get'
    )
    .map(([name]) => {
      const func = openApiService[name];
      // Use a safer way to get function info
      const funcStr = func.toString();
      const isAsync = funcStr.startsWith('async');
      const basicSignature = funcStr.split('{')[0].trim();

      return {
        name,
        isAsync,
        fullBody: funcStr,
        usesSendRequest: funcStr.includes('this.sendRequest'),
        usesFetchDirectly: funcStr.includes('fetch('),
        basicSignature,
        // Simple regex to extract parameter names without accessing arguments
        params: basicSignature
          .slice(basicSignature.indexOf('(') + 1, basicSignature.lastIndexOf(')'))
          .split(',')
          .map((param) => param.trim())
          .map((param) => {
            if (param.startsWith('PriceProvider.')) {
              return param.replace('PriceProvider.', '');
            }
            return param;
          })
          .filter(Boolean),
      };
    });

  console.log('OpenApiService Functions:', functions);
}

export default openApiService;<|MERGE_RESOLUTION|>--- conflicted
+++ resolved
@@ -1388,16 +1388,7 @@
     return !!flags[featureFlag];
   };
 
-<<<<<<< HEAD
-  getSwapInfo = async (): Promise<boolean> => {
-    return (await this.getFeatureFlags()).swap;
-  };
-
   getAllTokenInfo = async (filterNetwork = true): Promise<TokenInfo[]> => {
-=======
-  // @ts-ignore
-  getAllTokenInfo = async (fiterNetwork = true): Promise<TokenInfo[]> => {
->>>>>>> 6d011409
     const network = await userWalletService.getNetwork();
     const list = await this.getTokenList(network);
     return filterNetwork ? list.filter((item) => item.address) : list;
@@ -2002,29 +1993,6 @@
     return data;
   };
 
-<<<<<<< HEAD
-  swapEstimate = async (network: string, inToken: string, outToken: string, amount) => {
-    const response = await fetch(
-      `https://lilico.app/api/swap/v1/${network}/estimate?inToken=${inToken}&outToken=${outToken}&inAmount=${amount}`
-    );
-    return response.json();
-  };
-
-  swapOutEstimate = async (network: string, inToken: string, outToken: string, amount) => {
-    const response = await fetch(
-      `https://lilico.app/api/swap/v1/${network}/estimate?inToken=${inToken}&outToken=${outToken}&outAmount=${amount}`
-    );
-    return response.json();
-  };
-
-  swapPairs = async (network: string) => {
-    const response = await fetch(`https://lilico.app/api/swap/v1/${network}/pairs`);
-    console.log(response);
-    return response.json();
-  };
-
-=======
->>>>>>> 6d011409
   nftCatalog = async () => {
     const { data } = await this.sendRequest(
       'GET',
