import { Method } from 'axios';
import { createPersistStore, getScripts } from 'background/utils';
import { getPeriodFrequency } from '../../utils';
import { INITIAL_OPENAPI_URL, WEB_NEXT_URL } from 'consts';
import dayjs from 'dayjs';
import { TokenListProvider, Strategy, ENV, TokenInfo } from 'flow-native-token-registry';

import {
  getAuth,
  signInWithCustomToken,
  setPersistence,
  indexedDBLocalPersistence,
  signInAnonymously,
  onAuthStateChanged,
  updateProfile,
} from '@firebase/auth';
import { initializeApp, getApp } from 'firebase/app';
import { getInstallations, getId } from 'firebase/installations';
import { Unsubscribe } from '@firebase/util';
import {
  AccountKey,
  CheckResponse,
  SignInResponse,
  UserInfoResponse,
  FlowTransaction,
  SendTransactionResponse,
  Period,
  PriceProvider,
  TokenModel,
  NFTModel,
  StorageInfo,
  DeviceInfo,
} from './networkModel';
import fetchConfig from 'background/utils/remoteConfig';
// import { getRemoteConfig, fetchAndActivate, getValue } from 'firebase/remote-config';
// import configJson from 'background/utils/firebase.config.json';
import {
  getFirbaseConfig,
  getFirbaseFunctionUrl,
} from 'background/utils/firebaseConfig';
import {
  userWalletService,
  coinListService,
  addressBookService,
  userInfoService,
  transactionService,
  nftService,
  googleSafeHostService,
} from './index';
import * as fcl from '@onflow/fcl';
import { storage } from '@/background/webapi';
import { userInfo } from 'os';
import { fclMainnetConfig, fclTestnetConfig, fclCrescendoConfig } from '../fclConfig';
import userWallet from './userWallet';
// const axios = axiosOriginal.create({ adapter })

export interface OpenApiConfigValue {
  path: string;
  method: Method;
  params?: string[];
}

export interface OpenApiStore {
  host: string;
  config: Record<string, OpenApiConfigValue>;
}

// TODO: Add SDKs for Firebase products that you want to use
// https://firebase.google.com/docs/web/setup#available-libraries

// Your web app's Firebase configuration
// For Firebase JS SDK v7.20.0 and later, measurementId is optional

const firebaseConfig = getFirbaseConfig();
const app = initializeApp(firebaseConfig, process.env.NODE_ENV);
const auth = getAuth(app);
// const remoteConfig = getRemoteConfig(app);

const remoteFetch = fetchConfig;

const waitForAuthInit = async () => {
  let unsubscribe: Promise<Unsubscribe>;
  await new Promise<void>((resolve) => {
    // @ts-expect-error firebase auth function
    unsubscribe = auth.onAuthStateChanged((user) => resolve());
  });
  (await unsubscribe!)();
};

onAuthStateChanged(auth, (user) => {
  if (user) {
    // User is signed in, see docs for a list of available properties
    // https://firebase.google.com/docs/reference/js/firebase.User
    // const uid = user.uid;
    console.log('User is signed in');
    if (user.isAnonymous) {
      console.log('User is anonymous');
    }
  } else {
    // User is signed out
    console.log('User is signed out');
  }

  fclSetup();
});

const fclSetup = async () => {
  const network = await userWalletService.getNetwork();
  console.log('network is ', network);
  switch (network) {
    case 'mainnet':
      await fclMainnetConfig();
      break;
    case 'testnet':
      await fclTestnetConfig();
      break;
    case 'crescendo':
      await fclCrescendoConfig();
      break;
  }
}

const dataConfig: Record<string, OpenApiConfigValue> = {
  check_username: {
    path: '/v1/user/check',
    method: 'get',
    params: ['username'],
  },
  search_user: {
    path: '/v1/user/search',
    method: 'get',
    params: ['keyword'],
  },
  register: {
    path: '/v1/register',
    method: 'post',
    params: ['username', 'account_key'],
  },
  create_flow_address: {
    path: '/v1/user/address',
    method: 'post',
    params: [],
  },
  create_flow_sandbox_address: {
    path: '/v1/user/address/crescendo',
    method: 'post',
    params: [],
  },
  create_flow_network_address: {
    path: '/v1/user/address/network',
    method: 'post',
    params: ['account_key', 'network'],
  },
  login: {
    path: '/v1/login',
    method: 'post',
    params: ['public_key', 'signature'],
  },
  loginv2: {
    path: '/v2/login',
    method: 'post',
    params: ['public_key', 'signature'],
  },
  loginv3: {
    path: '/v3/login',
    method: 'post',
    params: ['signature','account_key', 'device_info'],
  },
  importKey: {
    path: '/v3/import',
    method: 'post',
    params: ['username','account_key', 'device_info', 'backup_info', 'address'],
  },
  coin_map: {
    path: '/v1/coin/map',
    method: 'get',
    params: [],
  },
  user_wallet: {
    path: '/v1/user/wallet',
    method: 'get',
    params: [],
  },
  user_wallet_v2: {
    path: '/v2/user/wallet',
    method: 'get',
    params: [],
  },
  user_info: {
    path: '/v1/user/info',
    method: 'get',
    params: [],
  },
  prepare_transaction: {
    path: '/v1/account/presign',
    method: 'post',
    params: ['transaction'],
  },
  sign_payer: {
    path: '/v1/account/signpayer',
    method: 'post',
    params: ['transaction', 'message'],
  },
  send_transaction: {
    path: '/v1/account/transaction',
    method: 'post',
    params: ['transaction'],
  },
  coin_list: {
    path: '/v1/account/info',
    method: 'get',
    params: ['address'],
  },
  coin_rate: {
    path: '/v1/coin/rate',
    method: 'get',
    params: ['coinId'],
  },
  nft_list_v2: {
    path: '/v2/nft/list',
    method: 'get',
    params: ['address', 'offset', 'limit'],
  },
  nft_list_lilico_v2: {
    path: '/v2/nft/detail/list',
    method: 'get',
    params: ['address', 'offset', 'limit'],
  },
  nft_collections_lilico_v2: {
    path: '/v2/nft/collections',
    method: 'get',
    params: ['address'],
  },
  nft_collections_single_v2: {
    path: '/v2/nft/single',
    method: 'get',
    params: ['address', 'contractName', 'limit', 'offset'],
  },
  nft_meta: {
    path: '/v2/nft/meta',
    method: 'get',
    params: ['address', 'contractName', 'contractAddress', 'tokenId'],
  },
  fetch_address_book: {
    path: '/v1/addressbook/contact',
    method: 'get',
    params: [],
  },
  add_address_book: {
    path: '/v1/addressbook/contact',
    method: 'put',
    params: ['contact_name', 'username', 'address', 'domain', 'domain_type'],
  },
  edit_address_book: {
    path: '/v1/addressbook/contact',
    method: 'post',
    params: ['id', 'contact_name', 'address', 'domain', 'domain_type'],
  },
  delete_address_book: {
    path: '/v1/addressbook/contact',
    method: 'delete',
    params: ['id'],
  },
  add_external_address_book: {
    path: '/v1/addressbook/external',
    method: 'put',
    params: ['contact_name', 'address', 'domain', 'domain_type'],
  },
  account_transaction: {
    path: '/v1/account/transaction',
    method: 'get',
    params: ['address', 'limit', 'offset'],
  },
  validate_recaptcha: {
    path: '/v1/user/recaptcha',
    method: 'get',
    params: ['token'],
  },
  crypto_map: {
    path: '/v1/crypto/map',
    method: 'get',
    params: ['provider', 'pair'],
  },
  crypto_flow: {
    path: '/v1/crypto/summary',
    method: 'get',
    params: ['provider', 'pair'],
  },
  crypto_history: {
    path: '/v1/crypto/history',
    method: 'get',
    params: ['provider', 'pair', 'after', 'history'],
  },
  account_query: {
    path: '/v1/account/query',
    method: 'post',
    params: ['query', 'operation_name'],
  },
  profile_preference: {
    path: '/v1/profile/preference',
    method: 'post',
    params: ['private'],
  },
  profile_update: {
    path: '/v1/profile',
    method: 'post',
    params: ['nickname', 'avatar'],
  },
  flowns_prepare: {
    path: '/v1/flowns/prepare',
    method: 'get',
    params: [],
  },
  flowns_signature: {
    path: '/v1/flowns/signature',
    method: 'post',
    params: ['transaction', 'message'],
  },
  payer_signature: {
    path: '/v1/flowns/payer/signature',
    method: 'post',
    params: ['transaction', 'message'],
  },
  get_transfers: {
    path: '/v1/account/transfers',
    method: 'get',
    params: ['address', 'after', 'limit'],
  },
  manual_address: {
    path: '/v1/user/manualaddress',
    method: 'get',
    params: [],
  },
  device_list: {
    path: '/v1/user/device',
    method: 'get',
    params: [],
  },
  key_list: {
    path: '/v1/user/keys',
    method: 'get',
    params: [],
  },
  add_device: {
    path: '/v1/user/device',
    method: 'put',
    params: ['device_info', 'wallet_id', 'wallettest_id '],
  },
  get_location: {
    path: '/v1/user/location',
    method: 'get',
    params: [],
  },
  sync_device: {
    path: '/v3/sync',
    method: 'post',
    params: ['account_key','device_info '],
  },
  check_import: {
    path: '/v3/checkimport',
    method: 'get',
    params: ['key'],
  },
};

class OpenApiService {
  store!: OpenApiStore;

  // request = rateLimit(axios.create(), { maxRPS });

  setHost = async (host: string) => {
    this.store.host = host;
    await this.init();
  };

  getHost = () => {
    return this.store.host;
  };

  init = async () => {
    this.store = await createPersistStore({
      name: 'openapi',
      template: {
        host: INITIAL_OPENAPI_URL,
        config: dataConfig,
      },
      fromStorage: false, // Debug only
    });

    await fclSetup();
  };

  checkAuthStatus = async () => {
    await waitForAuthInit();
    const app = getApp(process.env.NODE_ENV!);
    const user = await getAuth(app).currentUser;
    if (user && user.isAnonymous) {
      userWalletService.reSign();
    }
  };

  sendRequest = async (
    method = 'GET',
    url = '',
    params = {},
    data = {},
    host = this.store.host
  ) => {
    // Default options are marked with *
    let requestUrl = '';

    if (Object.keys(params).length) {
      requestUrl = host + url + '?' + new URLSearchParams(params).toString();
    } else {
      requestUrl = host + url;
    }
    const network = await userWalletService.getNetwork();

    const app = getApp(process.env.NODE_ENV!);
    const user = await getAuth(app).currentUser;
    const init = {
      method,
      async: true,
      headers: {
        Network: network,
        Accept: 'application/json',
        'Content-Type': 'application/json',
      },
    };

    if (method.toUpperCase() !== 'GET') {
      init['body'] = JSON.stringify(data);
    }

    // Wait for firebase auth to complete
    await waitForAuthInit();

    if (user !== null) {
      const idToken = await user.getIdToken();
      init.headers['Authorization'] = 'Bearer ' + idToken;
    } else {
      // If no user, then sign in as anonymous first
      await signInAnonymously(auth);
      const anonymousUser = await getAuth(app).currentUser;
      const idToken = await anonymousUser?.getIdToken();
      init.headers['Authorization'] = 'Bearer ' + idToken;
    }

    const response = await fetch(requestUrl, init);
    return response.json(); // parses JSON response into native JavaScript objects
  };

  private getUSDCPricePair = (provider: PriceProvider): string | null => {
    switch (provider) {
      case PriceProvider.binance:
        return 'usdcusdt';
      case PriceProvider.kakren:
        return 'usdcusd';
      case PriceProvider.huobi:
        return 'usdcusdt';
      default:
        return null;
    }
  };

  getPriceProvider = (token: string): PriceProvider[] => {
    switch (token) {
      case 'usdc':
        return [
          PriceProvider.binance,
          PriceProvider.kakren,
          PriceProvider.huobi,
        ];
      case 'flow':
        return [
          PriceProvider.binance,
          PriceProvider.kakren,
          PriceProvider.coinbase,
          PriceProvider.kucoin,
          PriceProvider.huobi,
        ];
      default:
        return [];
    }
  };

  getUSDCPrice = async (
    provider = PriceProvider.binance
  ): Promise<CheckResponse> => {
    const config = this.store.config.crypto_map;
    const data = await this.sendRequest(config.method, config.path, {
      provider,
      pair: this.getUSDCPricePair(provider),
    });
    return data.data.result;
  };

  private getFlowPricePair = (provider: PriceProvider): string => {
    switch (provider) {
      case PriceProvider.binance:
        return 'flowusdt';
      case PriceProvider.kakren:
        return 'flowusd';
      case PriceProvider.huobi:
        return 'flowusdt';
      case PriceProvider.coinbase:
        return 'flowusd';
      case PriceProvider.kucoin:
        return 'flowusdt';
    }
  };

  getTokenPair = (token: string, provider: PriceProvider): string | null => {
    switch (token) {
      case 'usdc':
        return this.getUSDCPricePair(provider);
      case 'flow':
        return this.getFlowPricePair(provider);
      default:
        return null;
    }
  };

  getTokenPrice = async (token: string, provider = PriceProvider.binance) => {
    const config = this.store.config.crypto_flow;
    const pair = this.getTokenPair(token, provider);
    if (!pair) {
      throw new Error('no price provider found');
    }
    const data = await this.sendRequest(config.method, config.path, {
      provider,
      pair: pair,
    });
    return data.data.result;
  };

  getTokenPriceHistory = async (
    token: string,
    period = Period.oneDay,
    provider = PriceProvider.binance
  ): Promise<CheckResponse> => {
    let after = dayjs();
    const periods = getPeriodFrequency(period);

    const providers = this.getPriceProvider(token);
    if (providers.length === 0) {
      throw new Error('no price provider found');
    }

    switch (period) {
      case Period.oneDay:
        after = after.subtract(1, 'days');
        break;
      case Period.oneWeek:
        after = after.subtract(7, 'days');
        break;
      case Period.oneMonth:
        after = after.subtract(1, 'months');
        break;
      case Period.threeMonth:
        after = after.subtract(3, 'months');
        break;
      case Period.oneYear:
        after = after.subtract(1, 'years');
        break;
    }

    const config = this.store.config.crypto_history;
    const data = await this.sendRequest(config.method, config.path, {
      provider,
      pair: this.getTokenPair(token, provider),
      after: period === Period.all ? '' : after.unix(),
      periods,
    });
    return data.data.result;
  };

  private _signWithCustom = async (token) => {
    this.clearAllStorage();
    await setPersistence(auth, indexedDBLocalPersistence);
    await signInWithCustomToken(auth, token);
  };

  private clearAllStorage = () => {
    nftService.clear();
    userInfoService.removeUserInfo();
    coinListService.clear();
    addressBookService.clear();
    userWalletService.clear();
    transactionService.clear();
  };

  checkUsername = async (username: string) => {
    const config = this.store.config.check_username;
    const data = await this.sendRequest(config.method, config.path, {
      username,
    });
    return data;
  };

  register = async (account_key: AccountKey, username: string) => {
    const config = this.store.config.register;
    const data = await this.sendRequest(
      config.method,
      config.path,
      {},
      {
        account_key,
        username,
      }
    );
    await this._signWithCustom(data.data.custom_token);
    return data;
  };

  login = async (
    public_key: string,
    signature: string,
    replaceUser = true
  ): Promise<SignInResponse> => {
    const config = this.store.config.login;
    // const result = await this.request[config.method](config.path, {
    //   public_key,
    //   signature,
    // });
    const result = await this.sendRequest(
      config.method,
      config.path,
      {},
      { public_key, signature }
    );
    if (!result.data) {
      throw new Error('NoUserFound');
    }
    if (replaceUser) {
      await this._signWithCustom(result.data.custom_token);
    }
    return result;
  };

  loginV2 = async (
    public_key: string,
    signature: string,
    replaceUser = true
  ): Promise<SignInResponse> => {
    const config = this.store.config.loginv2;
    const result = await this.sendRequest(
      config.method,
      config.path,
      {},
      { public_key, signature }
    );
    if (!result.data) {
      throw new Error('NoUserFound');
    }
    if (replaceUser) {
      await this._signWithCustom(result.data.custom_token);
    }
    return result;
  };

  loginV3 = async (
    account_key: any,
    device_info: any,
    signature: string,
    replaceUser = true
  ): Promise<SignInResponse> => {
    const config = this.store.config.loginv3;
    const result = await this.sendRequest(
      config.method,
      config.path,
      {},
      { account_key, device_info, signature }
    );
    if (!result.data) {
      throw new Error('NoUserFound');
    }
    if (replaceUser) {
      await this._signWithCustom(result.data.custom_token);
    }
    return result;
  };

  importKey = async (
    account_key: any,
    device_info: any,
    username: string,
    backup_info: any,
    address: string,
    replaceUser = true
  ): Promise<SignInResponse> => {
    const config = this.store.config.importKey;
    const result = await this.sendRequest(
      config.method,
      config.path,
      {},
      { username, address, account_key, device_info, backup_info, }
    );
    if (!result.data) {
      throw new Error('NoUserFound');
    }
    if (replaceUser) {
      await this._signWithCustom(result.data.custom_token);
    }
    return result;
  };

  coinMap = async () => {
    const config = this.store.config.coin_map;
    const data = await this.sendRequest(config.method, config.path);
    return data;
  };

  userInfo = async (): Promise<UserInfoResponse> => {
    const config = this.store.config.user_info;
    return await this.sendRequest(config.method, config.path);
  };

  userWallet = async () => {
    const config = this.store.config.user_wallet;
    const data = await this.sendRequest(config.method, config.path);
    return data;
  };

  //todo check data
  userWalletV2 = async () => {
    const config = this.store.config.user_wallet_v2;
    const data = await this.sendRequest(config.method, config.path);
    return data;
  };

  createFlowAddress = async () => {
    const config = this.store.config.create_flow_address;
    const data = await this.sendRequest(config.method, config.path);
    return data;
  };

  createFlowSandboxAddress = async () => {
    const config = this.store.config.create_flow_sandbox_address;
    const data = await this.sendRequest(config.method, config.path);
    return data;
  };

  createFlowNetworkAddress = async (
    account_key: AccountKey,
    network: string
  ) => {
    const config = this.store.config.create_flow_network_address;
    const data = await this.sendRequest(
      config.method,
      config.path,
      {},
      {
        account_key,
        network,
      }
    );
    return data;
  };

  getMoonpayURL = async (url) => {
    const baseURL = getFirbaseFunctionUrl();
    const response = await this.sendRequest(
      'POST',
      '/moonPaySignature',
      {},
      { url: url },
      baseURL
    );
    return response;
  };

  prepareTransaction = async (transaction: FlowTransaction) => {
    const config = this.store.config.prepare_transaction;
    const data = await this.sendRequest(
      config.method,
      config.path,
      {},
      { transaction }
    );
    return data;
  };

  signPayer = async (transaction, message: string) => {
    const messages = {
      envelope_message: message,
    };
    const config = this.store.config.sign_payer;
    const baseURL = getFirbaseFunctionUrl();
    // 'http://localhost:5001/lilico-dev/us-central1'
    const data = await this.sendRequest(
      'POST',
      '/signAsPayer',
      {},
      { transaction, message: messages },
      baseURL
    );
    // (config.method, config.path, {}, { transaction, message: messages });
    return data;
  };

  sendTransaction = async (transaction): Promise<SendTransactionResponse> => {
    const config = this.store.config.send_transaction;
    const data = await this.sendRequest(
      config.method,
      config.path,
      {},
      {
        transaction,
      }
    );
    return data;
  };

  getCoinList = async (address) => {
    const config = this.store.config.coin_list;
    const data = await this.sendRequest(config.method, config.path, {
      address,
    });
    return data;
  };

  getCoinRate = async (coinId) => {
    const config = this.store.config.coin_rate;
    const data = await this.sendRequest(config.method, config.path, { coinId });
    return data;
  };

  getNFTList = async (address: string, offset: number, limit: number) => {
    const config = this.store.config.nft_list;
    const data = await this.sendRequest(config.method, config.path, {
      address,
      offset,
      limit,
    });
    return data;
  };

  getNFTListV2 = async (address: string, offset: number, limit: number) => {
    const alchemyAPI = (await storage.get('alchemyAPI')) || false;
    const config = alchemyAPI
      ? this.store.config.nft_list_v2
      : this.store.config.nft_list_lilico_v2;
    const data = await this.sendRequest(config.method, config.path, {
      address,
      offset,
      limit,
    });
    return data;
  };

  getNFTCollectionV2 = async (address: string) => {
    // const alchemyAPI = await storage.get('alchemyAPI') || false
    const config = this.store.config.nft_collections_lilico_v2;
    const data = await this.sendRequest(config.method, config.path, {
      address,
    });
    return data;
  };

  getSingleCollectionV2 = async (
    address: string,
    contract: string,
    offset: number
  ) => {
    // const alchemyAPI = await storage.get('alchemyAPI') || false
    const config = this.store.config.nft_collections_single_v2;
    const data = await this.sendRequest(config.method, config.path, {
      address,
      contractName: contract,
      offset,
      limit: 24,
    });
    return data;
  };

  getNFTMetadata = async (
    address: string,
    contractName: string,
    contractAddress: string,
    tokenId: number
  ) => {
    const config = this.store.config.nft_meta;
    const data = await this.sendRequest(config.method, config.path, {
      address,
      contractName,
      contractAddress,
      tokenId,
    });

    return data;
  };

  getAddressBook = async () => {
    const config = this.store.config.fetch_address_book;
    const data = await this.sendRequest(config.method, config.path);
    return data;
  };

  addAddressBook = async (
    contact_name: string,
    address: string,
    username = '',
    domain = '',
    domain_type = 0
  ) => {
    const config = this.store.config.add_address_book;
    const data = await this.sendRequest(
      config.method,
      config.path,
      {},
      {
        contact_name,
        address,
        username,
        domain,
        domain_type,
      }
    );
    return data;
  };

  editAddressBook = async (
    id: number,
    contact_name: string,
    address: string,
    domain = '',
    domain_type = 0
  ) => {
    const config = this.store.config.edit_address_book;
    const data = await this.sendRequest(
      config.method,
      config.path,
      {},
      {
        id,
        contact_name,
        address,
        domain,
        domain_type,
      }
    );
    return data;
  };

  deleteAddressBook = async (id: number) => {
    const config = this.store.config.delete_address_book;
    const data = await this.sendRequest(config.method, config.path, { id });
    return data;
  };

  addExternalAddressBook = async (
    contact_name: string,
    address: string,
    domain = '',
    domain_type = 0
  ) => {
    const config = this.store.config.add_external_address_book;
    const data = await this.sendRequest(
      config.method,
      config.path,
      {},
      {
        contact_name,
        address,
        domain,
        domain_type,
      }
    );
    return data;
  };

  getFlowAccount = async (address: string) => {
    try {
      const account = await fcl.account(address);
      return account;
    } catch (error) {
      return null;
    }
  };

  getLastBlock = async () => {
    try {
      const account = await fcl.latestBlock(true);
      return account;
    } catch (error) {
      return null;
    }
  };

  checkChildAccount = async (address: string) => {
    const script = await getScripts('hybridCustody', 'checkChildAccount');
    const result = await fcl.query({
      cadence: script,
      args: (arg, t) => [arg(address, t.Address)],
    });
    return result;
  };

  queryAccessible = async (address: string, childAccount: string) => {
    const script = await getScripts('hybridCustody', 'checkChildAccount');

    const result = await fcl.query({
      cadence: script,
      args: (arg, t) => [arg(address, t.Address), arg(childAccount, t.Address)],
    });
    return result;
  };

  queryAccessibleFt = async (address: string, childAccount: string) => {
    const script = await getScripts('hybridCustody', 'getAccessibleCoinInfo');

    const result = await fcl.query({
      cadence: script,
      args: (arg, t) => [arg(address, t.Address), arg(childAccount, t.Address)],
    });
    return result;
  };

  checkChildAccountMeta = async (address: string) => {
    const script = await getScripts('hybridCustody', 'getChildAccountMeta');
    const result = await fcl.query({
      cadence: script,
      args: (arg, t) => [arg(address, t.Address)],
    });
    return result;
  };

  checkChildAccountNFT = async (address: string) => {
    const script = await getScripts('hybridCustody', 'getChildAccountNFT');

    const result = await fcl.query({
      cadence: script,
      args: (arg, t) => [arg(address, t.Address)],
    });
    return result;
  };

  getFlownsInbox = async (domain: string, root = 'meow') => {
    const script = await getScripts('domain', 'getFlownsInbox');

    const detail = await fcl.query({
      cadence: script,
      args: (arg, t) => [arg(domain, t.String), arg(root, t.String)],
    });
    return detail;
  };

  getFlownsAddress = async (domain: string, root = 'fn') => {
    const script = await getScripts('basic', 'getFlownsAddress');

    const address = await fcl.query({
      cadence: script,
      args: (arg, t) => [arg(domain, t.String), arg(root, t.String)],
    });
    return address;
  };

  getFlownsDomainsByAddress = async (address: string) => {
    const script = await getScripts('basic', 'getFlownsDomainsByAddress');

    const domains = await fcl.query({
      cadence: script,
      args: (arg, t) => [arg(address, t.Address)],
    });
    return domains;
  };

  getFindAddress = async (domain: string) => {
    const script = await getScripts('basic', 'getFindAddress');

    const address = await fcl.query({
      cadence: script,
      args: (arg, t) => [arg(domain, t.String)],
    });
    return address;
  };

  getFindDomainByAddress = async (domain: string) => {
    const script = await getScripts('basic', 'getFindDomainByAddress');

    const address = await fcl.query({
      cadence: script,
      args: (arg, t) => [arg(domain, t.Address)],
    });
    return address;
  };

  // getTransaction = async (address: string, limit: number, offset: number) => {
  //   const config = this.store.config.account_transaction;
  //   const data = await this.sendRequest(config.method, config.path, {
  //     address,
  //     limit,
  //     offset,
  //   });

  //   return data;
  // };

  getTransfers = async (address: string, after = '', limit: number) => {
    const config = this.store.config.get_transfers;
    const data = await this.sendRequest(config.method, config.path, {
      address,
      after,
      limit,
    });

    return data;
  };

  getManualAddress = async () => {
    const config = this.store.config.manual_address;
    const data = await this.sendRequest(config.method, config.path, {});

    return data;
  };

  deviceList = async () => {
    const config = this.store.config.device_list;
    const data = await this.sendRequest(config.method, config.path, {});

    return data;
  };

  keyList = async () => {
    const config = this.store.config.key_list;
    const data = await this.sendRequest(config.method, config.path, {});

    return data;
  };

  getLocation = async () => {
    const config = this.store.config.get_location;
    const data = await this.sendRequest(config.method, config.path, {});

    return data;
  };

  addDevice = async (params) => {
    const config = this.store.config.add_device;
    const data = await this.sendRequest(config.method, config.path, {}, params);

    return data;
  };


  synceDevice = async (params) => {
    const config = this.store.config.sync_device;
    const data = await this.sendRequest(config.method, config.path,{}, params);

    return data;
  };

  getInstallationId = async () => {
    const installations = await getInstallations(app);
    const id = await getId(installations);
    return id;
  };

  searchUser = async (keyword: string) => {
    const config = this.store.config.search_user;
    const data = await this.sendRequest(config.method, config.path, {
      keyword,
    });

    return data;
  };
  
  checkImport = async (key: string) => {
    const config = this.store.config.check_import;
    const data = await this.sendRequest(config.method, config.path, {
      key,
    });

    return data;
  };

  getTokenInfo = async (name: string): Promise<TokenModel | undefined> => {
    // FIX ME: Get defaultTokenList from firebase remote config
    const coins = await remoteFetch.flowCoins();
    return coins.find(
      (item) => item.symbol.toLowerCase() == name.toLowerCase()
    );
  };

  getTokenInfoByContract = async (
    contractName: string
  ): Promise<TokenModel | undefined> => {
    // FIX ME: Get defaultTokenList from firebase remote config
    const coins = await remoteFetch.flowCoins();
    return coins.find(
      (item) => item.contract_name.toLowerCase() == contractName.toLowerCase()
    );
  };

  getAllToken = async () => {
    // FIX ME: Get defaultTokenList from firebase remote config
    const coins = await remoteFetch.flowCoins();
    return coins;
  };

  getNFTCollectionInfo = async (
    contract_name: string
  ): Promise<NFTModel | undefined> => {
    // FIX ME: Get defaultTokenList from firebase remote config
    const tokenList = await remoteFetch.nftCollection();

    console.log('getNFTCollectionInfo -->', contract_name, tokenList);
    // const network = await userWalletService.getNetwork();
    return tokenList.find((item) => item.id === contract_name);
  };

  getSwapInfo = async (): Promise<boolean> => {
    remoteFetch
      .remoteConfig()
      .then((res) => {
        console.log('getNFTCollectionInfo -->', res);
        return res.features.swap;
      })
      .catch((err) => {
        console.log('getNFTCollectionInfo -->', err);
      });
    return false;
  };

  // eslint-disable-next-line @typescript-eslint/ban-ts-comment
  // @ts-ignore
  getAllTokenInfo = async (fiterNetwork = true): Promise<TokenModel[]> => {
    const list = await remoteFetch.flowCoins();
    const network = await userWalletService.getNetwork();
    return fiterNetwork ? list.filter((item) => item.address[network]) : list;
  };

  getAllNft = async (fiterNetwork = true): Promise<NFTModel[]> => {
    const list = await remoteFetch.nftCollection();
    // const network = await userWalletService.getNetwork();
    return list;
  };

  isWalletTokenStorageEnabled = async (tokenSymbol: string) => {
    // FIX ME: Get defaultTokenList from firebase remote config
    const address = await userWalletService.getCurrentAddress();
    const tokenInfo = await this.getTokenInfo(tokenSymbol);
    if (!tokenInfo) {
      return;
    }
    return await this.isTokenStorageEnabled(address, tokenInfo);
  };

  getWalletTokenBalance = async (tokenSymbol: string) => {
    // FIX ME: Get defaultTokenList from firebase remote config
    const address = await userWalletService.getCurrentAddress();
    const tokenInfo = await this.getTokenInfo(tokenSymbol);
    if (!tokenInfo) {
      return;
    }
    return await this.getTokenBalanceWithModel(address, tokenInfo);
  };

  getTokenBalance = async (address: string, tokenSymbol: string) => {
    // FIX ME: Get defaultTokenList from firebase remote config
    const tokenInfo = await this.getTokenInfo(tokenSymbol);
    if (!tokenInfo) {
      return;
    }
    return await this.getTokenBalanceWithModel(address, tokenInfo);
  };

  getStorageInfo = async (address: string): Promise<StorageInfo> => {
    const script = await getScripts('basic', 'getStorageInfo');

    const result = await fcl.query({
      cadence: script,
      args: (arg, t) => [arg(address, t.Address)],
    });

    return {
      available: result['available'],
      used: result['used'],
      capacity: result['capacity'],
    };
  };

  getTokenBalanceWithModel = async (address: string, token: TokenModel) => {
    const script = await getScripts('basic', 'getTokenBalanceWithModel');

    const network = await userWalletService.getNetwork();
    const cadence = script
      .replaceAll('<Token>', token.contract_name)
      .replaceAll('<TokenBalancePath>', token.storage_path.balance)
      .replaceAll('<TokenAddress>', token.address[network]);
    const balance = await fcl.query({
      cadence: cadence,
      args: (arg, t) => [arg(address, t.Address)],
    });
    
    return balance;
  };

  getEnabledTokenList = async () => {
    // const tokenList = await remoteFetch.flowCoins();
    const network = await userWalletService.getNetwork();
<<<<<<< HEAD
    const tokens = tokenList.filter((token) => token.address[network]);
    const values = await this.isTokenListEnabled(address, tokens, network);
=======
   
    const tokenProvider = new TokenListProvider();
    const tokens = await tokenProvider.resolve(
      Strategy.Static,
      network == 'testnet' ? ENV.Testnet : ENV.Mainnet
    );
    let tokenList = tokens.getList();
    const address = await userWalletService.getCurrentAddress();
    // const tokens = tokenList.filter((token) => token.address[network]);
    if (network == 'previewnet') {
      tokenList = [{
        "name": "Flow",
        "address": '0x4445e7ad11568276',
        "contractName": "FlowToken",
        "path":{
          "balance": '/public/flowTokenBalance',
          "receiver": '/public/flowTokenReceiver',
          "vault": '/storage/flowTokenVault',
        },
        decimals:8,
        symbol:"flow"

      }]
    } else {
      console.log(tokenList,'====---==---=-', network)
    }
    const values = await this.isTokenListEnabled(address);
  
    const tokenItems: TokenInfo[] = [];
    const tokenMap = {};
    console.log(tokenList,'tokenList===')
    tokenList.forEach((token) => {
      const tokenId = `A.${token.address.slice(2)}.${token.contractName}`
      // console.log(tokenMap,'tokenMap',values)
      if (values[tokenId] == true) {
        tokenMap[token.name] = token;
      }
    });

>>>>>>> d916c012
    // const data = values.map((value, index) => ({isEnabled: value, token: tokenList[index]}))
    // return values
    //   .map((value, index) => {
    //     if (value) {
    //       return tokens[index];
    //     }
    //   })
    //   .filter((item) => item);

    Object.keys(tokenMap).map((key, idx) => {
      const item = tokenMap[key];
      tokenItems.push(item);
    });
    console.log(tokenItems, 'tokenItems======');
    return tokenItems;
  };

  // todo
  isTokenStorageEnabled = async (address: string, token: TokenModel) => {
    const network = await userWalletService.getNetwork();
    const script = await getScripts('basic', 'isTokenStorageEnabled');

    const cadence = script
      .replaceAll('<Token>', token.contract_name)
      .replaceAll('<TokenBalancePath>', token.storage_path.balance)
      .replaceAll('<TokenReceiverPath>', token.storage_path.receiver)
      .replaceAll('<TokenAddress>', token.address[network]);

    const isEnabled = await fcl.query({
      cadence: cadence,
      args: (arg, t) => [arg(address, t.Address)],
    });

    return isEnabled;
  };

<<<<<<< HEAD
  isTokenListEnabled = async (
    address: string,
    allTokens: TokenModel[],
    network
  ) => {
    const tokens = allTokens;

    const tokenImports = tokens
      .map((token) =>
        'import <Token> from <TokenAddress>'
          .replaceAll('<Token>', token.contract_name)
          .replaceAll('<TokenAddress>', token.address[network])
      )
      .join('\r\n');

    const tokenFunctions = tokens
      .map((token) =>
        `
      pub fun check<Token>Vault(address: Address) : Bool {
        let receiver: Bool = getAccount(address)
        .getCapability<&<Token>.Vault{FungibleToken.Receiver}>(<TokenReceiverPath>)
        .check()
        let balance: Bool = getAccount(address)
         .getCapability<&<Token>.Vault{FungibleToken.Balance}>(<TokenBalancePath>)
         .check()
         return receiver && balance
      }
      `
          .replaceAll('<TokenBalancePath>', token.storage_path.balance)
          .replaceAll('<TokenReceiverPath>', token.storage_path.receiver)
          .replaceAll('<Token>', token.contract_name)
          .replaceAll('<TokenAddress>', token.address[network])
      )
      .join('\r\n');

    const tokenCalls = tokens
      .map((token) =>
        `
      check<Token>Vault(address: address)
      `.replaceAll('<Token>', token.contract_name)
      )
      .join(',');

    const cadence = `
      import FungibleToken from 0xFungibleToken
      <TokenImports>

      <TokenFunctions>

      pub fun main(address: Address) : [Bool] {
        return [<TokenCall>]
      }
    `
      .replaceAll('<TokenFunctions>', tokenFunctions)
      .replaceAll('<TokenImports>', tokenImports)
      .replaceAll('<TokenCall>', tokenCalls);

=======
  isTokenListEnabled = async (address: string) => {
    const script = await getScripts('ft', 'isTokenListEnabled');
>>>>>>> d916c012
    const isEnabledList = await fcl.query({
      cadence: script,
      args: (arg, t) => [arg(address, t.Address)],
    });
    console.log(isEnabledList, 'isEnabledList====');
    return isEnabledList;
  };

  getTokenListBalance = async (address: string, allTokens: TokenInfo[]) => {
    const network = await userWalletService.getNetwork();

    const tokens = allTokens.filter((token) => token.address[network]);
    const script = await getScripts('ft', 'getTokenListBalance');

    const balanceList = await fcl.query({
      cadence: script,
      args: (arg, t) => [arg(address, t.Address)],
    });
    
    
    return balanceList;
  };

  getBlockList = async (
    hosts: string[] = [],
    forceCheck = false
  ): Promise<string[]> => {
    return await googleSafeHostService.getBlockList(hosts, forceCheck);
  };

  getEnabledNFTList = async (nftData) => {
    const address = await userWalletService.getCurrentAddress();
    const requestLength = 50;
    const promises: any[] = [];
    for (let i = 0; i < nftData.length; i += requestLength) {
      const requestList = nftData.slice(i, i + requestLength);
      promises.push(this.checkNFTListEnabledNew(address, requestList));
    }

    const promiseResult = await Promise.all(promises);
    console.log(promiseResult, 'promiseResult');
    const values: any[] = promiseResult.flat();

    // const network = await userWalletService.getNetwork();
    // const notEmptyTokenList = tokenList.filter(value => value.address[network] !== null && value.address[network] !== '' )
    // const data = values.map((value, index) => ({isEnabled: value, token: tokenList[index]}))
    const result = values
      .map((value, index) => {
        if (value) {
          return nftData[index];
        }
        return null;
      })
      .filter((item) => item);
    return result;
  };

  checkNFTListEnabledNew = async (
    address: string,
    allTokens
  ): Promise<NFTModel[]> => {
    const tokenImports = allTokens
      .map((token) =>
        'import <Token> from <TokenAddress>'
          .replaceAll('<Token>', token.contract_name)
          .replaceAll('<TokenAddress>', token.address)
      )
      .join('\r\n');
    const tokenFunctions = allTokens
      .map((token) =>
        `
      pub fun check<Token>Vault(address: Address) : Bool {
        let account = getAccount(address)

        let vaultRef = account
        .getCapability<&{NonFungibleToken.CollectionPublic}>(<TokenCollectionPublicPath>)
        .check()

        return vaultRef
      }
      `
          .replaceAll('<TokenCollectionPublicPath>', token.path.public_path)
          .replaceAll('<Token>', token.contract_name)
          .replaceAll('<TokenAddress>', token.address)
      )
      .join('\r\n');

    const tokenCalls = allTokens
      .map((token) =>
        `
      check<Token>Vault(address: address)
      `.replaceAll('<Token>', token.contract_name)
      )
      .join(',');

    const cadence = `
      import NonFungibleToken from 0xNonFungibleToken
      <TokenImports>

      <TokenFunctions>

      pub fun main(address: Address) : [Bool] {
        return [<TokenCall>]
      }
    `
      .replaceAll('<TokenFunctions>', tokenFunctions)
      .replaceAll('<TokenImports>', tokenImports)
      .replaceAll('<TokenCall>', tokenCalls);

    const enabledList = await fcl.query({
      cadence: cadence,
      args: (arg, t) => [arg(address, t.Address)],
    });

    return enabledList;
  };

  checkNFTListEnabled = async (
    address: string,
    allTokens: NFTModel[]
  ): Promise<NFTModel[]> => {
    const tokens = allTokens;
    const tokenImports = tokens
      .map((token) =>
        'import <Token> from <TokenAddress>'
          .replaceAll('<Token>', token.contract_name)
          .replaceAll('<TokenAddress>', token.address)
      )
      .join('\r\n');

    const tokenFunctions = tokens
      .map((token) =>
        `
      pub fun check<Token>Vault(address: Address) : Bool {
        let account = getAccount(address)

        let vaultRef = account
        .getCapability<&{NonFungibleToken.CollectionPublic}>(<TokenCollectionPublicPath>)
        .check()

        return vaultRef
      }
      `
          .replaceAll('<TokenCollectionPublicPath>', token.path.public_path)
          .replaceAll('<Token>', token.contract_name)
          .replaceAll('<TokenAddress>', token.address)
      )
      .join('\r\n');

    const tokenCalls = tokens
      .map((token) =>
        `
      check<Token>Vault(address: address)
      `.replaceAll('<Token>', token.contract_name)
      )
      .join(',');

    const cadence = `
      import NonFungibleToken from 0xNonFungibleToken
      <TokenImports>

      <TokenFunctions>

      pub fun main(address: Address) : [Bool] {
        return [<TokenCall>]
      }
    `
      .replaceAll('<TokenFunctions>', tokenFunctions)
      .replaceAll('<TokenImports>', tokenImports)
      .replaceAll('<TokenCall>', tokenCalls);

    const enabledList = await fcl.query({
      cadence: cadence,
      args: (arg, t) => [arg(address, t.Address)],
    });

    return enabledList;
  };

  getTransactionTemplate = async (cadence: string, network: string) => {
    console.log('getTransactionTemplate ->');
    const base64 = Buffer.from(cadence, 'utf8').toString('base64');

    const data = {
      cadence_base64: base64,
      network: network.toLowerCase(),
    };
    const init = {
      method: 'POST',
      async: true,
      body: JSON.stringify(data),
      headers: {
        Network: network,
        Accept: 'application/json',
        'Content-Type': 'application/json',
      },
    };

    console.log('getTransactionTemplate ->', init);
    const response = await fetch(
      'https://flix.flow.com/v1/templates/search',
      init
    );
    const template = await response.json();

    console.log('template ->', template);

    const auditorsResponse = await fetch(
      `https://flix.flow.com/v1/auditors?network=${network}`
    );
    const auditors = await auditorsResponse.json();
    console.log('auditors ->', auditors);

    fcl.config().put(
      'flow.auditors',
      auditors.map((item) => item.address)
    );

    const audits =
      await fcl.InteractionTemplateUtils.getInteractionTemplateAudits({
        template: template,
      });

    console.log('audits ->', audits);
    const addresses = Object.keys(audits).filter((address) => audits[address]);

    if (addresses.length <= 0) {
      return null;
    }

    const result = auditors.filter((item) => addresses.includes(item.address));
    console.log('result ->', result);
    if (result.length <= 0) {
      return null;
    }
    return {
      auditor: result[0],
      template,
    };
  };

  validateRecaptcha = async (token: string) => {
    const config = this.store.config.validate_recaptcha;
    const data = await this.sendRequest(config.method, config.path, {
      token,
    });

    return data;
  };

  flowScanQuery = async (query: string, operationName: string) => {
    const config = this.store.config.account_query;
    const data = await this.sendRequest(
      config.method,
      config.path,
      {},
      {
        query,
        operation_name: operationName,
      }
    );

    return data;
  };

  pingNetwork = async (network: string): Promise<boolean> => {
    try {
      const response = await fetch(
        `https://rest-${network}.onflow.org/v1/blocks?height=sealed`
      );
      const result = await response.json();
      return result[0].header != null;
    } catch (err) {
      return false;
    }
  };

  updateProfilePreference = async (privacy: number) => {
    const config = this.store.config.profile_preference;
    const data = await this.sendRequest(
      config.method,
      config.path,
      {},
      {
        private: privacy,
      }
    );

    return data;
  };

  updateProfile = async (nickname: string, avatar: string) => {
    const config = this.store.config.profile_update;
    const data = await this.sendRequest(
      config.method,
      config.path,
      {},
      {
        nickname: nickname,
        avatar: avatar,
      }
    );

    return data;
  };

  flownsPrepare = async () => {
    const config = this.store.config.flowns_prepare;
    const data = await this.sendRequest(config.method, config.path, {}, {});
    return data;
  };

  flownsAuthTransaction = async (transaction, envelope: string) => {
    const message = {
      envelope_message: envelope,
    };
    // console.log({transaction,message})
    const config = this.store.config.flowns_signature;
    const data = await this.sendRequest(
      config.method,
      config.path,
      {},
      {
        transaction,
        message,
      }
    );

    return data;
  };

  flownsTransaction = async (transaction, envelope: string) => {
    const message = {
      envelope_message: envelope,
    };
    const config = this.store.config.flowns_signature;
    const data = await this.sendRequest(
      config.method,
      config.path,
      {},
      {
        transaction,
        message,
      }
    );

    return data;
  };

  swapEstimate = async (
    network: string,
    inToken: string,
    outToken: string,
    amount
  ) => {
    const response = await fetch(
      `https://lilico.app/api/swap/v1/${network}/estimate?inToken=${inToken}&outToken=${outToken}&inAmount=${amount}`
    );
    return response.json();
  };

  swapOutEstimate = async (
    network: string,
    inToken: string,
    outToken: string,
    amount
  ) => {
    const response = await fetch(
      `https://lilico.app/api/swap/v1/${network}/estimate?inToken=${inToken}&outToken=${outToken}&outAmount=${amount}`
    );
    return response.json();
  };

  fetchTokenList = async (network: string) => {
    const response =
      await fetch(`https://cdn.jsdelivr.net/gh/FlowFans/flow-token-list@main/src/tokens/flow-${network}.tokenlist.json
    `);
    return response.json();
  };

  swapPairs = async (network: string) => {
    const response = await fetch(
      `https://lilico.app/api/swap/v1/${network}/pairs`
    );
    console.log(response);
    return response.json();
  };

  nftCatalog = async () => {
<<<<<<< HEAD
    const { data } = await this.sendRequest('GET', 'api/nft/collections', {}, {}, 'https://lilico.app/')
    return data
=======
    const { data } = await this.sendRequest(
      'GET',
      `api/nft/collections`,
      {},
      {},
      'https://lilico.app/'
    );
    return data;
  };

  cadenceScripts = async (network: string) => {
    const { data } = await this.sendRequest(
      'GET',
      `/api/scripts?network=${network}`,
      {},
      {},
      'https://test.lilico.app'
    );
    return data;
>>>>>>> d916c012
  };

  nftCatalogList = async (address: string, limit: any, offset: any) => {
    const { data } = await this.sendRequest(
      'GET',
      `/api/nft/list?address=${address}&limit=${limit}&offset=${offset}`,
      {},
      {},
      WEB_NEXT_URL
    );
    return data;
  };

  nftCatalogCollections = async (address: string) => {
    const { data } = await this.sendRequest(
      'GET',
      `/api/nft/id?address=${address}`,
      {},
      {},
      WEB_NEXT_URL
    );
    return data;
  };

  nftCatalogCollectionList = async (
    address: string,
    contractName: string,
    limit: any,
    offset: any
  ) => {
    const { data } = await this.sendRequest(
      'GET',
      `/api/nft/collectionList?address=${address}&limit=${limit}&offset=${offset}&collectionIdentifier=${contractName}`,
      {},
      {},
      WEB_NEXT_URL
    );
    return data;
  };

<<<<<<< HEAD
  nftCollectionApiPaging = async (address: string, contractName: string, limit: any, offset: any, network: string) => {
    const { data } = await this.sendRequest('GET', `/api/storage/${network}/nft?address=${address}&limit=${limit}&offset=${offset}&path=${contractName}`, {}, {}, 'https://lilico.app')
    return data
  };

  nftCollectionInfo = async (address: string, contractName: string, limit: any, offset: any, network: string) => {
    const { data } = await this.sendRequest('GET', `/api/storage/${network}/nft/collection?address=${address}&path=${contractName}`, {}, {}, 'https://lilico.app')
    return data
=======
  nftCollectionApiPaging = async (
    address: string,
    contractName: string,
    limit: any,
    offset: any,
    network: string
  ) => {
    const { data } = await this.sendRequest(
      'GET',
      `/api/storage/${network}/nft?address=${address}&limit=${limit}&offset=${offset}&path=${contractName}`,
      {},
      {},
      'https://lilico.app'
    );
    return data;
  };

  nftCollectionInfo = async (
    address: string,
    contractName: string,
    limit: any,
    offset: any,
    network: string
  ) => {
    const { data } = await this.sendRequest(
      'GET',
      `/api/storage/${network}/nft/collection?address=${address}&path=${contractName}`,
      {},
      {},
      'https://lilico.app'
    );
    return data;
>>>>>>> d916c012
  };

  nftCollectionList = async () => {
    const { data } = await this.sendRequest(
      'GET',
      '/api/nft/collections',
      {},
      {},
      WEB_NEXT_URL
    );
    return data;
  };

  genTx = async (contract_name: string) => {
    const network = await userWalletService.getNetwork();
    const app = getApp(process.env.NODE_ENV!);
    const user = await getAuth(app).currentUser;

    // Wait for firebase auth to complete
    await waitForAuthInit();

    const init = {
      headers: {
        Network: network,
      },
    };

    if (user !== null) {
      const idToken = await user.getIdToken();
      init.headers['Authorization'] = idToken;
    } else {
      // If no user, then sign in as anonymous first
      await signInAnonymously(auth);
      const anonymousUser = await getAuth(app).currentUser;
      const idToken = await anonymousUser?.getIdToken();
      init.headers['Authorization'] = idToken;
    }
    const response = await fetch(
      `${WEB_NEXT_URL}/api/nft/gentx?collectionIdentifier=${contract_name}`,
      init
    );

    return response.json();
  };
  
}

export default new OpenApiService();<|MERGE_RESOLUTION|>--- conflicted
+++ resolved
@@ -1300,10 +1300,6 @@
   getEnabledTokenList = async () => {
     // const tokenList = await remoteFetch.flowCoins();
     const network = await userWalletService.getNetwork();
-<<<<<<< HEAD
-    const tokens = tokenList.filter((token) => token.address[network]);
-    const values = await this.isTokenListEnabled(address, tokens, network);
-=======
    
     const tokenProvider = new TokenListProvider();
     const tokens = await tokenProvider.resolve(
@@ -1343,7 +1339,6 @@
       }
     });
 
->>>>>>> d916c012
     // const data = values.map((value, index) => ({isEnabled: value, token: tokenList[index]}))
     // return values
     //   .map((value, index) => {
@@ -1380,68 +1375,8 @@
     return isEnabled;
   };
 
-<<<<<<< HEAD
-  isTokenListEnabled = async (
-    address: string,
-    allTokens: TokenModel[],
-    network
-  ) => {
-    const tokens = allTokens;
-
-    const tokenImports = tokens
-      .map((token) =>
-        'import <Token> from <TokenAddress>'
-          .replaceAll('<Token>', token.contract_name)
-          .replaceAll('<TokenAddress>', token.address[network])
-      )
-      .join('\r\n');
-
-    const tokenFunctions = tokens
-      .map((token) =>
-        `
-      pub fun check<Token>Vault(address: Address) : Bool {
-        let receiver: Bool = getAccount(address)
-        .getCapability<&<Token>.Vault{FungibleToken.Receiver}>(<TokenReceiverPath>)
-        .check()
-        let balance: Bool = getAccount(address)
-         .getCapability<&<Token>.Vault{FungibleToken.Balance}>(<TokenBalancePath>)
-         .check()
-         return receiver && balance
-      }
-      `
-          .replaceAll('<TokenBalancePath>', token.storage_path.balance)
-          .replaceAll('<TokenReceiverPath>', token.storage_path.receiver)
-          .replaceAll('<Token>', token.contract_name)
-          .replaceAll('<TokenAddress>', token.address[network])
-      )
-      .join('\r\n');
-
-    const tokenCalls = tokens
-      .map((token) =>
-        `
-      check<Token>Vault(address: address)
-      `.replaceAll('<Token>', token.contract_name)
-      )
-      .join(',');
-
-    const cadence = `
-      import FungibleToken from 0xFungibleToken
-      <TokenImports>
-
-      <TokenFunctions>
-
-      pub fun main(address: Address) : [Bool] {
-        return [<TokenCall>]
-      }
-    `
-      .replaceAll('<TokenFunctions>', tokenFunctions)
-      .replaceAll('<TokenImports>', tokenImports)
-      .replaceAll('<TokenCall>', tokenCalls);
-
-=======
   isTokenListEnabled = async (address: string) => {
     const script = await getScripts('ft', 'isTokenListEnabled');
->>>>>>> d916c012
     const isEnabledList = await fcl.query({
       cadence: script,
       args: (arg, t) => [arg(address, t.Address)],
@@ -1831,10 +1766,6 @@
   };
 
   nftCatalog = async () => {
-<<<<<<< HEAD
-    const { data } = await this.sendRequest('GET', 'api/nft/collections', {}, {}, 'https://lilico.app/')
-    return data
-=======
     const { data } = await this.sendRequest(
       'GET',
       `api/nft/collections`,
@@ -1854,7 +1785,6 @@
       'https://test.lilico.app'
     );
     return data;
->>>>>>> d916c012
   };
 
   nftCatalogList = async (address: string, limit: any, offset: any) => {
@@ -1895,16 +1825,6 @@
     return data;
   };
 
-<<<<<<< HEAD
-  nftCollectionApiPaging = async (address: string, contractName: string, limit: any, offset: any, network: string) => {
-    const { data } = await this.sendRequest('GET', `/api/storage/${network}/nft?address=${address}&limit=${limit}&offset=${offset}&path=${contractName}`, {}, {}, 'https://lilico.app')
-    return data
-  };
-
-  nftCollectionInfo = async (address: string, contractName: string, limit: any, offset: any, network: string) => {
-    const { data } = await this.sendRequest('GET', `/api/storage/${network}/nft/collection?address=${address}&path=${contractName}`, {}, {}, 'https://lilico.app')
-    return data
-=======
   nftCollectionApiPaging = async (
     address: string,
     contractName: string,
@@ -1937,7 +1857,6 @@
       'https://lilico.app'
     );
     return data;
->>>>>>> d916c012
   };
 
   nftCollectionList = async () => {
