import {
  getAuth,
  signInWithCustomToken,
  setPersistence,
  indexedDBLocalPersistence,
  signInAnonymously,
  onAuthStateChanged,
} from '@firebase/auth';
import type { Unsubscribe } from '@firebase/util';
import * as fcl from '@onflow/fcl';
import type { Method } from 'axios';
import dayjs from 'dayjs';
import { initializeApp, getApp } from 'firebase/app';
import { getInstallations, getId } from 'firebase/installations';
import type { TokenInfo } from 'flow-native-token-registry';
import log from 'loglevel';

import { storage } from '@/background/webapi';
import { createPersistStore, getScripts, findKeyAndInfo } from 'background/utils';
import { getFirbaseConfig, getFirbaseFunctionUrl } from 'background/utils/firebaseConfig';
import fetchConfig from 'background/utils/remoteConfig';
import { INITIAL_OPENAPI_URL, WEB_NEXT_URL } from 'consts';

import { getPeriodFrequency } from '../../utils';
import { fclMainnetConfig, fclTestnetConfig } from '../fclConfig';

import {
  type AccountKey,
  type CheckResponse,
  type SignInResponse,
  type UserInfoResponse,
  type FlowTransaction,
  type SendTransactionResponse,
  type TokenModel,
  type NFTModel,
  type StorageInfo,
  type NewsItem,
  type NewsConditionType,
  Period,
  PriceProvider,
} from './networkModel';

// import { getRemoteConfig, fetchAndActivate, getValue } from 'firebase/remote-config';
// import configJson from 'background/utils/firebase.config.json';

import {
  userWalletService,
  coinListService,
  addressBookService,
  userInfoService,
  transactionService,
  nftService,
  googleSafeHostService,
} from './index';

<<<<<<< HEAD
import { walletController } from '../controller';
import { isValidAddress, isValidSignature } from 'ethereumjs-util';
import { isValidFlowAddress } from '@/ui/utils/address';
=======
// import { userInfo } from 'os';
>>>>>>> c9d6d6dc
// import userWallet from './userWallet';
// const axios = axiosOriginal.create({ adapter })

export interface OpenApiConfigValue {
  path: string;
  method: Method;
  params?: string[];
}

export interface OpenApiStore {
  host: string;
  config: Record<string, OpenApiConfigValue>;
}

// TODO: Add SDKs for Firebase products that you want to use
// https://firebase.google.com/docs/web/setup#available-libraries

// Your web app's Firebase configuration
// For Firebase JS SDK v7.20.0 and later, measurementId is optional

const firebaseConfig = getFirbaseConfig();
const app = initializeApp(firebaseConfig, process.env.NODE_ENV);
const auth = getAuth(app);
// const remoteConfig = getRemoteConfig(app);

const remoteFetch = fetchConfig;
const pricesMap = {};

const waitForAuthInit = async () => {
  let unsubscribe: Promise<Unsubscribe>;
  await new Promise<void>((resolve) => {
    // @ts-expect-error firebase auth function
    unsubscribe = auth.onAuthStateChanged((user) => resolve());
  });
  (await unsubscribe!)();
};

onAuthStateChanged(auth, (user) => {
  if (user) {
    // User is signed in, see docs for a list of available properties
    // https://firebase.google.com/docs/reference/js/firebase.User
    // const uid = user.uid;
    console.log('User is signed in');
    if (user.isAnonymous) {
      console.log('User is anonymous');
    }
  } else {
    // User is signed out
    console.log('User is signed out');
  }

  fclSetup();
});

const fclSetup = async () => {
  const network = await userWalletService.getNetwork();
  switch (network) {
    case 'mainnet':
      await fclMainnetConfig();
      break;
    case 'testnet':
      await fclTestnetConfig();
      break;
  }
};

const dataConfig: Record<string, OpenApiConfigValue> = {
  check_username: {
    path: '/v1/user/check',
    method: 'get',
    params: ['username'],
  },
  search_user: {
    path: '/v1/user/search',
    method: 'get',
    params: ['keyword'],
  },
  register: {
    path: '/v1/register',
    method: 'post',
    params: ['username', 'account_key'],
  },
  create_flow_address: {
    path: '/v1/user/address',
    method: 'post',
    params: [],
  },
  create_flow_sandbox_address: {
    path: '/v1/user/address/crescendo',
    method: 'post',
    params: [],
  },
  create_flow_network_address: {
    path: '/v1/user/address/network',
    method: 'post',
    params: ['account_key', 'network'],
  },
  login: {
    path: '/v1/login',
    method: 'post',
    params: ['public_key', 'signature'],
  },
  loginv2: {
    path: '/v2/login',
    method: 'post',
    params: ['public_key', 'signature'],
  },
  loginv3: {
    path: '/v3/login',
    method: 'post',
    params: ['signature', 'account_key', 'device_info'],
  },
  importKey: {
    path: '/v3/import',
    method: 'post',
    params: ['username', 'account_key', 'device_info', 'backup_info', 'address'],
  },
  coin_map: {
    path: '/v1/coin/map',
    method: 'get',
    params: [],
  },
  user_wallet: {
    path: '/v1/user/wallet',
    method: 'get',
    params: [],
  },
  user_wallet_v2: {
    path: '/v2/user/wallet',
    method: 'get',
    params: [],
  },
  user_info: {
    path: '/v1/user/info',
    method: 'get',
    params: [],
  },
  prepare_transaction: {
    path: '/v1/account/presign',
    method: 'post',
    params: ['transaction'],
  },
  sign_payer: {
    path: '/v1/account/signpayer',
    method: 'post',
    params: ['transaction', 'message'],
  },
  send_transaction: {
    path: '/v1/account/transaction',
    method: 'post',
    params: ['transaction'],
  },
  coin_list: {
    path: '/v1/account/info',
    method: 'get',
    params: ['address'],
  },
  coin_rate: {
    path: '/v1/coin/rate',
    method: 'get',
    params: ['coinId'],
  },
  nft_list_v2: {
    path: '/v2/nft/list',
    method: 'get',
    params: ['address', 'offset', 'limit'],
  },
  nft_list_lilico_v2: {
    path: '/v2/nft/detail/list',
    method: 'get',
    params: ['address', 'offset', 'limit'],
  },
  nft_collections_lilico_v2: {
    path: '/v2/nft/collections',
    method: 'get',
    params: ['address'],
  },
  nft_collections_single_v2: {
    path: '/v2/nft/single',
    method: 'get',
    params: ['address', 'contractName', 'limit', 'offset'],
  },
  nft_meta: {
    path: '/v2/nft/meta',
    method: 'get',
    params: ['address', 'contractName', 'contractAddress', 'tokenId'],
  },
  fetch_address_book: {
    path: '/v1/addressbook/contact',
    method: 'get',
    params: [],
  },
  add_address_book: {
    path: '/v1/addressbook/contact',
    method: 'put',
    params: ['contact_name', 'username', 'address', 'domain', 'domain_type'],
  },
  edit_address_book: {
    path: '/v1/addressbook/contact',
    method: 'post',
    params: ['id', 'contact_name', 'address', 'domain', 'domain_type'],
  },
  delete_address_book: {
    path: '/v1/addressbook/contact',
    method: 'delete',
    params: ['id'],
  },
  add_external_address_book: {
    path: '/v1/addressbook/external',
    method: 'put',
    params: ['contact_name', 'address', 'domain', 'domain_type'],
  },
  account_transaction: {
    path: '/v1/account/transaction',
    method: 'get',
    params: ['address', 'limit', 'offset'],
  },
  validate_recaptcha: {
    path: '/v1/user/recaptcha',
    method: 'get',
    params: ['token'],
  },
  crypto_map: {
    path: '/v1/crypto/map',
    method: 'get',
    params: ['provider', 'pair'],
  },
  crypto_flow: {
    path: '/v1/crypto/summary',
    method: 'get',
    params: ['provider', 'pair'],
  },
  crypto_history: {
    path: '/v1/crypto/history',
    method: 'get',
    params: ['provider', 'pair', 'after', 'history'],
  },
  account_query: {
    path: '/v1/account/query',
    method: 'post',
    params: ['query', 'operation_name'],
  },
  profile_preference: {
    path: '/v1/profile/preference',
    method: 'post',
    params: ['private'],
  },
  profile_update: {
    path: '/v1/profile',
    method: 'post',
    params: ['nickname', 'avatar'],
  },
  flowns_prepare: {
    path: '/v1/flowns/prepare',
    method: 'get',
    params: [],
  },
  flowns_signature: {
    path: '/v1/flowns/signature',
    method: 'post',
    params: ['transaction', 'message'],
  },
  payer_signature: {
    path: '/v1/flowns/payer/signature',
    method: 'post',
    params: ['transaction', 'message'],
  },
  get_transfers: {
    path: '/v1/account/transfers',
    method: 'get',
    params: ['address', 'after', 'limit'],
  },
  manual_address: {
    path: '/v1/user/manualaddress',
    method: 'get',
    params: [],
  },
  device_list: {
    path: '/v1/user/device',
    method: 'get',
    params: [],
  },
  key_list: {
    path: '/v1/user/keys',
    method: 'get',
    params: [],
  },
  add_device: {
    path: '/v1/user/device',
    method: 'put',
    params: ['device_info', 'wallet_id', 'wallettest_id '],
  },
  add_device_v3: {
    path: '/v3/user/device',
    method: 'put',
    params: ['device_info', 'wallet_id', 'wallettest_id '],
  },
  get_location: {
    path: '/v1/user/location',
    method: 'get',
    params: [],
  },
  sync_device: {
    path: '/v3/sync',
    method: 'post',
    params: ['account_key', 'device_info '],
  },
  check_import: {
    path: '/v3/checkimport',
    method: 'get',
    params: ['key'],
  },
  get_version: {
    path: '/version',
    method: 'get',
    params: [],
  },
};

class OpenApiService {
  store!: OpenApiStore;

  // request = rateLimit(axios.create(), { maxRPS });

  setHost = async (host: string) => {
    this.store.host = host;
    await this.init();
  };

  getHost = () => {
    return this.store.host;
  };

  init = async () => {
    this.store = await createPersistStore({
      name: 'openapi',
      template: {
        host: INITIAL_OPENAPI_URL,
        config: dataConfig,
      },
      fromStorage: false, // Debug only
    });

    await fclSetup();
  };

  checkAuthStatus = async () => {
    await waitForAuthInit();
    const app = getApp(process.env.NODE_ENV!);
    const user = await getAuth(app).currentUser;
    if (user && user.isAnonymous) {
      userWalletService.reSign();
    }
  };

  sendRequest = async (
    method = 'GET',
    url = '',
    params = {},
    data = {},
    host = this.store.host
  ) => {
    // Default options are marked with *
    let requestUrl = '';

    if (Object.keys(params).length) {
      requestUrl = host + url + '?' + new URLSearchParams(params).toString();
    } else {
      requestUrl = host + url;
    }
    const network = await userWalletService.getNetwork();

    const app = getApp(process.env.NODE_ENV!);
    const user = await getAuth(app).currentUser;
    const init = {
      method,
      async: true,
      headers: {
        Network: network,
        Accept: 'application/json',
        'Content-Type': 'application/json',
      },
    };

    if (method.toUpperCase() !== 'GET') {
      init['body'] = JSON.stringify(data);
    }

    // Wait for firebase auth to complete
    await waitForAuthInit();

    if (user !== null) {
      const idToken = await user.getIdToken();
      init.headers['Authorization'] = 'Bearer ' + idToken;
    } else {
      // If no user, then sign in as anonymous first
      await signInAnonymously(auth);
      const anonymousUser = await getAuth(app).currentUser;
      const idToken = await anonymousUser?.getIdToken();
      init.headers['Authorization'] = 'Bearer ' + idToken;
    }

    const response = await fetch(requestUrl, init);
    return response.json(); // parses JSON response into native JavaScript objects
  };

  private getUSDCPricePair = (provider: PriceProvider): string | null => {
    switch (provider) {
      case PriceProvider.binance:
        return 'usdcusdt';
      case PriceProvider.kakren:
        return 'usdcusd';
      case PriceProvider.huobi:
        return 'usdcusdt';
      default:
        return null;
    }
  };

  getPriceProvider = (token: string): PriceProvider[] => {
    switch (token) {
      case 'usdc':
        return [PriceProvider.binance, PriceProvider.kakren, PriceProvider.huobi];
      case 'flow':
        return [
          PriceProvider.binance,
          PriceProvider.kakren,
          PriceProvider.coinbase,
          PriceProvider.kucoin,
          PriceProvider.huobi,
        ];
      default:
        return [];
    }
  };

  getUSDCPrice = async (provider = PriceProvider.binance): Promise<CheckResponse> => {
    const config = this.store.config.crypto_map;
    const data = await this.sendRequest(config.method, config.path, {
      provider,
      pair: this.getUSDCPricePair(provider),
    });
    return data.data.result;
  };

  private getFlowPricePair = (provider: PriceProvider): string => {
    switch (provider) {
      case PriceProvider.binance:
        return 'flowusdt';
      case PriceProvider.kakren:
        return 'flowusd';
      case PriceProvider.huobi:
        return 'flowusdt';
      case PriceProvider.coinbase:
        return 'flowusd';
      case PriceProvider.kucoin:
        return 'flowusdt';
      default:
        return '';
    }
  };

  getTokenPrices = async () => {
    const tokenPriceMap = await storage.getExpiry('pricesMap');
    if (tokenPriceMap) {
      return tokenPriceMap;
    } else {
      let data: any = [];
      try {
        const response = await this.sendRequest('GET', '/api/prices', {}, {}, WEB_NEXT_URL);
        data = response.data || []; // Ensure data is set to an empty array if response.data is undefined
      } catch (error) {
        console.error('Error fetching prices:', error);
        data = []; // Set data to empty array in case of an error
      }

      if (pricesMap && pricesMap['FLOW']) {
        return pricesMap;
      }
      data.map((d) => {
        const { rateToUSD, contractName, contractAddress } = d;
        const key = contractName.toLowerCase() + '' + contractAddress.toLowerCase();
        pricesMap[key] = rateToUSD.toFixed(8);
      });
      await storage.setExpiry('pricesMap', pricesMap, 300000); // 5 minutes in milliseconds
      return pricesMap;
    }
  };

  getTokenEvmPrices = async () => {
    const tokenPriceMap = await storage.getExpiry('evmPrice');
    if (tokenPriceMap) {
      return tokenPriceMap;
    } else {
      let data: any = [];
      try {
        const response = await this.sendRequest('GET', '/api/prices', {}, {}, WEB_NEXT_URL);
        data = response.data || []; // Ensure data is set to an empty array if response.data is undefined
      } catch (error) {
        console.error('Error fetching prices:', error);
        data = []; // Set data to empty array in case of an error
      }

      data.map((d) => {
        if (d.evmAddress) {
          const { rateToUSD, evmAddress } = d;
          const key = evmAddress.toLowerCase();
          pricesMap[key] = rateToUSD.toFixed(5);
        } else {
          const { rateToUSD, symbol } = d;
          const key = symbol.toUpperCase();
          pricesMap[key] = rateToUSD.toFixed(5);
        }
      });
      await storage.setExpiry('evmPrice', pricesMap, 300000); // 5 minutes in milliseconds
      return pricesMap;
    }
  };

  getPricesBySymbol = async (symbol: string, data) => {
    const key = symbol.toUpperCase();
    return data[key];
  };

  getPricesByAddress = async (symbol: string, data) => {
    const key = symbol.toLowerCase();
    return data[key];
  };

  getPricesByKey = async (symbol: string, data) => {
    const key = symbol.toLowerCase();
    return data[key];
  };

  getPricesByEvmaddress = async (address: string, data) => {
    const key = address.toLowerCase();
    return data[key];
  };

  getTokenPair = (token: string, provider: PriceProvider): string | null => {
    switch (token) {
      case 'usdc':
        return this.getUSDCPricePair(provider);
      case 'flow':
        return this.getFlowPricePair(provider);
      default:
        return null;
    }
  };

  getTokenPrice = async (token: string, provider = PriceProvider.binance) => {
    const config = this.store.config.crypto_flow;
    const pair = this.getTokenPair(token, provider);
    if (!pair) {
      throw new Error('no price provider found');
    }
    const data = await this.sendRequest(config.method, config.path, {
      provider,
      pair: pair,
    });
    return data.data.result;
  };

  getTokenPriceHistory = async (
    token: string,
    period = Period.oneDay,
    provider = PriceProvider.binance
  ): Promise<CheckResponse> => {
    let after = dayjs();
    const periods = getPeriodFrequency(period);

    const providers = this.getPriceProvider(token);
    if (providers.length === 0) {
      throw new Error('no price provider found');
    }

    switch (period) {
      case Period.oneDay:
        after = after.subtract(1, 'days');
        break;
      case Period.oneWeek:
        after = after.subtract(7, 'days');
        break;
      case Period.oneMonth:
        after = after.subtract(1, 'months');
        break;
      case Period.threeMonth:
        after = after.subtract(3, 'months');
        break;
      case Period.oneYear:
        after = after.subtract(1, 'years');
        break;
    }

    const config = this.store.config.crypto_history;
    const data = await this.sendRequest(config.method, config.path, {
      provider,
      pair: this.getTokenPair(token, provider),
      after: period === Period.all ? '' : after.unix(),
      periods,
    });
    return data.data.result;
  };

  private _signWithCustom = async (token) => {
    this.clearAllStorage();
    await setPersistence(auth, indexedDBLocalPersistence);
    await signInWithCustomToken(auth, token);
  };

  private clearAllStorage = () => {
    nftService.clear();
    userInfoService.removeUserInfo();
    coinListService.clear();
    addressBookService.clear();
    userWalletService.clear();
    transactionService.clear();
  };

  checkUsername = async (username: string) => {
    const config = this.store.config.check_username;
    const data = await this.sendRequest(config.method, config.path, {
      username,
    });
    return data;
  };

  register = async (account_key: AccountKey, username: string) => {
    const config = this.store.config.register;
    const data = await this.sendRequest(
      config.method,
      config.path,
      {},
      {
        account_key,
        username,
      }
    );
    await this._signWithCustom(data.data.custom_token);
    await storage.set('currentId', data.data.id);
    return data;
  };

  login = async (
    public_key: string,
    signature: string,
    replaceUser = true
  ): Promise<SignInResponse> => {
    const config = this.store.config.login;
    // const result = await this.request[config.method](config.path, {
    //   public_key,
    //   signature,
    // });
    const result = await this.sendRequest(
      config.method,
      config.path,
      {},
      { public_key, signature }
    );
    if (!result.data) {
      throw new Error('NoUserFound');
    }
    if (replaceUser) {
      await this._signWithCustom(result.data.custom_token);
      await storage.set('currentId', result.data.id);
    }
    return result;
  };

  loginV2 = async (
    public_key: string,
    signature: string,
    replaceUser = true
  ): Promise<SignInResponse> => {
    const config = this.store.config.loginv2;
    const result = await this.sendRequest(
      config.method,
      config.path,
      {},
      { public_key, signature }
    );
    if (!result.data) {
      throw new Error('NoUserFound');
    }
    if (replaceUser) {
      await this._signWithCustom(result.data.custom_token);
      await storage.set('currentId', result.data.id);
    }
    return result;
  };

  loginV3 = async (
    account_key: any,
    device_info: any,
    signature: string,
    replaceUser = true
  ): Promise<SignInResponse> => {
    const config = this.store.config.loginv3;
    const result = await this.sendRequest(
      config.method,
      config.path,
      {},
      { account_key, device_info, signature }
    );
    if (!result.data) {
      throw new Error('NoUserFound');
    }
    if (replaceUser) {
      await this._signWithCustom(result.data.custom_token);
      await storage.set('currentId', result.data.id);
    }
    return result;
  };

  proxyKey = async (token: any, userId: any) => {
    if (token) {
      await this._signWithCustom(token);
      await storage.set('currentId', userId);
    }
    return;
  };

  proxytoken = async () => {
    // Default options are marked with *

    const app = getApp(process.env.NODE_ENV!);

    // Wait for firebase auth to complete
    await waitForAuthInit();

    await signInAnonymously(auth);
    const anonymousUser = await getAuth(app).currentUser;
    const idToken = await anonymousUser?.getIdToken();
    return idToken;
  };

  importKey = async (
    account_key: any,
    device_info: any,
    username: string,
    backup_info: any,
    address: string,
    replaceUser = true
  ): Promise<SignInResponse> => {
    const config = this.store.config.importKey;
    const result = await this.sendRequest(
      config.method,
      config.path,
      {},
      { username, address, account_key, device_info, backup_info }
    );
    if (!result.data) {
      throw new Error('NoUserFound');
    }
    if (replaceUser) {
      await this._signWithCustom(result.data.custom_token);
      await storage.set('currentId', result.data.id);
    }
    return result;
  };

  coinMap = async () => {
    const config = this.store.config.coin_map;
    const data = await this.sendRequest(config.method, config.path);
    return data;
  };

  userInfo = async (): Promise<UserInfoResponse> => {
    const config = this.store.config.user_info;
    return await this.sendRequest(config.method, config.path);
  };

  userWallet = async () => {
    const config = this.store.config.user_wallet;
    const data = await this.sendRequest(config.method, config.path);
    return data;
  };

  //todo check data
  userWalletV2 = async () => {
    const config = this.store.config.user_wallet_v2;
    const data = await this.sendRequest(config.method, config.path);
    return data;
  };

  createFlowAddress = async () => {
    const config = this.store.config.create_flow_address;
    const data = await this.sendRequest(config.method, config.path);
    return data;
  };

  createFlowSandboxAddress = async () => {
    const config = this.store.config.create_flow_sandbox_address;
    const data = await this.sendRequest(config.method, config.path);
    return data;
  };

  createFlowNetworkAddress = async (account_key: AccountKey, network: string) => {
    const config = this.store.config.create_flow_network_address;
    const data = await this.sendRequest(
      config.method,
      config.path,
      {},
      {
        account_key,
        network,
      }
    );
    return data;
  };

  getMoonpayURL = async (url) => {
    const baseURL = getFirbaseFunctionUrl();
    const response = await this.sendRequest('POST', '/moonPaySignature', {}, { url: url }, baseURL);
    return response;
  };

  prepareTransaction = async (transaction: FlowTransaction) => {
    const config = this.store.config.prepare_transaction;
    const data = await this.sendRequest(config.method, config.path, {}, { transaction });
    return data;
  };

  signPayer = async (transaction, message: string) => {
    const messages = {
      envelope_message: message,
    };
    const config = this.store.config.sign_payer;
    const baseURL = getFirbaseFunctionUrl();
    // 'http://localhost:5001/lilico-dev/us-central1'
    const data = await this.sendRequest(
      'POST',
      '/signAsPayer',
      {},
      { transaction, message: messages },
      baseURL
    );
    // (config.method, config.path, {}, { transaction, message: messages });
    return data;
  };

  signProposer = async (transaction, message: string) => {
    const messages = {
      envelope_message: message,
    };
    const config = this.store.config.sign_payer;
    const baseURL = getFirbaseFunctionUrl();
    // 'http://localhost:5001/lilico-dev/us-central1'
    const data = await this.sendRequest(
      'POST',
      '/signAsProposer',
      {},
      { transaction, message: messages },
      baseURL
    );
    // (config.method, config.path, {}, { transaction, message: messages });
    return data;
  };

  getProposer = async () => {
    const config = this.store.config.sign_payer;
    const baseURL = getFirbaseFunctionUrl();
    // 'http://localhost:5001/lilico-dev/us-central1'
    const data = await this.sendRequest('GET', '/getProposer', {}, {}, baseURL);
    // (config.method, config.path, {}, { transaction, message: messages });
    return data;
  };

  sendTransaction = async (transaction): Promise<SendTransactionResponse> => {
    const config = this.store.config.send_transaction;
    const data = await this.sendRequest(
      config.method,
      config.path,
      {},
      {
        transaction,
      }
    );
    return data;
  };

  getCoinList = async (address) => {
    const config = this.store.config.coin_list;
    const data = await this.sendRequest(config.method, config.path, {
      address,
    });
    return data;
  };

  getCoinRate = async (coinId) => {
    const config = this.store.config.coin_rate;
    const data = await this.sendRequest(config.method, config.path, { coinId });
    return data;
  };

  getNFTList = async (address: string, offset: number, limit: number) => {
    const config = this.store.config.nft_list;
    const data = await this.sendRequest(config.method, config.path, {
      address,
      offset,
      limit,
    });
    return data;
  };

  // getNFTListV2 = async (address: string, offset: number, limit: number) => {
  //   const alchemyAPI = (await storage.get('alchemyAPI')) || false;
  //   const config = alchemyAPI
  //     ? this.store.config.nft_list_v2
  //     : this.store.config.nft_list_lilico_v2;
  //   const data = await this.sendRequest(config.method, config.path, {
  //     address,
  //     offset,
  //     limit,
  //   });
  //   return data;
  // };

  // getNFTCollectionV2 = async (address: string) => {
  //   // const alchemyAPI = await storage.get('alchemyAPI') || false
  //   const config = this.store.config.nft_collections_lilico_v2;
  //   const data = await this.sendRequest(config.method, config.path, {
  //     address,
  //   });
  //   return data;
  // };

  getNFTMetadata = async (
    address: string,
    contractName: string,
    contractAddress: string,
    tokenId: number
  ) => {
    const config = this.store.config.nft_meta;
    const data = await this.sendRequest(config.method, config.path, {
      address,
      contractName,
      contractAddress,
      tokenId,
    });

    return data;
  };

  getAddressBook = async () => {
    const config = this.store.config.fetch_address_book;
    const data = await this.sendRequest(config.method, config.path);
    return data;
  };

  addAddressBook = async (
    contact_name: string,
    address: string,
    username = '',
    domain = '',
    domain_type = 0
  ) => {
    const config = this.store.config.add_address_book;
    const data = await this.sendRequest(
      config.method,
      config.path,
      {},
      {
        contact_name,
        address,
        username,
        domain,
        domain_type,
      }
    );
    return data;
  };

  editAddressBook = async (
    id: number,
    contact_name: string,
    address: string,
    domain = '',
    domain_type = 0
  ) => {
    const config = this.store.config.edit_address_book;
    const data = await this.sendRequest(
      config.method,
      config.path,
      {},
      {
        id,
        contact_name,
        address,
        domain,
        domain_type,
      }
    );
    return data;
  };

  deleteAddressBook = async (id: number) => {
    const config = this.store.config.delete_address_book;
    const data = await this.sendRequest(config.method, config.path, { id });
    return data;
  };

  addExternalAddressBook = async (
    contact_name: string,
    address: string,
    domain = '',
    domain_type = 0
  ) => {
    const config = this.store.config.add_external_address_book;
    const data = await this.sendRequest(
      config.method,
      config.path,
      {},
      {
        contact_name,
        address,
        domain,
        domain_type,
      }
    );
    return data;
  };

  getFlowAccount = async (address: string) => {
    try {
      const account = await fcl.account(address);
      return account;
    } catch (error) {
      return null;
    }
  };

  checkChildAccount = async (address: string) => {
    const script = await getScripts('hybridCustody', 'checkChildAccount');
    const result = await fcl.query({
      cadence: script,
      args: (arg, t) => [arg(address, t.Address)],
    });
    return result;
  };

  queryAccessible = async (address: string, childAccount: string) => {
    const script = await getScripts('hybridCustody', 'checkChildAccount');

    const result = await fcl.query({
      cadence: script,
      args: (arg, t) => [arg(address, t.Address), arg(childAccount, t.Address)],
    });
    return result;
  };

  queryAccessibleFt = async (address: string, childAccount: string) => {
    const script = await getScripts('hybridCustody', 'getAccessibleCoinInfo');

    const result = await fcl.query({
      cadence: script,
      args: (arg, t) => [arg(address, t.Address), arg(childAccount, t.Address)],
    });
    return result;
  };

  checkChildAccountMeta = async (address: string) => {
    const script = await getScripts('hybridCustody', 'getChildAccountMeta');
    try {
      const res = await fcl.query({
        cadence: script,
        args: (arg, t) => [arg(address, t.Address)],
      });
      return res;
    } catch (err) {
      return null;
    }
  };

  checkChildAccountNFT = async (address: string) => {
    const script = await getScripts('hybridCustody', 'getAccessibleChildAccountNFTs');

    const result = await fcl.query({
      cadence: script,
      args: (arg, t) => [arg(address, t.Address)],
    });
    console.log(result, 'check child nft info result----=====');
    return result;
  };

  getFlownsInbox = async (domain: string, root = 'meow') => {
    const script = await getScripts('domain', 'getFlownsInbox');

    const detail = await fcl.query({
      cadence: script,
      args: (arg, t) => [arg(domain, t.String), arg(root, t.String)],
    });
    return detail;
  };

  getFlownsAddress = async (domain: string, root = 'fn') => {
    const script = await getScripts('basic', 'getFlownsAddress');

    const address = await fcl.query({
      cadence: script,
      args: (arg, t) => [arg(domain, t.String), arg(root, t.String)],
    });
    return address;
  };

  getAccountMinFlow = async (address: string) => {
    const script = await getScripts('basic', 'getAccountMinFlow');
    if (isValidFlowAddress(address)) {
      const minFlow = await fcl.query({
        cadence: script,
        args: (arg, t) => [arg(address, t.Address)],
      });
      return minFlow;
    }
  };

  getFlownsDomainsByAddress = async (address: string) => {
    const script = await getScripts('basic', 'getFlownsDomainsByAddress');

    const domains = await fcl.query({
      cadence: script,
      args: (arg, t) => [arg(address, t.Address)],
    });
    return domains;
  };

  getFindAddress = async (domain: string) => {
    const script = await getScripts('basic', 'getFindAddress');

    const address = await fcl.query({
      cadence: script,
      args: (arg, t) => [arg(domain, t.String)],
    });
    return address;
  };

  getFindDomainByAddress = async (domain: string) => {
    const script = await getScripts('basic', 'getFindDomainByAddress');

    const address = await fcl.query({
      cadence: script,
      args: (arg, t) => [arg(domain, t.Address)],
    });
    return address;
  };

  // getTransaction = async (address: string, limit: number, offset: number) => {
  //   const config = this.store.config.account_transaction;
  //   const data = await this.sendRequest(config.method, config.path, {
  //     address,
  //     limit,
  //     offset,
  //   });

  //   return data;
  // };

  getTransfers = async (address: string, after = '', limit: number) => {
    const config = this.store.config.get_transfers;
    const data = await this.sendRequest(config.method, config.path, {
      address,
      after,
      limit,
    });

    return data;
  };

  getEVMTransfers = async (address: string, after = '', limit: number) => {
    const data = await this.sendRequest(
      'GET',
      `/api/evm/${address}/transactions`,
      {},
      {},
      WEB_NEXT_URL
    );
    return data;
  };

  getManualAddress = async () => {
    const config = this.store.config.manual_address;
    const data = await this.sendRequest(config.method, config.path, {});

    return data;
  };

  deviceList = async () => {
    const config = this.store.config.device_list;
    const data = await this.sendRequest(config.method, config.path, {});

    return data;
  };

  keyList = async () => {
    const config = this.store.config.key_list;
    const data = await this.sendRequest(config.method, config.path, {});

    return data;
  };

  getLocation = async () => {
    const config = this.store.config.get_location;
    const data = await this.sendRequest(config.method, config.path, {});

    return data;
  };

  addDevice = async (params) => {
    const config = this.store.config.add_device_v3;
    const data = await this.sendRequest(config.method, config.path, {}, params);

    return data;
  };

  synceDevice = async (params) => {
    const config = this.store.config.sync_device;
    const data = await this.sendRequest(config.method, config.path, {}, params);

    return data;
  };

  getInstallationId = async () => {
    const installations = await getInstallations(app);
    const id = await getId(installations);
    return id;
  };

  searchUser = async (keyword: string) => {
    const config = this.store.config.search_user;
    const data = await this.sendRequest(config.method, config.path, {
      keyword,
    });

    return data;
  };

  checkImport = async (key: string) => {
    const config = this.store.config.check_import;
    const data = await this.sendRequest(config.method, config.path, {
      key,
    });

    return data;
  };

  getTokenInfo = async (name: string, network = ''): Promise<TokenInfo | undefined> => {
    // FIX ME: Get defaultTokenList from firebase remote config
    if (!network) {
      network = await userWalletService.getNetwork();
    }
    const tokens = await this.getTokenListFromGithub(network);
    // const coins = await remoteFetch.flowCoins();
    return tokens.find((item) => item.symbol.toLowerCase() === name.toLowerCase());
  };

  getEvmTokenInfo = async (name: string, network = ''): Promise<TokenInfo | undefined> => {
    // FIX ME: Get defaultTokenList from firebase remote config
    if (!network) {
      network = await userWalletService.getNetwork();
    }
    const tokens = await this.getTokenListFromGithub(network);
    // const coins = await remoteFetch.flowCoins();
    return tokens.find((item) => item.symbol.toLowerCase() === name.toLowerCase());
  };

  getTokenInfoByContract = async (contractName: string): Promise<TokenModel | undefined> => {
    // FIX ME: Get defaultTokenList from firebase remote config
    const coins = await remoteFetch.flowCoins();
    return coins.find((item) => item.contract_name.toLowerCase() === contractName.toLowerCase());
  };

  getAllToken = async () => {
    // FIX ME: Get defaultTokenList from firebase remote config
    const coins = await remoteFetch.flowCoins();
    return coins;
  };

  getNFTCollectionInfo = async (contract_name: string): Promise<NFTModel | undefined> => {
    // FIX ME: Get defaultTokenList from firebase remote config
    const tokenList = await remoteFetch.nftCollection();

    // const network = await userWalletService.getNetwork();
    return tokenList.find((item) => item.id === contract_name);
  };

  getSwapInfo = async (): Promise<boolean> => {
    remoteFetch
      .remoteConfig()
      .then((res) => {
        return res.features.swap;
      })
      .catch((err) => {
        console.log('getNFTCollectionInfo -->', err);
      });
    return false;
  };

  // @ts-ignore
  getAllTokenInfo = async (fiterNetwork = true): Promise<TokenInfo[]> => {
    const network = await userWalletService.getNetwork();
    const list = await this.getTokenListFromGithub(network);
    return fiterNetwork ? list.filter((item) => item.address) : list;
  };

  getAllNft = async (fiterNetwork = true): Promise<NFTModel[]> => {
    const list = await remoteFetch.nftCollection();
    // const network = await userWalletService.getNetwork();
    return list;
  };

  getAllNftV2 = async (fiterNetwork = true): Promise<NFTModel[]> => {
    const list = await remoteFetch.nftv2Collection();
    // const network = await userWalletService.getNetwork();
    return list;
  };

  isWalletTokenStorageEnabled = async (tokenSymbol: string) => {
    // FIX ME: Get defaultTokenList from firebase remote config
    const address = await userWalletService.getCurrentAddress();
    const tokenInfo = await this.getTokenInfo(tokenSymbol);
    if (!tokenInfo) {
      return;
    }
    return await this.isTokenStorageEnabled(address, tokenInfo);
  };

  getWalletTokenBalance = async (tokenSymbol: string) => {
    // FIX ME: Get defaultTokenList from firebase remote config
    const address = await userWalletService.getCurrentAddress();
    const tokenInfo = await this.getTokenInfo(tokenSymbol);
    if (!tokenInfo) {
      return;
    }
    return await this.getTokenBalanceWithModel(address, tokenInfo);
  };

  getTokenBalance = async (address: string, tokenSymbol: string) => {
    // FIX ME: Get defaultTokenList from firebase remote config
    const tokenInfo = await this.getTokenInfo(tokenSymbol);
    if (!tokenInfo) {
      return;
    }
    return await this.getTokenBalanceWithModel(address, tokenInfo);
  };

  getStorageInfo = async (address: string): Promise<StorageInfo> => {
    const script = await getScripts('basic', 'getStorageInfo');

    const result = await fcl.query({
      cadence: script,
      args: (arg, t) => [arg(address, t.Address)],
    });

    return {
      available: result['available'],
      used: result['used'],
      capacity: result['capacity'],
    };
  };

  getTokenBalanceWithModel = async (address: string, token: TokenInfo) => {
    const script = await getScripts('basic', 'getTokenBalanceWithModel');
    const network = await userWalletService.getNetwork();
    const cadence = script
      .replaceAll('<Token>', token.contractName)
      .replaceAll('<TokenBalancePath>', token.path.balance)
      .replaceAll('<TokenAddress>', token.address);
    const balance = await fcl.query({
      cadence: cadence,
      args: (arg, t) => [arg(address, t.Address)],
    });

    return balance;
  };

  fetchGitTokenList = async (network, chainType, childType) => {
    const isProduction = process.env.NODE_ENV === 'production';
    let url;

    if (isProduction) {
      url = `https://raw.githubusercontent.com/Outblock/token-list-jsons/outblock/jsons/${network}/${chainType}/default.json`;
    } else if (
      !isProduction &&
      childType !== 'evm' &&
      (network === 'testnet' || network === 'mainnet')
    ) {
      url = `https://raw.githubusercontent.com/Outblock/token-list-jsons/outblock/jsons/${network}/${chainType}/dev.json`;
    } else {
      url = `https://raw.githubusercontent.com/Outblock/token-list-jsons/outblock/jsons/${network}/${chainType}/default.json`;
    }

    const response = await fetch(url);
    const { tokens = [] } = await response.json();
    const hasFlowToken = tokens.some((token) => token.symbol.toLowerCase() === 'flow');
    if (!hasFlowToken) {
      tokens.push({
        name: 'Flow',
        address: '0x4445e7ad11568276',
        contractName: 'FlowToken',
        path: {
          balance: '/public/flowTokenBalance',
          receiver: '/public/flowTokenReceiver',
          vault: '/storage/flowTokenVault',
        },
        logoURI:
          'https://cdn.jsdelivr.net/gh/FlowFans/flow-token-list@main/token-registry/A.1654653399040a61.FlowToken/logo.svg',
        decimals: 8,
        symbol: 'flow',
      });
    }
    return tokens;
  };

  addFlowTokenIfMissing = (tokens) => {
    const hasFlowToken = tokens.some((token) => token.symbol.toLowerCase() === 'flow');
    if (!hasFlowToken) {
      tokens.push({
        name: 'Flow',
        address: '0x4445e7ad11568276',
        contractName: 'FlowToken',
        path: {
          balance: '/public/flowTokenBalance',
          receiver: '/public/flowTokenReceiver',
          vault: '/storage/flowTokenVault',
        },
        logoURI:
          'https://cdn.jsdelivr.net/gh/FlowFans/flow-token-list@main/token-registry/A.1654653399040a61.FlowToken/logo.svg',
        decimals: 8,
        symbol: 'flow',
      });
    }
  };

  mergeCustomTokens = (tokens, customTokens) => {
    customTokens.forEach((custom) => {
      const existingToken = tokens.find(
        (token) => token.address.toLowerCase() === custom.address.toLowerCase()
      );

      if (existingToken) {
        // If the custom token is found, set the custom key to true
        existingToken.custom = true;
      } else {
        // If the custom token is not found, add it to the tokens array
        tokens.push({
          chainId: 747,
          address: custom.address,
          symbol: custom.unit,
          name: custom.coin,
          decimals: custom.decimals,
          logoURI: '',
          flowIdentifier: custom.flowIdentifier,
          tags: [],
          balance: 0,
          custom: true,
        });
      }
    });
  };

  getTokenListFromGithub = async (network) => {
    const childType = await userWalletService.getActiveWallet();
    const chainType = childType === 'evm' ? 'evm' : 'flow';

    const gitToken = await storage.getExpiry(`GitTokenList${network}${chainType}`);
    if (gitToken) return gitToken;

    const tokens = await this.fetchGitTokenList(network, chainType, childType);

    if (chainType === 'evm') {
      const evmCustomToken = (await storage.get(`${network}evmCustomToken`)) || [];
      this.mergeCustomTokens(tokens, evmCustomToken);
    }

    storage.setExpiry(`GitTokenList${network}${chainType}`, tokens, 600000);
    return tokens;
  };

  refreshEvmGitToken = async (network) => {
    const chainType = 'evm';
    let gitToken = await storage.getExpiry(`GitTokenList${network}${chainType}`);
    if (!gitToken) gitToken = await this.fetchGitTokenList(network, chainType, 'evm');

    const evmCustomToken = (await storage.get(`${network}evmCustomToken`)) || [];
    this.mergeCustomTokens(gitToken, evmCustomToken);

    storage.setExpiry(`GitTokenList${network}${chainType}`, gitToken, 600000);
  };

  refreshCustomEvmGitToken = async (network) => {
    const chainType = 'evm';
    const gitToken = await this.fetchGitTokenList(network, chainType, 'evm');

    const evmCustomToken = (await storage.get(`${network}evmCustomToken`)) || [];
    this.mergeCustomTokens(gitToken, evmCustomToken);

    storage.setExpiry(`GitTokenList${network}${chainType}`, gitToken, 600000);
  };

  getNFTListFromGithub = async (network: string) => {
    const childType = await userWalletService.getActiveWallet();
    let chainType = 'flow';
    if (childType === 'evm') {
      chainType = 'evm';
    }
    const gitToken = await storage.getExpiry(`GitNFTList${network}${chainType}`);
    if (gitToken && gitToken.length > 0) {
      return gitToken;
    } else {
      const response = await fetch(
        `https://raw.githubusercontent.com/Outblock/token-list-jsons/outblock/jsons/${network}/flow/nfts.json`
      );
      const res = await response.json();
      const { data = {} } = res;
      storage.setExpiry(`GitNFTList${network}${chainType}`, data, 600000);
      return data;
    }
  };

  getEnabledTokenList = async (network = '') => {
    // const tokenList = await remoteFetch.flowCoins();
    if (!network) {
      network = await userWalletService.getNetwork();
    }
    const address = await userWalletService.getCurrentAddress();

    const tokenList = await this.getTokenListFromGithub(network);
    let values;
    const isChild = await userWalletService.getActiveWallet();
    try {
      if (isChild && isChild !== 'evm') {
        values = await this.isLinkedAccountTokenListEnabled(address);
      } else if (!isChild) {
        values = await this.isTokenListEnabled(address);
      }
    } catch (error) {
      console.error('Error isTokenListEnabled token:');
      values = {};
    }

    const tokenItems: TokenInfo[] = [];
    const tokenMap = {};
    if (isChild !== 'evm') {
      tokenList.forEach((token) => {
        const tokenId = `A.${token.address.slice(2)}.${token.contractName}`;
        // console.log(tokenMap,'tokenMap',values)
        if (!!values[tokenId]) {
          tokenMap[token.name] = token;
        }
      });
    }

    // const data = values.map((value, index) => ({isEnabled: value, token: tokenList[index]}))
    // return values
    //   .map((value, index) => {
    //     if (value) {
    //       return tokens[index];
    //     }
    //   })
    //   .filter((item) => item);

    Object.keys(tokenMap).map((key, idx) => {
      const item = tokenMap[key];
      tokenItems.push(item);
    });
    return tokenItems;
  };

  // todo
  isTokenStorageEnabled = async (address: string, token: TokenInfo) => {
    const network = await userWalletService.getNetwork();
    const script = await getScripts('basic', 'isTokenStorageEnabled');

    const cadence = script
      .replaceAll('<Token>', token.contractName)
      .replaceAll('<TokenBalancePath>', token.path.balance)
      .replaceAll('<TokenReceiverPath>', token.path.receiver)
      .replaceAll('<TokenAddress>', token.address);

    const isEnabled = await fcl.query({
      cadence: cadence,
      args: (arg, t) => [arg(address, t.Address)],
    });

    return isEnabled;
  };

  isTokenListEnabled = async (address: string) => {
    const script = await getScripts('ft', 'isTokenListEnabled');
    const isEnabledList = await fcl.query({
      cadence: script,
      args: (arg, t) => [arg(address, t.Address)],
    });
    return isEnabledList;
  };

  isLinkedAccountTokenListEnabled = async (address: string) => {
    const script = await getScripts('ft', 'isLinkedAccountTokenListEnabled');
    const isEnabledList = await fcl.query({
      cadence: script,
      args: (arg, t) => [arg(address, t.Address)],
    });
    return isEnabledList;
  };

  getTokenListBalance = async (address: string, allTokens: TokenInfo[]) => {
    const network = await userWalletService.getNetwork();

    const tokens = allTokens.filter((token) => token.address);
    const script = await getScripts('ft', 'getTokenListBalance');
    const balanceList = await fcl.query({
      cadence: script,
      args: (arg, t) => [arg(address, t.Address)],
    });

    return balanceList;
  };

  getBlockList = async (hosts: string[] = [], forceCheck = false): Promise<string[]> => {
    return await googleSafeHostService.getBlockList(hosts, forceCheck);
  };

  getEnabledNFTList = async () => {
    const address = await userWalletService.getCurrentAddress();

    const promiseResult = await this.checkNFTListEnabledNew(address);
    console.log(promiseResult, 'promiseResult');

    // const network = await userWalletService.getNetwork();
    // const notEmptyTokenList = tokenList.filter(value => value.address[network] !== null && value.address[network] !== '' )
    // const data = values.map((value, index) => ({isEnabled: value, token: tokenList[index]}))
    const resultArray = Object.entries(promiseResult)
      .filter(([_, value]) => value === true) // Only keep entries with a value of true
      .map(([key, _]) => {
        const [prefix, address, contractName] = key.split('.');
        return {
          address: `0x${address}`,
          contract_name: contractName,
        };
      });
    console.log(promiseResult, 'values', resultArray);

    return resultArray;
  };

  checkNFTListEnabledNew = async (address: string) => {
    const script = await getScripts('nft', 'checkNFTListEnabled');
    console.log('script checkNFTListEnabledNew ', script);

    const isEnabledList = await fcl.query({
      cadence: script,
      args: (arg, t) => [arg(address, t.Address)],
    });
    return isEnabledList;
  };

  // checkNFTListEnabledNew = async (
  //   address: string,
  //   allTokens
  // ): Promise<NFTModel[]> => {
  //   const tokenImports = allTokens
  //     .map((token) =>
  //       'import <Token> from <TokenAddress>'
  //         .replaceAll('<Token>', token.contract_name)
  //         .replaceAll('<TokenAddress>', token.address)
  //     )
  //     .join('\r\n');
  //   const tokenFunctions = allTokens
  //     .map((token) =>
  //       `
  //     pub fun check<Token>Vault(address: Address) : Bool {
  //       let account = getAccount(address)

  //       let vaultRef = account
  //       .getCapability<&{NonFungibleToken.CollectionPublic}>(<TokenCollectionPublicPath>)
  //       .check()

  //       return vaultRef
  //     }
  //     `
  //         .replaceAll('<TokenCollectionPublicPath>', token.path.public_path)
  //         .replaceAll('<Token>', token.contract_name)
  //         .replaceAll('<TokenAddress>', token.address)
  //     )
  //     .join('\r\n');

  //   const tokenCalls = allTokens
  //     .map((token) =>
  //       `
  //     check<Token>Vault(address: address)
  //     `.replaceAll('<Token>', token.contract_name)
  //     )
  //     .join(',');

  //   const cadence = `
  //     import NonFungibleToken from 0xNonFungibleToken
  //     <TokenImports>

  //     <TokenFunctions>

  //     pub fun main(address: Address) : [Bool] {
  //       return [<TokenCall>]
  //     }
  //   `
  //     .replaceAll('<TokenFunctions>', tokenFunctions)
  //     .replaceAll('<TokenImports>', tokenImports)
  //     .replaceAll('<TokenCall>', tokenCalls);

  //   const enabledList = await fcl.query({
  //     cadence: cadence,
  //     args: (arg, t) => [arg(address, t.Address)],
  //   });

  //   return enabledList;
  // };

  checkNFTListEnabled = async (address: string, allTokens: NFTModel[]): Promise<NFTModel[]> => {
    const tokens = allTokens;
    const tokenImports = tokens
      .map((token) =>
        'import <Token> from <TokenAddress>'
          .replaceAll('<Token>', token.contract_name)
          .replaceAll('<TokenAddress>', token.address)
      )
      .join('\r\n');

    const tokenFunctions = tokens
      .map((token) =>
        `
      pub fun check<Token>Vault(address: Address) : Bool {
        let account = getAccount(address)

        let vaultRef = account
        .getCapability<&{NonFungibleToken.CollectionPublic}>(<TokenCollectionPublicPath>)
        .check()

        return vaultRef
      }
      `
          .replaceAll('<TokenCollectionPublicPath>', token.path.public_path)
          .replaceAll('<Token>', token.contract_name)
          .replaceAll('<TokenAddress>', token.address)
      )
      .join('\r\n');

    const tokenCalls = tokens
      .map((token) =>
        `
      check<Token>Vault(address: address)
      `.replaceAll('<Token>', token.contract_name)
      )
      .join(',');

    const cadence = `
      import NonFungibleToken from 0xNonFungibleToken
      <TokenImports>

      <TokenFunctions>

      pub fun main(address: Address) : [Bool] {
        return [<TokenCall>]
      }
    `
      .replaceAll('<TokenFunctions>', tokenFunctions)
      .replaceAll('<TokenImports>', tokenImports)
      .replaceAll('<TokenCall>', tokenCalls);

    const enabledList = await fcl.query({
      cadence: cadence,
      args: (arg, t) => [arg(address, t.Address)],
    });

    return enabledList;
  };

  getTransactionTemplate = async (cadence: string, network: string) => {
    console.log('getTransactionTemplate ->');
    const base64 = Buffer.from(cadence, 'utf8').toString('base64');

    const data = {
      cadence_base64: base64,
      network: network.toLowerCase(),
    };
    const init = {
      method: 'POST',
      async: true,
      body: JSON.stringify(data),
      headers: {
        Network: network,
        Accept: 'application/json',
        'Content-Type': 'application/json',
      },
    };

    console.log('getTransactionTemplate ->', init);
    const response = await fetch('https://flix.flow.com/v1/templates/search', init);
    const template = await response.json();

    console.log('template ->', template);

    const auditorsResponse = await fetch(`https://flix.flow.com/v1/auditors?network=${network}`);
    const auditors = await auditorsResponse.json();
    console.log('auditors ->', auditors);

    fcl.config().put(
      'flow.auditors',
      auditors.map((item) => item.address)
    );

    const audits = await fcl.InteractionTemplateUtils.getInteractionTemplateAudits({
      template: template,
      auditors: auditors.map((item) => item.address),
    });

    console.log('audits ->', audits);
    const addresses = Object.keys(audits).filter((address) => audits[address]);

    if (addresses.length <= 0) {
      return null;
    }

    const result = auditors.filter((item) => addresses.includes(item.address));
    console.log('result ->', result);
    if (result.length <= 0) {
      return null;
    }
    return {
      auditor: result[0],
      template,
    };
  };

  validateRecaptcha = async (token: string) => {
    const config = this.store.config.validate_recaptcha;
    const data = await this.sendRequest(config.method, config.path, {
      token,
    });

    return data;
  };

  flowScanQuery = async (query: string, operationName: string) => {
    const config = this.store.config.account_query;
    const data = await this.sendRequest(
      config.method,
      config.path,
      {},
      {
        query,
        operation_name: operationName,
      }
    );

    return data;
  };

  pingNetwork = async (network: string): Promise<boolean> => {
    try {
      const response = await fetch(`https://rest-${network}.onflow.org/v1/blocks?height=sealed`);
      const result = await response.json();
      return result[0].header !== null && result[0].header !== undefined;
    } catch (err) {
      return false;
    }
  };

  updateProfilePreference = async (privacy: number) => {
    const config = this.store.config.profile_preference;
    const data = await this.sendRequest(
      config.method,
      config.path,
      {},
      {
        private: privacy,
      }
    );

    return data;
  };

  updateProfile = async (nickname: string, avatar: string) => {
    const config = this.store.config.profile_update;
    const data = await this.sendRequest(
      config.method,
      config.path,
      {},
      {
        nickname: nickname,
        avatar: avatar,
      }
    );

    return data;
  };

  flownsPrepare = async () => {
    const config = this.store.config.flowns_prepare;
    const data = await this.sendRequest(config.method, config.path, {}, {});
    return data;
  };

  flownsAuthTransaction = async (transaction, envelope: string) => {
    const message = {
      envelope_message: envelope,
    };
    // console.log({transaction,message})
    const config = this.store.config.flowns_signature;
    const data = await this.sendRequest(
      config.method,
      config.path,
      {},
      {
        transaction,
        message,
      }
    );

    return data;
  };

  flownsTransaction = async (transaction, envelope: string) => {
    const message = {
      envelope_message: envelope,
    };
    const config = this.store.config.flowns_signature;
    const data = await this.sendRequest(
      config.method,
      config.path,
      {},
      {
        transaction,
        message,
      }
    );

    return data;
  };

  swapEstimate = async (network: string, inToken: string, outToken: string, amount) => {
    const response = await fetch(
      `https://lilico.app/api/swap/v1/${network}/estimate?inToken=${inToken}&outToken=${outToken}&inAmount=${amount}`
    );
    return response.json();
  };

  swapOutEstimate = async (network: string, inToken: string, outToken: string, amount) => {
    const response = await fetch(
      `https://lilico.app/api/swap/v1/${network}/estimate?inToken=${inToken}&outToken=${outToken}&outAmount=${amount}`
    );
    return response.json();
  };

  fetchTokenList = async (network: string) => {
    const response =
      await fetch(`https://cdn.jsdelivr.net/gh/FlowFans/flow-token-list@main/src/tokens/flow-${network}.tokenlist.json
    `);
    return response.json();
  };

  swapPairs = async (network: string) => {
    const response = await fetch(`https://lilico.app/api/swap/v1/${network}/pairs`);
    console.log(response);
    return response.json();
  };

  nftCatalog = async () => {
    const { data } = await this.sendRequest(
      'GET',
      'api/nft/collections',
      {},
      {},
      'https://lilico.app/'
    );
    return data;
  };

  cadenceScripts = async (network: string) => {
    const { data } = await this.sendRequest(
      'GET',
      `/api/scripts?network=${network}`,
      {},
      {},
      WEB_NEXT_URL
    );
    return data;
  };

  cadenceScriptsV2 = async () => {
    const { data } = await this.sendRequest('GET', '/api/v2/scripts', {}, {}, WEB_NEXT_URL);
    return data;
  };

  nftCatalogList = async (address: string, limit: any, offset: any, network: string) => {
    const { data } = await this.sendRequest(
      'GET',
      `/api/v2/nft/list?address=${address}&limit=${limit}&offset=${offset}&network=${network}`,
      {},
      {},
      WEB_NEXT_URL
    );
    return data;
  };

  nftCatalogCollections = async (address: string, network: string) => {
    const { data } = await this.sendRequest(
      'GET',
      `/api/v2/nft/id?address=${address}&network=${network}`,
      {},
      {},
      WEB_NEXT_URL
    );
    return data;
  };

  nftCatalogCollectionList = async (
    address: string,
    contractName: string,
    limit: any,
    offset: any,
    network: string
  ) => {
    const { data } = await this.sendRequest(
      'GET',
      `/api/v2/nft/collectionList?address=${address}&limit=${limit}&offset=${offset}&collectionIdentifier=${contractName}&network=${network}`,
      {},
      {},
      WEB_NEXT_URL
    );
    return data;
  };

  nftCollectionApiPaging = async (
    address: string,
    contractName: string,
    limit: any,
    offset: any,
    network: string
  ) => {
    const { data } = await this.sendRequest(
      'GET',
      `/api/storage/${network}/nft?address=${address}&limit=${limit}&offset=${offset}&path=${contractName}`,
      {},
      {},
      'https://lilico.app'
    );
    return data;
  };

  nftCollectionInfo = async (
    address: string,
    contractName: string,
    limit: any,
    offset: any,
    network: string
  ) => {
    const { data } = await this.sendRequest(
      'GET',
      `/api/storage/${network}/nft/collection?address=${address}&path=${contractName}`,
      {},
      {},
      'https://lilico.app'
    );
    return data;
  };

  nftCollectionList = async () => {
    const { data } = await this.sendRequest('GET', '/api/nft/collections', {}, {}, WEB_NEXT_URL);
    return data;
  };

  evmFTList = async () => {
    const { data } = await this.sendRequest('GET', '/api/evm/fts', {}, {}, WEB_NEXT_URL);
    return data;
  };

  getEvmFT = async (address: string, network: string) => {
    const { data } = await this.sendRequest(
      'GET',
      `/api/v3/evm/${address}/fts?network=${network}`,
      {},
      {},
      WEB_NEXT_URL
    );
    return data;
  };

  getEvmFTPrice = async () => {
    const gitPrice = await storage.getExpiry('EVMPrice');

    if (gitPrice) {
      return gitPrice;
    } else {
      const { data } = await this.sendRequest('GET', '/api/prices', {}, {}, WEB_NEXT_URL);
      storage.setExpiry('EVMPrice', data, 6000);
      return data;
    }
  };

  evmNFTList = async () => {
    const { data } = await this.sendRequest('GET', '/api/evm/nfts', {}, {}, WEB_NEXT_URL);
    return data;
  };

  getEvmNFT = async (address: string, network: string) => {
    const { data } = await this.sendRequest(
      'GET',
      `/api/evm/${address}/nfts?network=${network}`,
      {},
      {},
      WEB_NEXT_URL
    );
    return data;
  };

  EvmNFTcollectionList = async (
    address: string,
    collectionIdentifier: string,
    limit = 24,
    offset = 0
  ) => {
    const network = await userWalletService.getNetwork();
    const { data } = await this.sendRequest(
      'GET',
      `/api/v3/evm/nft/collectionList?network=${network}&address=${address}&collectionIdentifier=${collectionIdentifier}&limit=${limit}&offset=${offset}`,
      {},
      {},
      WEB_NEXT_URL
    );
    return data;
  };

  EvmNFTID = async (address: string) => {
    const network = await userWalletService.getNetwork();
    const { data } = await this.sendRequest(
      'GET',
      `/api/v3/evm/nft/id?network=${network}&address=${address}`,
      {},
      {},
      WEB_NEXT_URL
    );
    return data;
  };

  EvmNFTList = async (address: string, limit = 24, offset = 0) => {
    const network = await userWalletService.getNetwork();
    const { data } = await this.sendRequest(
      'GET',
      `/api/v3/evm/nft/list?network=${network}&address=${address}&limit=${limit}&offset=${offset}`,
      {},
      {},
      WEB_NEXT_URL
    );
    return data;
  };

  getNFTCadenceList = async (address: string, network = 'mainnet', offset = 0, limit = 5) => {
    const { data } = await this.sendRequest(
      'GET',
      `/api/v2/nft/id?network=${network}&address=${address}`,
      {},
      {},
      WEB_NEXT_URL
    );
    return data;
  };

  getNFTCadenceCollection = async (
    address: string,
    network = 'mainnet',
    identifier,
    offset = 0,
    limit = 24
  ) => {
    const { data } = await this.sendRequest(
      'GET',
      `/api/v2/nft/collectionList?network=${network}&address=${address}&offset=${offset}&limit=${limit}&collectionIdentifier=${identifier}`,
      {},
      {},
      WEB_NEXT_URL
    );
    return data;
  };

  getNFTV2CollectionList = async (address: string, network = 'mainnet') => {
    const { data } = await this.sendRequest(
      'GET',
      `/api/v2/nft/collections?network=${network}&address=${address}`,
      {},
      {},
      WEB_NEXT_URL
    );
    return data;
  };

  genTx = async (contract_name: string) => {
    const network = await userWalletService.getNetwork();
    const app = getApp(process.env.NODE_ENV!);
    const user = await getAuth(app).currentUser;

    // Wait for firebase auth to complete
    await waitForAuthInit();

    const init = {
      headers: {
        Network: network,
      },
    };

    if (user !== null) {
      const idToken = await user.getIdToken();
      init.headers['Authorization'] = idToken;
    } else {
      // If no user, then sign in as anonymous first
      await signInAnonymously(auth);
      const anonymousUser = await getAuth(app).currentUser;
      const idToken = await anonymousUser?.getIdToken();
      init.headers['Authorization'] = idToken;
    }
    const response = await fetch(
      `${WEB_NEXT_URL}/api/nft/gentx?collectionIdentifier=${contract_name}`,
      init
    );

    return response.json();
  };

  putDeviceInfo = async (walletData) => {
    try {
      const testnetId = walletData.find((item) => item.chain_id === 'testnet')?.id;
      const mainnetId = walletData.find((item) => item.chain_id === 'mainnet')?.id;
      const installationId = await this.getInstallationId();
      // console.log('location ', userlocation);

      await this.addDevice({
        wallet_id: mainnetId ? mainnetId.toString() : '',
        wallettest_id: testnetId ? testnetId.toString() : '',
        device_info: {
          device_id: installationId,
          district: '',
          name: 'FRW Chrome Extension',
          type: '2',
          user_agent: 'Chrome',
        },
      });
    } catch (error) {
      console.error('Error while adding device:', error);
      return;
    }
  };

  getNews = async (): Promise<NewsItem[]> => {
    // Get news from firebase function
    const baseURL = getFirbaseFunctionUrl();

    const cachedNews = await storage.getExpiry('news');

    if (cachedNews) {
      return cachedNews;
    }

    const data = await this.sendRequest('GET', '/news', {}, {}, baseURL);

    const timeNow = new Date(Date.now());

    const news = data
      .map(
        (dataFromApi: {
          id: string;
          priority: string;
          type: string;
          title: string;
          body?: string;
          icon?: string;
          image?: string;
          url?: string;
          expiry_time: string;
          display_type: string;
          conditions?: string[]; // Add conditions field
        }) => {
          const newsItem = {
            ...dataFromApi,
            expiryTime: new Date(dataFromApi.expiry_time),
            displayType: dataFromApi.display_type,
            conditions: dataFromApi.conditions as NewsConditionType[], // Map conditions
          };
          return newsItem;
        }
      )
      .filter((n: { expiryTime: Date }) => {
        return n.expiryTime > timeNow;
      });

    await storage.setExpiry('news', news, 300000); // 5 minutes in milliseconds

    return news;
  };

  freshUserInfo = async (currentWallet, keys, pubKTuple, wallet, isChild) => {
    const loggedInAccounts = (await storage.get('loggedInAccounts')) || [];

    if (!isChild) {
      await storage.set('keyIndex', '');
      await storage.set('hashAlgo', '');
      await storage.set('signAlgo', '');
      await storage.set('pubKey', '');

      const { P256, SECP256K1 } = pubKTuple;

      const keyInfoA = findKeyAndInfo(keys, P256.pubK);
      const keyInfoB = findKeyAndInfo(keys, SECP256K1.pubK);
      const keyInfo = keyInfoA ||
        keyInfoB || {
          index: 0,
          signAlgo: keys.keys[0].signAlgo,
          hashAlgo: keys.keys[0].hashAlgo,
          publicKey: keys.keys[0].publicKey,
        };
      await storage.set('keyIndex', keyInfo.index);
      await storage.set('signAlgo', keyInfo.signAlgo);
      await storage.set('hashAlgo', keyInfo.hashAlgo);
      await storage.set('pubKey', keyInfo.publicKey);

      wallet['address'] = currentWallet.address;
      wallet['pubKey'] = keyInfo.publicKey;
      wallet['hashAlgo'] = keyInfo.hashAlgo;
      wallet['signAlgo'] = keyInfo.signAlgo;
      wallet['weight'] = keys.keys[0].weight;

      log.log('wallet is this:', wallet);

      const accountIndex = loggedInAccounts.findIndex(
        (account) => account.username === wallet.username
      );

      if (accountIndex === -1) {
        loggedInAccounts.push(wallet);
      } else {
        loggedInAccounts[accountIndex] = wallet;
      }
      await storage.set('loggedInAccounts', loggedInAccounts);
    }

    log.log('Updated loggedInAccounts:', loggedInAccounts);
    const otherAccounts = loggedInAccounts
      .filter((account) => account.username !== wallet.username)
      .map((account) => {
        const indexInLoggedInAccounts = loggedInAccounts.findIndex(
          (loggedInAccount) => loggedInAccount.username === account.username
        );
        return { ...account, indexInLoggedInAccounts };
      })
      .slice(0, 2);

    log.log('otherAccounts with index:', otherAccounts);
    // await setOtherAccounts(otherAccounts);
    // await setUserInfo(wallet);
    // await setLoggedIn(loggedInAccounts);
    return { otherAccounts, wallet, loggedInAccounts };
  };

  getLatestVersion = async (): Promise<string> => {
    // Get latest version from storage cache first
    const cached = await storage.getExpiry('latestVersion');
    if (cached) {
      return cached;
    }

    try {
      const config = this.store.config.get_version;
      const data = await this.sendRequest(config.method, config.path);
      const version = data.extensionVersion;

      // Cache for 1 hour
      await storage.setExpiry('latestVersion', version, 3600000);
      return version;
    } catch (error) {
      console.error('Error fetching latest version:', error);
      return chrome.runtime.getManifest().version; // Fallback to current version
    }
  };
}

export default new OpenApiService();<|MERGE_RESOLUTION|>--- conflicted
+++ resolved
@@ -52,14 +52,8 @@
   nftService,
   googleSafeHostService,
 } from './index';
-
-<<<<<<< HEAD
-import { walletController } from '../controller';
-import { isValidAddress, isValidSignature } from 'ethereumjs-util';
 import { isValidFlowAddress } from '@/ui/utils/address';
-=======
 // import { userInfo } from 'os';
->>>>>>> c9d6d6dc
 // import userWallet from './userWallet';
 // const axios = axiosOriginal.create({ adapter })
 
