import * as fcl from '@onflow/fcl';
import type { Account as FclAccount } from '@onflow/typedefs';
import BigNumber from 'bignumber.js';
import dayjs from 'dayjs';
import { initializeApp, getApp } from 'firebase/app';
import {
  getAuth,
  signInWithCustomToken,
  setPersistence,
  indexedDBLocalPersistence,
  signInAnonymously,
  onAuthStateChanged,
  type Unsubscribe,
  type User,
} from 'firebase/auth/web-extension';
import { getInstallations, getId } from 'firebase/installations';
import type { TokenInfo } from 'flow-native-token-registry';
import log from 'loglevel';

import { createPersistStore, findKeyAndInfo } from '@/background/utils';
import {
  getValidData,
  registerRefreshListener,
  setCachedData,
} from '@/background/utils/data-cache';
import { getFirbaseConfig, getFirbaseFunctionUrl } from '@/background/utils/firebaseConfig';
import fetchConfig from '@/background/utils/remoteConfig';
import { storage } from '@/background/webapi';
import type { ExtendedTokenInfo, BalanceMap } from '@/shared/types/coin-types';
import { type FeatureFlagKey, type FeatureFlags } from '@/shared/types/feature-types';
import { CURRENT_ID_KEY } from '@/shared/types/keyring-types';
import { type NFTCollections } from '@/shared/types/nft-types';
import {
  type LoggedInAccountWithIndex,
  type LoggedInAccount,
  type FlowAddress,
  type PublicKeyAccount,
  type ActiveAccountType,
  type Currency,
  DEFAULT_CURRENCY,
} from '@/shared/types/wallet-types';
import { isValidFlowAddress, isValidEthereumAddress } from '@/shared/utils/address';
import { getStringFromHashAlgo, getStringFromSignAlgo } from '@/shared/utils/algo';
import { cadenceScriptsKey, cadenceScriptsRefreshRegex } from '@/shared/utils/cache-data-keys';
import { getPeriodFrequency } from '@/shared/utils/getPeriodFrequency';
import { type NetworkScripts } from '@/shared/utils/script-types';
import { INITIAL_OPENAPI_URL, WEB_NEXT_URL } from 'consts';

import packageJson from '../../../package.json';
import {
  type AccountKeyRequest,
  type CheckResponse,
  type SignInResponse,
  type UserInfoResponse,
  type TokenModel,
  type NFTModel_depreciated,
  type StorageInfo,
  type NewsItem,
  type NewsConditionType,
  Period,
  PriceProvider,
  type AccountBalanceInfo,
  type Contact,
  type NFTModelV2,
  type DeviceInfoRequest,
  MAINNET_CHAIN_ID,
} from '../../shared/types/network-types';

import {
  userWalletService,
  coinListService,
  addressBookService,
  userInfoService,
  transactionService,
  nftService,
  googleSafeHostService,
  mixpanelTrack,
} from './index';
const { version } = packageJson;

// New type definitions for API response for /v4/cadence/tokens/ft/{address}
interface FlowTokenResponse {
  name: string;
  symbol: string;
  description: string;
  logos: {
    items: Array<{
      file: {
        url: string;
      };
      mediaType: string;
    }>;
  };
  socials: {
    x?: {
      url: string;
    };
  };
  balance: string;
  contractAddress: string;
  contractName: string;
  storagePath: {
    domain: string;
    identifier: string;
  };
  receiverPath: {
    domain: string;
    identifier: string;
  };
  identifier: string;
  isVerified: boolean;
  priceInUSD: string;
  balanceInUSD: string;
  priceInFLOW: string;
  balanceInFLOW: string;
  priceInCurrency: string;
  balanceInCurrency: string;
  currency: string;
  logoURI: string;
}

// New type definitions for API response for /v4/evm/tokens/ft/{address}
interface EvmTokenResponse {
  chainId: number;
  address: string;
  symbol: string;
  name: string;
  decimals: number;
  logoURI: string;
  flowIdentifier: string;
  priceInUSD: string;
  balanceInUSD: string;
  priceInFLOW: string;
  balanceInFLOW: string;
  displayBalance: string;
  rawBalance: string;
  currency: string;
  priceInCurrency: string;
  balanceInCurrency: string;
}

interface EvmApiResponse {
  data: EvmTokenResponse[];
}

interface CurrencyResponse {
  data: {
    currencies: Currency[];
  };
}

type FlowApiResponse = { data: { result: FlowTokenResponse[]; storage: StorageResponse } };

type StorageResponse = {
  storageUsedInMB: string;
  storageAvailableInMB: string;
  storageCapacityInMB: string;
  lockedFLOWforStorage: string;
  availableBalanceToUse: string;
};

// New type definitions for API response for /v1/account/transaction

type TransactionResponseItem = {
  additional_message: string;
  status: string;
  error: boolean;
  token: string;
  title: string;
  time: string;
  receiver: string;
  sender: string;
  amount: string;
  type: number;
  transfer_type: number;
  image: string;
  txid: string;
};
export type FlowTransactionResponse = {
  total: number;
  transactions: TransactionResponseItem[];
};

type EvmTransactionResponse = {
  trxs: TransactionResponseItem[];
  next_page_params?: {
    items_count: number;
    value: '0';
  };
};

export interface OpenApiConfigValue {
  path: string;
  method: 'GET' | 'POST' | 'PUT' | 'DELETE' | 'get' | 'post' | 'put' | 'delete';
  params?: string[];
}

export interface OpenApiStore {
  host: string;
  config: Record<string, OpenApiConfigValue>;
}

// TODO: Add SDKs for Firebase products that you want to use
// https://firebase.google.com/docs/web/setup#available-libraries

// Your web app's Firebase configuration
// For Firebase JS SDK v7.20.0 and later, measurementId is optional

const firebaseConfig = getFirbaseConfig();
const app = initializeApp(firebaseConfig, process.env.NODE_ENV);
const auth = getAuth(app);
// const remoteConfig = getRemoteConfig(app);

const remoteFetch = fetchConfig;

const waitForAuthInit = async () => {
  let unsubscribe: Unsubscribe;
  await new Promise<void>((resolve) => {
    unsubscribe = auth.onAuthStateChanged((_user) => resolve());
  });
  (await unsubscribe!)();
};

onAuthStateChanged(auth, (user: User | null) => {
  if (user) {
    // User is signed in, see docs for a list of available properties
    // https://firebase.google.com/docs/reference/js/firebase.User
    // const uid = user.uid;
    if (user.isAnonymous) {
      console.log('User is anonymous');
    } else {
      if (mixpanelTrack) {
        mixpanelTrack.identify(user.uid, user.displayName ?? user.uid);
      }
      console.log('User is signed in');
    }
  } else {
    // User is signed out
    console.log('User is signed out');
  }
  // note fcl setup is async
  userWalletService.setupFcl();
});

const dataConfig: Record<string, OpenApiConfigValue> = {
  check_username: {
    path: '/v1/user/check',
    method: 'get',
    params: ['username'],
  },
  search_user: {
    path: '/v1/user/search',
    method: 'get',
    params: ['keyword'],
  },
  register: {
    path: '/v1/register',
    method: 'post',
    params: ['username', 'account_key'],
  },
  create_flow_address: {
    path: '/v1/user/address',
    method: 'post',
    params: [],
  },
  create_flow_address_v2: {
    path: '/v2/user/address',
    method: 'post',
    params: [],
  },
  loginv3: {
    path: '/v3/login',
    method: 'post',
    params: ['signature', 'account_key', 'device_info'],
  },
  importKey: {
    path: '/v3/import',
    method: 'post',
    params: ['username', 'account_key', 'device_info', 'backup_info', 'address'],
  },
  coin_map: {
    path: '/v1/coin/map',
    method: 'get',
    params: [],
  },
  user_info: {
    path: '/v1/user/info',
    method: 'get',
    params: [],
  },
  fetch_address_book: {
    path: '/v1/addressbook/contact',
    method: 'get',
    params: [],
  },
  add_address_book: {
    path: '/v1/addressbook/contact',
    method: 'put',
    params: ['contact_name', 'username', 'address', 'domain', 'domain_type'],
  },
  edit_address_book: {
    path: '/v1/addressbook/contact',
    method: 'post',
    params: ['id', 'contact_name', 'address', 'domain', 'domain_type'],
  },
  delete_address_book: {
    path: '/v1/addressbook/contact',
    method: 'delete',
    params: ['id'],
  },
  add_external_address_book: {
    path: '/v1/addressbook/external',
    method: 'put',
    params: ['contact_name', 'address', 'domain', 'domain_type'],
  },
  account_transaction: {
    path: '/v1/account/transaction',
    method: 'get',
    params: ['address', 'limit', 'offset'],
  },
  validate_recaptcha: {
    path: '/v1/user/recaptcha',
    method: 'get',
    params: ['token'],
  },
  crypto_map: {
    path: '/v1/crypto/map',
    method: 'get',
    params: ['provider', 'pair'],
  },
  crypto_flow: {
    path: '/v1/crypto/summary',
    method: 'get',
    params: ['provider', 'pair'],
  },
  crypto_history: {
    path: '/v1/crypto/history',
    method: 'get',
    params: ['provider', 'pair', 'after', 'history'],
  },
  account_query: {
    path: '/v1/account/query',
    method: 'post',
    params: ['query', 'operation_name'],
  },
  profile_preference: {
    path: '/v1/profile/preference',
    method: 'post',
    params: ['private'],
  },
  profile_update: {
    path: '/v1/profile',
    method: 'post',
    params: ['nickname', 'avatar'],
  },
  get_transfers: {
    path: '/api/v1/account/transfers',
    method: 'get',
    params: ['address', 'after', 'limit'],
  },
  manual_address: {
    path: '/v1/user/manualaddress',
    method: 'get',
    params: [],
  },
  device_list: {
    path: '/v1/user/device',
    method: 'get',
    params: [],
  },
  key_list: {
    path: '/v1/user/keys',
    method: 'get',
    params: [],
  },
  add_device: {
    path: '/v1/user/device',
    method: 'put',
    params: ['device_info', 'wallet_id', 'wallettest_id '],
  },
  add_device_v3: {
    path: '/v3/user/device',
    method: 'put',
    params: ['device_info', 'wallet_id', 'wallettest_id '],
  },
  get_location: {
    path: '/v1/user/location',
    method: 'get',
    params: [],
  },
  sync_device: {
    path: '/v3/sync',
    method: 'post',
    params: ['account_key', 'device_info '],
  },
  check_import: {
    path: '/v3/checkimport',
    method: 'get',
    params: ['key'],
  },
  get_version: {
    path: '/version',
    method: 'get',
    params: [],
  },
  get_ft_list: {
    path: '/api/v3/fts',
    method: 'get',
    params: ['network', 'chain_type'],
  },
  get_nft_list: {
    path: '/api/v3/nfts',
    method: 'get',
    params: ['network', 'chain_type'],
  },
};

const defaultFlowToken = {
  name: 'Flow',
  address: '0x4445e7ad11568276',
  contractName: 'FlowToken',
  path: {
    balance: '/public/flowTokenBalance',
    receiver: '/public/flowTokenReceiver',
    vault: '/storage/flowTokenVault',
  },
  logoURI:
    'https://cdn.jsdelivr.net/gh/FlowFans/flow-token-list@main/token-registry/A.1654653399040a61.FlowToken/logo.svg',
  // On Evm networks we can use up to 18 decimals
  decimals: 18,
  symbol: 'flow',
};

const recordFetch = async (response, responseData, ...args: Parameters<typeof fetch>) => {
  try {
    // Extract URL parameters from the first argument if it's a URL with query params
    const url = args[0].toString();
    const urlObj = new URL(url);
    const urlParams = Object.fromEntries(urlObj.searchParams.entries());

    // Send message to UI with request/response details

    const messageData = {
      method: args[1]?.method,
      url: args[0],
      params: urlParams, // URL parameters extracted from the URL
      requestInit: args[1],
      responseData, // Raw response from fetch
      timestamp: Date.now(),
      status: response.status,
      statusText: response.statusText,
      // Note: functionParams and functionResponse will be added by the calling function
    };
    console.log('fetchCallRecorder - response & messageData', response, messageData);

    chrome.runtime.sendMessage({
      type: 'API_CALL_RECORDED',
      data: messageData,
    });
  } catch (err) {
    console.error('Error sending message to UI:', err);
  }
  return response;
};

class OpenApiService {
  store: OpenApiStore = {
    host: INITIAL_OPENAPI_URL,
    config: dataConfig,
  };

  private supportedCurrenciesCache: Currency[] = [];

  getNetwork = () => {
    return userWalletService.getNetwork();
  };

  init = async () => {
    await userWalletService.setupFcl();
  };

  checkAuthStatus = async () => {
    await waitForAuthInit();
    const app = getApp(process.env.NODE_ENV!);
    const user = await getAuth(app).currentUser;
    if (user && user.isAnonymous) {
      userWalletService.loginWithKeyring();
    }
  };

  sendRequest = async (
    method = 'GET',
    url = '',
    params = {},
    data = {},
    host = this.store.host
  ) => {
    // Default options are marked with *
    let requestUrl = '';

    if (Object.keys(params).length) {
      requestUrl = host + url + '?' + new URLSearchParams(params).toString();
    } else {
      requestUrl = host + url;
    }
    const network = await userWalletService.getNetwork();

    const app = getApp(process.env.NODE_ENV!);
    const user = await getAuth(app).currentUser;
    const init = {
      method,
      headers: {
        Network: network,
        Accept: 'application/json',
        'Content-Type': 'application/json',
      },
    };

    if (method.toUpperCase() !== 'GET') {
      init['body'] = JSON.stringify(data);
    }

    // Wait for firebase auth to complete
    await waitForAuthInit();

    if (user !== null) {
      const idToken = await user.getIdToken();
      init.headers['Authorization'] = 'Bearer ' + idToken;
    } else {
      // If no user, then sign in as anonymous first
      await signInAnonymously(auth);
      const anonymousUser = await getAuth(app).currentUser;
      const idToken = await anonymousUser?.getIdToken();
      init.headers['Authorization'] = 'Bearer ' + idToken;
    }

    const response = await fetch(requestUrl, init);
    const responseData = await response.json(); // parses JSON response into native JavaScript objects

    // recordFetch(response, responseData, requestUrl, init);
    return responseData;
    // Record the response
  };

  /**
   * @deprecated This method is not used in the codebase.
   * Use getUserTokens has price information.
   */
  private getUSDCPricePair = (provider: PriceProvider): string | null => {
    switch (provider) {
      case PriceProvider.binance:
        return 'usdcusdt';
      case PriceProvider.kakren:
        return 'usdcusd';
      case PriceProvider.huobi:
        return 'usdcusdt';
      default:
        return null;
    }
  };

  /**
   * @deprecated This method is not used in the codebase.
   * Use getUserTokens has price information.
   */
  getPriceProvider = (token: string): PriceProvider[] => {
    switch (token) {
      case 'usdc':
        return [PriceProvider.binance, PriceProvider.kakren, PriceProvider.huobi];
      case 'flow':
        return [
          PriceProvider.binance,
          PriceProvider.kakren,
          PriceProvider.coinbase,
          PriceProvider.kucoin,
          PriceProvider.huobi,
        ];
      default:
        return [];
    }
  };

  /**
   * @deprecated This method is not used in the codebase.
   * Use getUserTokens has price information.
   */
  getUSDCPrice = async (provider = PriceProvider.binance): Promise<CheckResponse> => {
    const config = this.store.config.crypto_map;
    const data = await this.sendRequest(config.method, config.path, {
      provider,
      pair: this.getUSDCPricePair(provider),
    });
    return data.data.result;
  };

  /**
   * @deprecated This method is not used in the codebase.
   * Use getUserTokens has price information.
   */
  private getFlowPricePair = (provider: PriceProvider): string => {
    switch (provider) {
      case PriceProvider.binance:
        return 'flowusdt';
      case PriceProvider.kakren:
        return 'flowusd';
      case PriceProvider.huobi:
        return 'flowusdt';
      case PriceProvider.coinbase:
        return 'flowusd';
      case PriceProvider.kucoin:
        return 'flowusdt';
      default:
        return '';
    }
  };

  /**
   * @deprecated This method is not used in the codebase.
   * Use getUserTokens instead. It will have token info and price.
   */
  getTokenPrices = async (storageKey: string) => {
    // TODO: move to new data cache service
    const cachedPrices = await storage.getExpiry(storageKey);
    if (cachedPrices) {
      return cachedPrices;
    }

    const pricesMap: Record<string, string> = {};

    try {
      const response = await this.sendRequest('GET', '/api/prices', {}, {}, WEB_NEXT_URL);
      const data = response?.data || [];

      data.forEach((token) => {
        if (token.evmAddress) {
          const { rateToUSD, evmAddress, symbol } = token;
          const key = evmAddress.toLowerCase();
          pricesMap[key] = Number(rateToUSD).toFixed(8);
          const symbolKey = symbol.toUpperCase();
          if (symbolKey) {
            pricesMap[symbolKey] = Number(rateToUSD).toFixed(8);
          }
        }
        if (token.contractName && token.contractAddress) {
          // Flow chain price
          const { rateToUSD, contractName, contractAddress } = token;
          const key = `${contractName.toLowerCase()}${contractAddress.toLowerCase()}`;
          pricesMap[key] = Number(rateToUSD).toFixed(8);
        }
      });
    } catch (error) {
      console.error('Error fetching prices:', error);
    }

    await storage.setExpiry(storageKey, pricesMap, 300000);
    return pricesMap;
  };

  /**
   * @deprecated This method is not used in the codebase.
   * Use getUserTokens instead. It will have token info and price.
   */
  getPricesBySymbol = async (symbol: string, data) => {
    const key = symbol.toUpperCase();
    return data[key];
  };

  /**
   * @deprecated This method is not used in the codebase.
   * Use getUserTokens instead. It will have token info and price.
   */
  getPricesByAddress = async (symbol: string, data) => {
    const key = symbol.toLowerCase();
    return data[key];
  };

  /**
   * @deprecated This method is not used in the codebase.
   * Use getUserTokens instead. It will have token info and price.
   */
  getPricesByKey = async (symbol: string, data) => {
    const key = symbol.toLowerCase();
    return data[key];
  };

  /**
   * @deprecated This method is not used in the codebase.
   * Use getUserTokens instead. It will have token info and price.
   */
  getPricesByEvmaddress = async (address: string, data) => {
    const key = address.toLowerCase();
    return data[key];
  };

  getTokenPair = (token: string, provider: PriceProvider): string | null => {
    switch (token) {
      case 'usdc':
        return this.getUSDCPricePair(provider);
      case 'flow':
        return this.getFlowPricePair(provider);
      default:
        return null;
    }
  };

  /**
   * @deprecated This method is not used in the codebase.
   * Use getUserTokens instead. It will have token info and price.
   */
  getTokenPrice = async (token: string, provider = PriceProvider.binance) => {
    const config = this.store.config.crypto_flow;
    const pair = this.getTokenPair(token, provider);
    if (!pair) {
      throw new Error('no price provider found');
    }
    const data = await this.sendRequest(config.method, config.path, {
      provider,
      pair: pair,
    });
    return data.data.result;
  };

  getTokenPriceHistory = async (
    token: string,
    period = Period.oneDay,
    provider = PriceProvider.binance
  ): Promise<CheckResponse> => {
    let after = dayjs();
    const periods = getPeriodFrequency(period);

    const providers = this.getPriceProvider(token);
    if (providers.length === 0) {
      throw new Error('no price provider found');
    }

    switch (period) {
      case Period.oneDay:
        after = after.subtract(1, 'days');
        break;
      case Period.oneWeek:
        after = after.subtract(7, 'days');
        break;
      case Period.oneMonth:
        after = after.subtract(1, 'months');
        break;
      case Period.threeMonth:
        after = after.subtract(3, 'months');
        break;
      case Period.oneYear:
        after = after.subtract(1, 'years');
        break;
    }

    const config = this.store.config.crypto_history;
    const data = await this.sendRequest(config.method, config.path, {
      provider,
      pair: this.getTokenPair(token, provider),
      after: period === Period.all ? '' : after.unix(),
      periods,
    });
    return data.data.result;
  };

  /**
   * Login with a custom token
   * @param userId - The user id to login with
   * @param token - The custom token to login with
   */
  private _loginWithToken = async (userId: string, token: string) => {
    this.clearAllStorage();
    await setPersistence(auth, indexedDBLocalPersistence);
    await signInWithCustomToken(auth, token);
    await storage.set(CURRENT_ID_KEY, userId);

    // Kick off loaders that use the current user id
    userInfoService.loadUserInfoByUserId(userId);
  };

  private clearAllStorage = () => {
    nftService.clear();
    userInfoService.removeUserInfo();
    coinListService.clear();
    addressBookService.clear();
    userWalletService.clear();
    transactionService.clear();
  };

  /**
   * --------------------------------------------------------------------
   * Loaders
   * --------------------------------------------------------------------
   */
  /**
   * Load the cadence scripts for the current user
   * @param userId - The user id to load the cadence scripts for
   * @returns The cadence scripts for the current user
   */
  private _cadenceScriptsPromise: Promise<NetworkScripts> | null = null;

  private _loadCadenceScripts = async (): Promise<NetworkScripts> => {
    // Try to get from cache first
    const cadenceScripts = await getValidData<NetworkScripts>(cadenceScriptsKey());
    if (cadenceScripts) {
      return cadenceScripts;
    }

    // If there's already a request in progress, return that promise instead of making a new request
    if (this._cadenceScriptsPromise) {
      return this._cadenceScriptsPromise;
    }

    // Create a new promise
    const promise = this.cadenceScriptsV2().then((result) => {
      // Store in cache on success
      setCachedData(cadenceScriptsKey(), result, 1000 * 60 * 60); // 1 hour
      return result;
    });

    this._cadenceScriptsPromise = promise;

    promise.finally(() => {
      if (this._cadenceScriptsPromise === promise) {
        this._cadenceScriptsPromise = null;
      }
    });

    return promise;
  };

  getCadenceScripts = async (): Promise<NetworkScripts> => {
    return await this._loadCadenceScripts();
  };
  checkUsername = async (username: string) => {
    const config = this.store.config.check_username;
    const data = await this.sendRequest(config.method, config.path, {
      username,
    });
    return data;
  };

  register = async (account_key: AccountKeyRequest, username: string) => {
    // Track the time until account_created is called
    mixpanelTrack.time('account_created');

    const config = this.store.config.register;
    const data = await this.sendRequest(
      config.method,
      config.path,
      {},
      {
        account_key,
        username,
      }
    );
    await this._loginWithToken(data.data.id, data.data.custom_token);

    // Track the registration
    mixpanelTrack.track('account_created', {
      public_key: account_key.public_key,
      sign_algo: getStringFromSignAlgo(account_key.sign_algo),
      hash_algo: getStringFromHashAlgo(account_key.hash_algo),
    });
    return data;
  };

  loginV3 = async (
    account_key: AccountKeyRequest,
    device_info: DeviceInfoRequest,
    signature: string,
    replaceUser = true
  ): Promise<SignInResponse> => {
    const config = this.store.config.loginv3;
    const result = await this.sendRequest(
      config.method,
      config.path,
      {},
      { account_key, device_info, signature }
    );
    if (!result.data) {
      throw new Error('NoUserFound');
    }
    if (replaceUser) {
      await this._loginWithToken(result.data.id, result.data.custom_token);
    }
    return result;
  };

  proxytoken = async () => {
    // Default options are marked with *

    const app = getApp(process.env.NODE_ENV!);

    // Wait for firebase auth to complete
    await waitForAuthInit();

    await signInAnonymously(auth);
    const anonymousUser = await getAuth(app).currentUser;
    const idToken = await anonymousUser?.getIdToken();
    return idToken;
  };

  importKey = async (
    account_key: AccountKeyRequest,
    device_info: DeviceInfoRequest,
    username: string,
    backup_info: any,
    address: string,
    replaceUser = true
  ): Promise<SignInResponse> => {
    const config = this.store.config.importKey;
    const result = await this.sendRequest(
      config.method,
      config.path,
      {},
      { username, address, account_key, device_info, backup_info }
    );
    if (!result.data) {
      throw new Error('NoUserFound');
    }
    if (replaceUser) {
      await this._loginWithToken(result.data.id, result.data.custom_token);
    }
    return result;
  };

  coinMap = async () => {
    const config = this.store.config.coin_map;
    const data = await this.sendRequest(config.method, config.path);
    return data;
  };

  userInfo = async (): Promise<UserInfoResponse> => {
    const config = this.store.config.user_info;
    const { data } = await this.sendRequest(config.method, config.path);
    return data;
  };

  createFlowAddress = async () => {
    const config = this.store.config.create_flow_address;
    const data = await this.sendRequest(config.method, config.path);
    return data;
  };

  createFlowAddressV2 = async () => {
    const config = this.store.config.create_flow_address_v2;
    const data = await this.sendRequest(config.method, config.path);
    return data;
  };

  getMoonpayURL = async (url) => {
    const baseURL = getFirbaseFunctionUrl();
    const response = await this.sendRequest('POST', '/moonPaySignature', {}, { url: url }, baseURL);
    return response;
  };

  signPayer = async (transaction, message: string) => {
    const messages = {
      envelope_message: message,
    };
    const baseURL = getFirbaseFunctionUrl();
    // 'http://localhost:5001/lilico-dev/us-central1'
    const data = await this.sendRequest(
      'POST',
      '/signAsPayer',
      {},
      { transaction, message: messages },
      baseURL
    );
    // (config.method, config.path, {}, { transaction, message: messages });
    return data;
  };

  signBridgeFeePayer = async (transaction, message: string) => {
    const messages = {
      envelope_message: message,
    };
    const data = await this.sendRequest(
      'POST',
      '/api/signAsBridgeFeePayer',
      {},
      { transaction, message: messages },
      WEB_NEXT_URL
    );
    // (config.method, config.path, {}, { transaction, message: messages });
    return data;
  };
  signProposer = async (transaction, message: string) => {
    const messages = {
      envelope_message: message,
    };
    const baseURL = getFirbaseFunctionUrl();
    // 'http://localhost:5001/lilico-dev/us-central1'
    const data = await this.sendRequest(
      'POST',
      '/signAsProposer',
      {},
      { transaction, message: messages },
      baseURL
    );
    // (config.method, config.path, {}, { transaction, message: messages });
    return data;
  };

  getProposer = async () => {
    const baseURL = getFirbaseFunctionUrl();
    // 'http://localhost:5001/lilico-dev/us-central1'
    const data = await this.sendRequest('GET', '/getProposer', {}, {}, baseURL);
    // (config.method, config.path, {}, { transaction, message: messages });
    return data;
  };

  getNFTList = async (network: string): Promise<NFTModelV2[]> => {
    const childType = await userWalletService.getActiveAccountType();
    let chainType = 'flow';
    if (childType === 'evm') {
      chainType = 'evm';
    }

    // TODO: move to new data cache service
    const nftList = await storage.getExpiry(`NFTList${network}${chainType}`);
    if (nftList && nftList.length > 0) {
      return nftList;
    }
    const config = this.store.config.get_nft_list;
    const { tokens }: { tokens: NFTModelV2[] } = await this.sendRequest(
      config.method,
      config.path,
      {
        network,
        chain_type: chainType,
      },
      {},
      WEB_NEXT_URL
    );

    storage.setExpiry(`NFTList${network}${chainType}`, tokens, 600000);

    return tokens;
  };

  getAddressBook = async (): Promise<{ data: { contacts: Contact[] } }> => {
    const config = this.store.config.fetch_address_book;
    const data = await this.sendRequest(config.method, config.path);
    return data;
  };

  addAddressBook = async (
    contact_name: string,
    address: string,
    username = '',
    domain = '',
    domain_type = 0
  ) => {
    const config = this.store.config.add_address_book;
    const data = await this.sendRequest(
      config.method,
      config.path,
      {},
      {
        contact_name,
        address,
        username,
        domain,
        domain_type,
      }
    );
    return data;
  };

  editAddressBook = async (
    id: number,
    contact_name: string,
    address: string,
    domain = '',
    domain_type = 0
  ) => {
    const config = this.store.config.edit_address_book;
    const data = await this.sendRequest(
      config.method,
      config.path,
      {},
      {
        id,
        contact_name,
        address,
        domain,
        domain_type,
      }
    );
    return data;
  };

  deleteAddressBook = async (id: number) => {
    const config = this.store.config.delete_address_book;
    const data = await this.sendRequest(config.method, config.path, { id });
    return data;
  };

  addExternalAddressBook = async (
    contact_name: string,
    address: string,
    domain = '',
    domain_type = 0
  ) => {
    const config = this.store.config.add_external_address_book;
    const data = await this.sendRequest(
      config.method,
      config.path,
      {},
      {
        contact_name,
        address,
        domain,
        domain_type,
      }
    );
    return data;
  };

  getFlowAccount = async (address: string) => {
    try {
      const account = await fcl.account(address);
      return account;
    } catch (error) {
      return null;
    }
  };

  checkChildAccount = async (address: string) => {
    const script = await getScripts(
      userWalletService.getNetwork(),
      'hybridCustody',
      'checkChildAccount'
    );
    const result = await fcl.query({
      cadence: script,
      args: (arg, t) => [arg(address, t.Address)],
    });
    return result;
  };

  queryAccessible = async (address: string, childAccount: string) => {
    const script = await getScripts(
      userWalletService.getNetwork(),
      'hybridCustody',
      'checkChildAccount'
    );

    const result = await fcl.query({
      cadence: script,
      args: (arg, t) => [arg(address, t.Address), arg(childAccount, t.Address)],
    });
    return result;
  };

  queryAccessibleFt = async (address: string, childAccount: string) => {
    const script = await getScripts(
      userWalletService.getNetwork(),
      'hybridCustody',
      'getAccessibleCoinInfo'
    );

    const result = await fcl.query({
      cadence: script,
      args: (arg, t) => [arg(address, t.Address), arg(childAccount, t.Address)],
    });
    return result;
  };

  checkChildAccountMeta = async (address: string) => {
    const script = await getScripts(
      userWalletService.getNetwork(),
      'hybridCustody',
      'getChildAccountMeta'
    );
    try {
      const res = await fcl.query({
        cadence: script,
        args: (arg, t) => [arg(address, t.Address)],
      });
      return res;
    } catch (err) {
      return null;
    }
  };

  getFlownsAddress = async (domain: string, root = 'fn') => {
    const script = await getScripts(userWalletService.getNetwork(), 'basic', 'getFlownsAddress');

    const address = await fcl.query({
      cadence: script,
      args: (arg, t) => [arg(domain, t.String), arg(root, t.String)],
    });
    return address;
  };

  getAccountMinFlow = async (address: string) => {
    const script = await getScripts(userWalletService.getNetwork(), 'basic', 'getAccountMinFlow');
    if (isValidFlowAddress(address)) {
      const minFlow = await fcl.query({
        cadence: script,
        args: (arg, t) => [arg(address, t.Address)],
      });
      return minFlow;
    }
  };

  getFindAddress = async (domain: string) => {
    const script = await getScripts(userWalletService.getNetwork(), 'basic', 'getFindAddress');

    const address = await fcl.query({
      cadence: script,
      args: (arg, t) => [arg(domain, t.String)],
    });
    return address;
  };

  getFindDomainByAddress = async (domain: string) => {
    const script = await getScripts(
      userWalletService.getNetwork(),
      'basic',
      'getFindDomainByAddress'
    );

    const address = await fcl.query({
      cadence: script,
      args: (arg, t) => [arg(domain, t.Address)],
    });
    return address;
  };

  getTransfers = async (
    address: string,
    offset: number,
    limit: number
  ): Promise<FlowTransactionResponse> => {
    const config = this.store.config.get_transfers;
    const { data } = await this.sendRequest(
      config.method,
      config.path,
      {
        address,
        after: offset,
        limit,
      },
      {},
      WEB_NEXT_URL
    );

    return data;
  };

  getEVMTransfers = async (
    address: string,
    offset: number,
    limit: number
  ): Promise<EvmTransactionResponse> => {
    const data = await this.sendRequest(
      'GET',
      `/api/evm/${address}/transactions`,
      {},
      {},
      WEB_NEXT_URL
    );
    return data;
  };

  getManualAddress = async () => {
    const config = this.store.config.manual_address;
    const data = await this.sendRequest(config.method, config.path, {});

    return data;
  };

  deviceList = async () => {
    const config = this.store.config.device_list;
    const data = await this.sendRequest(config.method, config.path, {});

    return data;
  };

  keyList = async () => {
    const config = this.store.config.key_list;
    const data = await this.sendRequest(config.method, config.path, {});

    return data;
  };

  getLocation = async () => {
    const config = this.store.config.get_location;
    const data = await this.sendRequest(config.method, config.path, {});

    return data;
  };

  addDevice = async (params) => {
    const config = this.store.config.add_device_v3;
    const data = await this.sendRequest(config.method, config.path, {}, params);

    return data;
  };

  synceDevice = async (params) => {
    const config = this.store.config.sync_device;
    const data = await this.sendRequest(config.method, config.path, {}, params);

    return data;
  };

  getInstallationId = async () => {
    const installations = await getInstallations(app);
    const id = await getId(installations);
    return id;
  };

  searchUser = async (
    keyword: string
  ): Promise<{
    data: { users: { address: string; username: string; avatar: string; nickname: string }[] };
  }> => {
    const config = this.store.config.search_user;
    const data = await this.sendRequest(config.method, config.path, {
      keyword,
    });

    return data?.data?.users ? data : { data: { users: [] } };
  };

  checkImport = async (key: string) => {
    const config = this.store.config.check_import;
    const data = await this.sendRequest(config.method, config.path, {
      key,
    });

    return data;
  };

  getTokenInfo = async (name: string, network = ''): Promise<TokenInfo | undefined> => {
    // FIX ME: Get defaultTokenList from firebase remote config
    if (!network) {
      network = await userWalletService.getNetwork();
    }
    const tokens = await this.getTokenList(network);
    // const coins = await remoteFetch.flowCoins();
    return tokens.find((item) => item.symbol.toLowerCase() === name.toLowerCase());
  };

  getEvmTokenInfo = async (name: string, network = ''): Promise<TokenInfo | undefined> => {
    if (!network) {
      network = await userWalletService.getNetwork();
    }

    const tokens = await this.getEvmList(network);

    const tokenInfo = tokens.find((item) => item.symbol.toLowerCase() === name.toLowerCase());

    if (tokenInfo && isValidEthereumAddress(tokenInfo.address)) {
      return tokenInfo;
    }

    const freshTokens = await this.refreshEvmToken(network);
    return freshTokens.find((item) => item.symbol.toLowerCase() === name.toLowerCase());
  };

  getTokenInfoByContract = async (contractName: string): Promise<TokenModel | undefined> => {
    // FIX ME: Get defaultTokenList from firebase remote config
    const coins = await remoteFetch.flowCoins();
    return coins.find((item) => item.contract_name.toLowerCase() === contractName.toLowerCase());
  };

  getFeatureFlags = async (): Promise<FeatureFlags> => {
    try {
      const config = await remoteFetch.remoteConfig();
      return config.features;
    } catch (err) {
      console.error(err);
    }
    // By default, all feature flags are disabled
    return {};
  };
  getFeatureFlag = async (featureFlag: FeatureFlagKey): Promise<boolean> => {
    const flags = await this.getFeatureFlags();
    return !!flags[featureFlag];
  };

  getAllTokenInfo = async (filterNetwork = true): Promise<TokenInfo[]> => {
    const network = await userWalletService.getNetwork();
    const list = await this.getTokenList(network);
    return filterNetwork ? list.filter((item) => item.address) : list;
  };

  getAllNft = async (filterNetwork = true): Promise<NFTModelV2[]> => {
    const network = await userWalletService.getNetwork();
    const list = await this.getNFTList(network);
    return list;
  };

  isWalletTokenStorageEnabled = async (tokenSymbol: string) => {
    // FIX ME: Get defaultTokenList from firebase remote config
    const address = await userWalletService.getCurrentAddress();
    const tokenInfo = await this.getTokenInfo(tokenSymbol);
    if (!tokenInfo || !address) {
      return;
    }
    return await this.isTokenStorageEnabled(address, tokenInfo);
  };

  getWalletTokenBalance = async (tokenSymbol: string) => {
    // FIX ME: Get defaultTokenList from firebase remote config
    const address = await userWalletService.getCurrentAddress();
    const tokenInfo = await this.getTokenInfo(tokenSymbol);
    if (!tokenInfo || !address) {
      return;
    }
    return await this.getTokenBalanceWithModel(address, tokenInfo);
  };

  getTokenBalance = async (address: string, tokenSymbol: string) => {
    // FIX ME: Get defaultTokenList from firebase remote config
    const tokenInfo = await this.getTokenInfo(tokenSymbol);
    if (!tokenInfo) {
      return;
    }
    return await this.getTokenBalanceWithModel(address, tokenInfo);
  };

  getStorageInfo = async (address: string): Promise<StorageInfo> => {
    const script = await getScripts(userWalletService.getNetwork(), 'basic', 'getStorageInfo');

    const result = await fcl.query({
      cadence: script,
      args: (arg, t) => [arg(address, t.Address)],
    });

    return {
      available: result['available'],
      used: result['used'],
      capacity: result['capacity'],
    };
  };

  getFlowAccountInfo = async (address: string): Promise<AccountBalanceInfo> => {
    const script = await getScripts(userWalletService.getNetwork(), 'basic', 'getAccountInfo');

    const result = await fcl.query({
      cadence: script,
      args: (arg, t) => [arg(address, t.Address)],
    });

    return {
      address: result['address'],
      balance: result['balance'],
      availableBalance: result['availableBalance'],
      storageUsed: result['storageUsed'],
      storageCapacity: result['storageCapacity'],
    };
  };
  getTokenBalanceWithModel = async (address: string, token: TokenInfo) => {
    const script = await getScripts(
      userWalletService.getNetwork(),
      'basic',
      'getTokenBalanceWithModel'
    );
    const network = await userWalletService.getNetwork();
    const cadence = script
      .replaceAll('<Token>', token.contractName)
      .replaceAll('<TokenBalancePath>', token.path.balance)
      .replaceAll('<TokenAddress>', token.address);
    const balance = await fcl.query({
      cadence: cadence,
      args: (arg, t) => [arg(address, t.Address)],
    });

    return balance;
  };

  fetchFTList = async (network: string, chainType: string) => {
    const config = this.store.config.get_ft_list;
    const data = await this.sendRequest(
      config.method,
      config.path,
      {
        network,
        chain_type: chainType,
      },
      {},
      WEB_NEXT_URL
    );

    return this.addFlowTokenIfMissing(data.tokens);
  };

  addFlowTokenIfMissing = (tokens) => {
    const hasFlowToken = tokens.some((token) => token.symbol.toLowerCase() === 'flow');
    if (!hasFlowToken) {
      return [defaultFlowToken, ...tokens];
    }
    return tokens;
  };

  mergeCustomTokens = (tokens, customTokens) => {
    customTokens.forEach((custom) => {
      const existingToken = tokens.find(
        (token) => token.address.toLowerCase() === custom.address.toLowerCase()
      );

      if (existingToken) {
        // If the custom token is found, set the custom key to true
        existingToken.custom = true;
      } else {
        // If the custom token is not found, add it to the tokens array
        tokens.push({
          chainId: MAINNET_CHAIN_ID,
          address: custom.address,
          symbol: custom.unit,
          name: custom.coin,
          decimals: custom.decimals,
          logoURI: '',
          flowIdentifier: custom.flowIdentifier,
          tags: [],
          balance: 0,
          custom: true,
        });
      }
    });
  };

  getTokenList = async (network): Promise<TokenInfo[]> => {
    const childType = await userWalletService.getActiveAccountType();
    const chainType = childType === 'evm' ? 'evm' : 'flow';

    const ftList = await storage.getExpiry(`TokenList${network}${chainType}`);
    if (ftList) return ftList;

    const tokens = await this.fetchFTList(network, chainType);

    if (chainType === 'evm') {
      const evmCustomToken = (await storage.get(`${network}evmCustomToken`)) || [];
      this.mergeCustomTokens(tokens, evmCustomToken);
    }

    storage.setExpiry(`TokenList${network}${chainType}`, tokens, 600000);
    return tokens;
  };

  getEvmList = async (network) => {
    const chainType = 'evm';

    const ftList = await storage.getExpiry(`TokenList${network}${chainType}`);
    if (ftList) return ftList;

    const tokens = await this.fetchFTList(network, chainType);

    if (chainType === 'evm') {
      const evmCustomToken = (await storage.get(`${network}evmCustomToken`)) || [];
      this.mergeCustomTokens(tokens, evmCustomToken);
    }

    storage.setExpiry(`TokenList${network}${chainType}`, tokens, 600000);
    return tokens;
  };

  refreshEvmToken = async (network) => {
    const chainType = 'evm';
    let ftList = await storage.getExpiry(`TokenList${network}${chainType}`);
    if (!ftList) ftList = await this.fetchFTList(network, chainType);

    const evmCustomToken = (await storage.get(`${network}evmCustomToken`)) || [];
    this.mergeCustomTokens(ftList, evmCustomToken);

    storage.setExpiry(`TokenList${network}${chainType}`, ftList, 600000);

    return ftList;
  };

  refreshCustomEvmToken = async (network) => {
    const chainType = 'evm';
    const ftList = await this.fetchFTList(network, chainType);

    const evmCustomToken = (await storage.get(`${network}evmCustomToken`)) || [];
    this.mergeCustomTokens(ftList, evmCustomToken);

    storage.setExpiry(`TokenList${network}${chainType}`, ftList, 600000);
  };

  getEnabledTokenList = async (network = ''): Promise<ExtendedTokenInfo[]> => {
    // const tokenList = await remoteFetch.flowCoins();
    if (!network) {
      network = await userWalletService.getNetwork();
    }
    const address = await userWalletService.getCurrentAddress();
    if (!address) {
      // If we haven't loaded an address yet, return an empty array
      return [];
    }
    const tokenList = await this.getTokenList(network);
    let values;
    const isChild = await userWalletService.getActiveAccountType();
    try {
      if (isChild && isChild !== 'evm') {
        values = await this.isLinkedAccountTokenListEnabled(address);
      } else if (!isChild) {
        values = await this.getTokenBalanceStorage(address);
        console.log('values ->', values);
      }
    } catch (error) {
      console.error('Error getting enabled token list:');
      values = {};
    }

    const tokenItems: ExtendedTokenInfo[] = [];
    const tokenMap = {};
    if (isChild !== 'evm') {
      tokenList.forEach((token) => {
        const tokenId = `A.${token.address.slice(2)}.${token.contractName}.Vault`;
        if (!!values[tokenId]) {
          tokenMap[token.name] = token;
        }
      });
    }

    Object.keys(tokenMap).map((key, idx) => {
      const item = tokenMap[key];
      tokenItems.push(item);
    });
    return tokenItems;
  };

  // todo
  isTokenStorageEnabled = async (address: string, token: TokenInfo) => {
    const network = await userWalletService.getNetwork();
    const script = await getScripts(
      userWalletService.getNetwork(),
      'basic',
      'isTokenStorageEnabled'
    );

    const cadence = script
      .replaceAll('<Token>', token.contractName)
      .replaceAll('<TokenBalancePath>', token.path.balance)
      .replaceAll('<TokenReceiverPath>', token.path.receiver)
      .replaceAll('<TokenAddress>', token.address);

    const isEnabled = await fcl.query({
      cadence: cadence,
      args: (arg, t) => [arg(address, t.Address)],
    });

    return isEnabled;
  };

  isTokenListEnabled = async (address: string) => {
    const script = await getScripts(userWalletService.getNetwork(), 'ft', 'isTokenListEnabled');
    const isEnabledList = await fcl.query({
      cadence: script,
      args: (arg, t) => [arg(address, t.Address)],
    });
    return isEnabledList;
  };

  isLinkedAccountTokenListEnabled = async (address: string) => {
    const script = await getScripts(
      userWalletService.getNetwork(),
      'ft',
      'isLinkedAccountTokenListEnabled'
    );
    const isEnabledList = await fcl.query({
      cadence: script,
      args: (arg, t) => [arg(address, t.Address)],
    });
    return isEnabledList;
  };

  getTokenListBalance = async (address: string, allTokens: TokenInfo[]): Promise<BalanceMap> => {
    const script = await getScripts(userWalletService.getNetwork(), 'ft', 'getTokenListBalance');
    const balanceList = await fcl.query({
      cadence: script,
      args: (arg, t) => [arg(address, t.Address)],
    });

    return balanceList;
  };

  getTokenBalanceStorage = async (address: string): Promise<BalanceMap> => {
    const script = await getScripts(userWalletService.getNetwork(), 'ft', 'getTokenBalanceStorage');
    const balanceList = await fcl.query({
      cadence: script,
      args: (arg, t) => [arg(address, t.Address)],
    });

    return balanceList;
  };

  getBlockList = async (hosts: string[] = [], forceCheck = false): Promise<string[]> => {
    return await googleSafeHostService.getBlockList(hosts, forceCheck);
  };

  getEnabledNFTList = async (): Promise<{ address: string; contractName: string }[]> => {
    const address = await userWalletService.getCurrentAddress();
    if (!address) return [];

    const getNftBalanceStorage = await this.getNftBalanceStorage(address);

    const resultArray = Object.entries(getNftBalanceStorage).map(([key]) => {
      // ignore the prefix
      const [, address, contractName] = key.split('.');
      return {
        address: `0x${address}`,
        contractName: contractName,
      };
    });

    return resultArray;
  };

  checkNFTListEnabled = async (address: string): Promise<Record<string, boolean>> => {
    // Returns a map of enabled NFTs for the address
    const script = await getScripts(userWalletService.getNetwork(), 'nft', 'checkNFTListEnabled');

    const isEnabledList = await fcl.query({
      cadence: script,
      args: (arg, t) => [arg(address, t.Address)],
    });
    return isEnabledList;
  };

  getNftBalanceStorage = async (address: string): Promise<Record<string, number>> => {
    // Returns a map of enabled NFTs for the address
    const script = await getScripts(
      userWalletService.getNetwork(),
      'collection',
      'getNFTBalanceStorage'
    );

    const isEnabledList = await fcl.query({
      cadence: script,
      args: (arg, t) => [arg(address, t.Address)],
    });
    return isEnabledList;
  };

  getTransactionTemplate = async (cadence: string, network: string) => {
    console.log('getTransactionTemplate ->');
    const base64 = Buffer.from(cadence, 'utf8').toString('base64');

    const data = {
      cadence_base64: base64,
      network: network.toLowerCase(),
    };
    const init = {
      method: 'POST',
      async: true,
      body: JSON.stringify(data),
      headers: {
        Network: network,
        Accept: 'application/json',
        'Content-Type': 'application/json',
      },
    };

    console.log('getTransactionTemplate ->', init);
    const response = await fetch('https://flix.flow.com/v1/templates/search', init);

    const template = await response.json();

    console.log('template ->', template);

    const auditorsResponse = await fetch(`https://flix.flow.com/v1/auditors?network=${network}`);
    const auditors = await auditorsResponse.json();
    console.log('auditors ->', auditors);

    fcl.config().put(
      'flow.auditors',
      auditors.map((item) => item.address)
    );

    const audits = await fcl.InteractionTemplateUtils.getInteractionTemplateAudits({
      template: template,
      auditors: auditors.map((item) => item.address),
    });

    console.log('audits ->', audits);
    const addresses = Object.keys(audits).filter((address) => audits[address]);

    if (addresses.length <= 0) {
      return null;
    }

    const result = auditors.filter((item) => addresses.includes(item.address));
    console.log('result ->', result);
    if (result.length <= 0) {
      return null;
    }
    return {
      auditor: result[0],
      template,
    };
  };

  validateRecaptcha = async (token: string) => {
    const config = this.store.config.validate_recaptcha;
    const data = await this.sendRequest(config.method, config.path, {
      token,
    });

    return data;
  };

  pingNetwork = async (network: string): Promise<boolean> => {
    try {
      const response = await fetch(`https://rest-${network}.onflow.org/v1/blocks?height=sealed`);
      const result = await response.json();
      return result[0].header !== null && result[0].header !== undefined;
    } catch (err) {
      return false;
    }
  };

  updateProfilePreference = async (privacy: number) => {
    const config = this.store.config.profile_preference;
    const data = await this.sendRequest(
      config.method,
      config.path,
      {},
      {
        private: privacy,
      }
    );

    return data;
  };

  updateProfile = async (nickname: string, avatar: string) => {
    const config = this.store.config.profile_update;
    const data = await this.sendRequest(
      config.method,
      config.path,
      {},
      {
        nickname: nickname,
        avatar: avatar,
      }
    );

    return data;
  };

  nftCatalog = async () => {
    const { data } = await this.sendRequest(
      'GET',
      'api/nft/collections',
      {},
      {},
      'https://lilico.app/'
    );
    return data;
  };

  cadenceScriptsV2 = async (): Promise<NetworkScripts> => {
    const { data } = await this.sendRequest('GET', '/api/v2/scripts', {}, {}, WEB_NEXT_URL);
    return data;
  };

  nftCatalogList = async (address: string, limit: any, offset: any, network: string) => {
    const { data } = await this.sendRequest(
      'GET',
      `/api/v2/nft/list?address=${address}&limit=${limit}&offset=${offset}&network=${network}`,
      {},
      {},
      WEB_NEXT_URL
    );
    return data;
  };

  nftCatalogCollections = async (address: string, network: string): Promise<NFTCollections[]> => {
    const { data } = await this.sendRequest(
      'GET',
      `/api/v2/nft/id?address=${address}&network=${network}`,
      {},
      {},
      WEB_NEXT_URL
    );
    return data;
  };

  nftCatalogCollectionList = async (
    address: string,
    contractName: string,
    limit: any,
    offset: any,
    network: string
  ) => {
    const { data } = await this.sendRequest(
      'GET',
      `/api/v2/nft/collectionList?address=${address}&limit=${limit}&offset=${offset}&collectionIdentifier=${contractName}&network=${network}`,
      {},
      {},
      WEB_NEXT_URL
    );
    return data;
  };

  nftCollectionList = async () => {
    const { data } = await this.sendRequest('GET', '/api/nft/collections', {}, {}, WEB_NEXT_URL);
    return data;
  };

  evmFTList = async () => {
    const { data } = await this.sendRequest('GET', '/api/evm/fts', {}, {}, WEB_NEXT_URL);
    return data;
  };

  /** @deprecated
   * Use getUserTokens has price information. It returns evm tokens with price information.
   */
  getEvmFT = async (address: string, network: string) => {
    const { data } = await this.sendRequest(
      'GET',
      `/api/v3/evm/${address}/fts?network=${network}`,
      {},
      {},
      WEB_NEXT_URL
    );
    return data;
  };

  /**
   * @deprecated This method is not used in the codebase.
   * Use getUserTokens has price information.
   */
  getEvmFTPrice = async () => {
    const gitPrice = await storage.getExpiry('EVMPrice');

    if (gitPrice) {
      return gitPrice;
    } else {
      const { data } = await this.sendRequest('GET', '/api/prices', {}, {}, WEB_NEXT_URL);
      storage.setExpiry('EVMPrice', data, 6000);
      return data;
    }
  };

  evmNFTList = async () => {
    const { data } = await this.sendRequest('GET', '/api/evm/nfts', {}, {}, WEB_NEXT_URL);
    return data;
  };

  getEvmNFT = async (address: string, network: string) => {
    const { data } = await this.sendRequest(
      'GET',
      `/api/evm/${address}/nfts?network=${network}`,
      {},
      {},
      WEB_NEXT_URL
    );
    return data;
  };

  decodeEvmCall = async (data: string, address = '') => {
    const bodyData = {
      to: address, // address -- optional
      data: data, // calldata -- required
    };
    const res = await this.sendRequest('POST', `/api/evm/decodeData`, {}, bodyData, WEB_NEXT_URL);
    return res;
  };

  EvmNFTcollectionList = async (
    address: string,
    collectionIdentifier: string,
    limit = 24,
    offset = 0
  ) => {
    const network = await userWalletService.getNetwork();
    const { data } = await this.sendRequest(
      'GET',
      `/api/v3/evm/nft/collectionList?network=${network}&address=${address}&collectionIdentifier=${collectionIdentifier}&limit=${limit}&offset=${offset}`,
      {},
      {},
      WEB_NEXT_URL
    );
    return data;
  };

  EvmNFTID = async (network: string, address: string) => {
    const { data } = await this.sendRequest(
      'GET',
      `/api/v3/evm/nft/id?network=${network}&address=${address}`,
      {},
      {},
      WEB_NEXT_URL
    );
    return data;
  };

  EvmNFTList = async (address: string, limit = 24, offset = 0) => {
    const network = await userWalletService.getNetwork();
    const { data } = await this.sendRequest(
      'GET',
      `/api/v3/evm/nft/list?network=${network}&address=${address}&limit=${limit}&offset=${offset}`,
      {},
      {},
      WEB_NEXT_URL
    );
    return data;
  };

  getNFTCadenceList = async (address: string, network = 'mainnet', offset = 0, limit = 5) => {
    const { data } = await this.sendRequest(
      'GET',
      `/api/v2/nft/id?network=${network}&address=${address}`,
      {},
      {},
      WEB_NEXT_URL
    );
    return data;
  };

  getNFTV2CollectionList = async (
    address: string,
    network = 'mainnet'
  ): Promise<NFTModel_depreciated[]> => {
    const { data } = await this.sendRequest(
      'GET',
      `/api/v2/nft/collections?network=${network}&address=${address}`,
      {},
      {},
      WEB_NEXT_URL
    );
    return data;
  };

  putDeviceInfo = async (walletData: PublicKeyAccount[]) => {
    try {
      const installationId = await this.getInstallationId();
      // console.log('location ', userlocation);

      await this.addDevice({
        wallet_id: '',
        wallettest_id: '',
        device_info: {
          device_id: installationId,
          district: '',
          name: 'FRW Chrome Extension',
          type: '2',
          user_agent: 'Chrome',
        },
      });
    } catch (error) {
      console.error('Error while adding device:', error);
      return;
    }
  };

  getNews = async (): Promise<NewsItem[]> => {
    // Get news from firebase function

    const cachedNews = await storage.getExpiry('news');

    if (cachedNews) {
      return cachedNews;
    }

    const data = await this.sendRequest(
      'GET',
      process.env.API_NEWS_PATH,
      {},
      {},
      process.env.API_BASE_URL
    );

    const timeNow = new Date(Date.now());

    const news = data
      .map(
        (dataFromApi: {
          id: string;
          priority: string;
          type: string;
          title: string;
          body?: string;
          icon?: string;
          image?: string;
          url?: string;
          expiry_time: string;
          display_type: string;
          conditions?: string[]; // Add conditions field
        }) => {
          const newsItem = {
            ...dataFromApi,
            expiryTime: new Date(dataFromApi.expiry_time),
            displayType: dataFromApi.display_type,
            conditions: dataFromApi.conditions as NewsConditionType[], // Map conditions
          };
          return newsItem;
        }
      )
      .filter((n: { expiryTime: Date }) => {
        return n.expiryTime > timeNow;
      });

    await storage.setExpiry('news', news, 300000); // 5 minutes in milliseconds

    return news;
  };

  freshUserInfo = async (
    mainAddress: FlowAddress,
    keys: FclAccount,
    pubKTuple,
    wallet,
    isChild: ActiveAccountType
  ) => {
    const loggedInAccounts: LoggedInAccount[] = (await storage.get('loggedInAccounts')) || [];

    if (!isChild) {
      await storage.set('keyIndex', '');
      await storage.set('hashAlgoString', '');
      await storage.set('signAlgoString', '');
      await storage.set('pubKey', '');

      const { P256, SECP256K1 } = pubKTuple;

      const keyInfoA = findKeyAndInfo(keys, P256.pubK);
      const keyInfoB = findKeyAndInfo(keys, SECP256K1.pubK);
      const keyInfo = keyInfoA ||
        keyInfoB || {
          index: 0,
          signAlgoString: keys.keys[0].signAlgoString,
          hashAlgoString: keys.keys[0].hashAlgoString,
          publicKey: keys.keys[0].publicKey,
        };
      await storage.set('keyIndex', keyInfo.index);
      await storage.set('signAlgoString', keyInfo.signAlgoString);
      await storage.set('hashAlgoString', keyInfo.hashAlgoString);
      await storage.set('pubKey', keyInfo.publicKey);
      // Make sure the address is a FlowAddress

      if (!isValidFlowAddress(mainAddress)) {
        throw new Error('Invalid Flow address');
      }
      const flowAddress: FlowAddress = mainAddress;
      const updatedWallet: LoggedInAccount = {
        ...wallet,
        address: flowAddress,
        pubKey: keyInfo.publicKey,
        hashAlgoString: keyInfo.hashAlgoString,
        signAlgoString: keyInfo.signAlgoString,
        weight: keys.keys[0].weight,
      };

      log.log('wallet is this:', updatedWallet);

      const accountIndex = loggedInAccounts.findIndex(
        // Check both pubKey and username. Older versions allowed the pubKey to be imported twice with different usernames
        (account) =>
          account.pubKey === updatedWallet.pubKey && account.username === updatedWallet.username
      );

      if (accountIndex === -1) {
        loggedInAccounts.push(updatedWallet);
      } else {
        loggedInAccounts[accountIndex] = updatedWallet;
      }
      await storage.set('loggedInAccounts', loggedInAccounts);
    }

    log.log('Updated loggedInAccounts:', loggedInAccounts);
    const otherAccounts: LoggedInAccountWithIndex[] = loggedInAccounts
      .filter((account) => account.username !== wallet.username)
      .map((account) => {
        const indexInLoggedInAccounts = loggedInAccounts.findIndex(
          (loggedInAccount) => loggedInAccount.username === account.username
        );
        return { ...account, indexInLoggedInAccounts };
      })
      .slice(0, 2);

    log.log('otherAccounts with index:', otherAccounts);
    return { otherAccounts, wallet, loggedInAccounts };
  };

  // ** Get supported currencies **
  getSupportedCurrencies = async (): Promise<Currency[]> => {
    if (this.supportedCurrenciesCache.length > 0) {
      return this.supportedCurrenciesCache;
    }

    let currencies = [DEFAULT_CURRENCY];
    try {
      const supportedCurrencies: CurrencyResponse = await this.sendRequest(
        'GET',
        `/api/v4/currencies`,
        {},
        {},
        WEB_NEXT_URL
      );

      currencies = supportedCurrencies?.data?.currencies || [DEFAULT_CURRENCY];
    } catch (error) {
      console.warn('Error fetching supported currencies, using default USD:', error);
    }
    this.supportedCurrenciesCache = currencies;
    return currencies;
  };

  getAccountsWithPublicKey = async (
    publicKey: string,
    network: string
  ): Promise<PublicKeyAccount[]> => {
    const url =
      network === 'testnet'
        ? `https://staging.key-indexer.flow.com/key/${publicKey}`
        : `https://production.key-indexer.flow.com/key/${publicKey}`;
    const result = await fetch(url);
    const json = await result.json();

    // Now massage the data to match the type we want
    const accounts: PublicKeyAccount[] = json.accounts.map((account) => ({
      address: account.address,
      publicKey: json.publicKey,
      keyIndex: account.keyId,
      weight: account.weight,
      signAlgo: account.sigAlgo,
      signAlgoString: account.signing,
      hashAlgo: account.hashAlgo,
      hashAlgoString: account.hashing,
    }));

    return accounts;
  };
  /**
   * Get user tokens, handle both EVM and Flow tokens. Include price information.
   * @param address - The address of the user
   * @param network - The network of the user
   * @param currencyCode - The currency code of the user
   * @returns The tokens of the user
   */
  async getUserTokens(
    address: string,
    network?: string,
    currencyCode: string = 'USD'
  ): Promise<ExtendedTokenInfo[]> {
    if (!address) {
      throw new Error('Address is required');
    }

    // If network not provided, get current network
    if (!network) {
      network = await userWalletService.getNetwork();
    }

    // Determine if address is EVM or Flow based on format
    const isEvmAddress = isValidEthereumAddress(address);
    const isFlowAddress = isValidFlowAddress(address);

    if (!isEvmAddress && !isFlowAddress) {
      throw new Error('Invalid address format');
    }

    try {
      if (isEvmAddress) {
        return await this.fetchUserEvmTokens(address, network, currencyCode);
      } else {
        return await this.fetchUserFlowTokens(address, network, currencyCode);
      }
    } catch (error) {
      console.error('Error fetching user tokens:', error);
      throw error;
    }
  }

  private async fetchUserFlowTokens(
    address: string,
    network: string,
    currencyCode: string = 'USD'
  ): Promise<ExtendedTokenInfo[]> {
    const cacheKey = `flow_tokens_${address}_${network}_${currencyCode}`;
    const cachedFlowData = await storage.getExpiry(cacheKey);

    if (cachedFlowData !== null) {
      return cachedFlowData;
    }

    const response: FlowApiResponse = await this.sendRequest(
      'GET',
      `/api/v4/cadence/tokens/ft/${address}`,
      { network, currency: currencyCode },
      {},
      WEB_NEXT_URL
    );
    if (!response!.data?.result?.length) {
      return [];
    }

    const tokens = (response?.data?.result || []).map(
      (token): ExtendedTokenInfo => ({
        id: token.identifier,
        name: token.name,
        address: token.contractAddress,
        contractName: token.contractName,
        symbol: token.symbol,
        decimals: 8, // Default to 8 decimals for Flow tokens if not specified
        path: {
          vault: `/${token.storagePath.domain}/${token.storagePath.identifier}`,
          receiver: `/${token.receiverPath.domain}/${token.receiverPath.identifier}`,
          balance: ``, // todo: not sure what this property is used for
        },
        logoURI: token.logoURI || token.logos?.items?.[0]?.file?.url || '',
        extensions: {
          description: token.description,
          twitter: token.socials?.x?.url,
        },
        custom: false,
        price: token.priceInCurrency || token.priceInUSD || '',
        total: token.balanceInCurrency || token.balanceInUSD || '',
        change24h: 0,
        balance: token.balance || '0',
        // Add CoinItem properties
        coin: token.name, // redundant for compatibility
        unit: token.symbol ?? token.contractName, // redundant for compatibility
<<<<<<< HEAD
        icon: token.logoURI || token.logos?.items?.[0]?.file?.url || '',
=======
        icon: token.logoURI || token.logos?.items?.[0]?.file?.url, // redundant for compatibility
        flowIdentifier: token.identifier,
>>>>>>> ffbb6241
      })
    );
    return tokens;
  }

  private async fetchUserEvmTokens(
    address: string,
    network: string,
    currencyCode: string = 'USD'
  ): Promise<ExtendedTokenInfo[]> {
    const cacheKey = `evm_tokens_${address}_${network}_${currencyCode}`;
    const cachedEvmData = await storage.getExpiry(cacheKey);

    if (cachedEvmData !== null) {
      console.log('fetchUserEvmTokens - cachedEvmData', cachedEvmData);
      return cachedEvmData;
    }

    const formattedEvmAddress = address.startsWith('0x') ? address : `0x${address}`;

    const userEvmTokenList: EvmApiResponse = await this.sendRequest(
      'GET',
      `/api/v4/evm/tokens/ft/${formattedEvmAddress}`,
      { network, currency: currencyCode },
      {},
      WEB_NEXT_URL
    );
    console.log('fetchUserEvmTokens - userEvmTokenList', userEvmTokenList);
    if (!userEvmTokenList?.data?.length) {
      return [];
    }

    // Convert EvmTokenResponse to ExtendedTokenInfo
    const tokens = userEvmTokenList.data.map(
      (token): ExtendedTokenInfo => ({
        id: token.flowIdentifier || token.address,
        name: token.name,
        address: token.address,
        contractName: token.name, // Use name as contractName for EVM tokens
        symbol: token.symbol,
        decimals: token.decimals,
        path: {
          vault: '', // EVM tokens don't use Flow paths
          receiver: '',
          balance: '',
        },
        logoURI: token.logoURI || '',
        extensions: {},
        custom: false,
        price: token.priceInCurrency || token.priceInUSD || '',
        total: token.balanceInCurrency || token.balanceInUSD || '',
        change24h: 0,
        balance: token.displayBalance || '0',
        // Add CoinItem properties
        coin: token.name, // redundant for compatibility
        unit: token.symbol, // redundant for compatibility
        icon: token.logoURI || '', // redundant for compatibility
        flowIdentifier: token.flowIdentifier,
      })
    );
    return tokens;
  }

  getLatestVersion = async (): Promise<string> => {
    // Get latest version from storage cache first
    const cached = await storage.getExpiry('latestVersion');
    if (cached) {
      return cached;
    }

    try {
      const result = await this.sendRequest(
        'GET',
        process.env.API_CONFIG_PATH,
        {},
        {},
        process.env.API_BASE_URL
      );

      const version = result.version;

      // Cache for 1 hour
      await storage.setExpiry('latestVersion', version, 3600000);
      return version;
    } catch (error) {
      console.error('Error fetching latest version:', error);
      return chrome.runtime.getManifest().version; // Fallback to current version
    }
  };
}

const openApiService = new OpenApiService();

if (process.env.NODE_ENV === 'development') {
  // Log all functions and their signatures
  const functions = Object.entries(openApiService)
    .filter(
      ([name, value]) =>
        typeof value === 'function' &&
        name !== 'constructor' &&
        typeof name === 'string' &&
        name !== 'get'
    )
    .map(([name]) => {
      const func = openApiService[name];
      // Use a safer way to get function info
      const funcStr = func.toString();
      const isAsync = funcStr.startsWith('async');
      const basicSignature = funcStr.split('{')[0].trim();

      return {
        name,
        isAsync,
        fullBody: funcStr,
        usesSendRequest: funcStr.includes('this.sendRequest'),
        usesFetchDirectly: funcStr.includes('fetch('),
        basicSignature,
        // Simple regex to extract parameter names without accessing arguments
        params: basicSignature
          .slice(basicSignature.indexOf('(') + 1, basicSignature.lastIndexOf(')'))
          .split(',')
          .map((param) => param.trim())
          .map((param) => {
            if (param.startsWith('PriceProvider.')) {
              return param.replace('PriceProvider.', '');
            }
            return param;
          })
          .filter(Boolean),
      };
    });

  console.log('OpenApiService Functions:', functions);
}

export const getScripts = async (network: string, category: string, scriptName: string) => {
  try {
    // Force a proper load of the cadence scripts
    const cadenceScripts = await openApiService.getCadenceScripts();
    if (!cadenceScripts) {
      throw new Error('Cadence scripts not loaded');
    }
    const networkScripts =
      network === 'mainnet' ? cadenceScripts.scripts.mainnet : cadenceScripts.scripts.testnet;
    if (!networkScripts) {
      throw new Error('Network scripts not found');
    }
    const categoryScripts = networkScripts[category];
    if (!categoryScripts) {
      throw new Error('Category scripts not found');
    }
    const script = categoryScripts[scriptName];
    if (!script) {
      throw new Error('Script not found');
    }
    const scriptString = Buffer.from(script, 'base64').toString('utf-8');
    const modifiedScriptString = scriptString.replaceAll('<platform_info>', `Extension-${version}`);
    return modifiedScriptString;
  } catch (error) {
    if (error instanceof Error) {
      mixpanelTrack.track('script_error', {
        script_id: scriptName,
        error: error.message,
      });
    }
    throw error;
  }
};

export default openApiService;<|MERGE_RESOLUTION|>--- conflicted
+++ resolved
@@ -2319,12 +2319,8 @@
         // Add CoinItem properties
         coin: token.name, // redundant for compatibility
         unit: token.symbol ?? token.contractName, // redundant for compatibility
-<<<<<<< HEAD
         icon: token.logoURI || token.logos?.items?.[0]?.file?.url || '',
-=======
-        icon: token.logoURI || token.logos?.items?.[0]?.file?.url, // redundant for compatibility
         flowIdentifier: token.identifier,
->>>>>>> ffbb6241
       })
     );
     return tokens;
