--- conflicted
+++ resolved
@@ -29,11 +29,7 @@
     registerRefreshListener(nftCollectionListRefreshRegex, this.loadNftCollectionList);
   };
 
-<<<<<<< HEAD
-  loadChildAccountNFTs = async (network: string, parentAddress: string, childAddress: string) => {
-=======
   loadChildAccountNFTs = async (network: string, parentAddress: string) => {
->>>>>>> 1124703f
     if (!(await fclConfirmNetwork(network))) {
       // Do nothing if the network is switched
       // Don't update the cache
@@ -45,12 +41,8 @@
       cadence: script,
       args: (arg, t) => [arg(parentAddress, t.Address)],
     });
-<<<<<<< HEAD
-    setCachedData(childAccountNFTsKey(network, childAddress), result);
-=======
 
     setCachedData(childAccountNftsKey(network, parentAddress), result);
->>>>>>> 1124703f
 
     return result;
   };
