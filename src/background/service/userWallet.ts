import * as secp from '@noble/secp256k1';
import * as fcl from '@onflow/fcl';
import type { Account as FclAccount } from '@onflow/typedefs';
import * as ethUtil from 'ethereumjs-util';
import { getApp } from 'firebase/app';
import { getAuth, signInAnonymously } from 'firebase/auth/web-extension';

import keyringService from '@/background/service/keyring';
import { mixpanelTrack } from '@/background/service/mixpanel';
import openapiService from '@/background/service/openapi';
import {
  signWithKey,
  seed2PublicPrivateKey,
  seedWithPathAndPhrase2PublicPrivateKey,
  formPubKeyTuple,
  pk2PubKey,
} from '@/background/utils/modules/publicPrivateKey';
import createPersistStore from '@/background/utils/persisitStore';
import {
  type PublicPrivateKeyTuple,
  combinePubPkString,
  tupleToPrivateKey,
} from '@/shared/types/key-types';
import {
  type FlowAddress,
  type EvmAddress,
  type WalletAccount,
  type ChildAccountMap,
  type Currency,
  DEFAULT_CURRENCY,
  type ActiveAccountType,
  getActiveAccountTypeForAddress,
  type WalletAddress,
} from '@/shared/types/wallet-types';
import { ensureEvmAddressPrefix, isValidEthereumAddress, withPrefix } from '@/shared/utils/address';
import {
  FLOW_BIP44_PATH,
  HASH_ALGO_NUM_SHA2_256,
  HASH_ALGO_NUM_SHA3_256,
  SIGN_ALGO_NUM_ECDSA_P256,
  SIGN_ALGO_NUM_ECDSA_secp256k1,
} from '@/shared/utils/algo-constants';
import {
  mainAccountsKey,
  evmAccountKey,
  childAccountsKey,
  mainAccountsRefreshRegex,
  childAccountsRefreshRegex,
  evmAccountRefreshRegex,
  type EvmAccountStore,
  accountBalanceKey,
  accountBalanceRefreshRegex,
} from '@/shared/utils/cache-data-keys';
import { retryOperation } from '@/shared/utils/retryOperation';
import { setUserData } from '@/shared/utils/user-data-access';
import {
  userWalletsKey,
  type UserWalletStore,
  type ActiveAccountsStore,
  activeAccountsKey,
  getActiveAccountsData,
} from '@/shared/utils/user-data-keys';

import {
  networkToChainId,
  type AccountKeyRequest,
  type DeviceInfoRequest,
  type FlowNetwork,
} from '../../shared/types/network-types';
import { type PublicKeyAccount, type MainAccount } from '../../shared/types/wallet-types';
import { fclConfig, fclConfirmNetwork, fclEnsureNetwork } from '../fclConfig';
import { defaultAccountKey, pubKeyAccountToAccountKey } from '../utils/account-key';
<<<<<<< HEAD
import {
  clearCachedData,
  getInvalidData,
  getValidData,
  registerRefreshListener,
  setCachedData,
} from '../utils/data-cache';
=======
import { getValidData, registerRefreshListener, setCachedData } from '../utils/data-cache';
>>>>>>> cbf54728
import { getEmojiByIndex } from '../utils/emoji-util';
import {
  getAccountsByPublicKeyTuple,
  getAccountsWithPublicKey,
} from '../utils/modules/findAddressWithPubKey';
import { storage } from '../webapi';

import { getScripts } from './openapi';

const USER_WALLET_TEMPLATE: UserWalletStore = {
  monitor: 'flowscan',
  network: 'mainnet',
  emulatorMode: false,
  currentPubkey: '',
  displayCurrency: DEFAULT_CURRENCY,
};

class UserWallet {
  // PERSISTENT DATA
  // The user settings - network and other global settings
  private store!: UserWalletStore;
  // Map of the selected accounts for each network and pubkey
  private activeAccounts: Map<FlowNetwork, Map<string, ActiveAccountsStore>> = new Map();

  // Reference to the wallet controller
  private walletController: any;

  setWalletController = (controller: any) => {
    this.walletController = controller;
  };

  init = async () => {
    this.store = await createPersistStore<UserWalletStore>({
      name: userWalletsKey,
      template: USER_WALLET_TEMPLATE,
    });

    this.activeAccounts = new Map();
    // Initialize the account loaders
    initAccountLoaders();

    // Load the active accounts
    await this.loadActiveAccounts(this.store.network, this.store.currentPubkey);
  };

  clear = async () => {
    if (!this.store) {
      await this.init();
    } else {
      Object.assign(this.store, USER_WALLET_TEMPLATE);
    }
    this.activeAccounts = new Map();
    // clear all session storage
    await storage.clearSession();
  };

  isLocked = () => {
    return !keyringService.isUnlocked();
  };

  /**
   * --------------------------------------------
   * Getting and setting current state
   * --------------------------------------------
   */

  getCurrentPubkey = (): string => {
    if (this.isLocked()) {
      throw new Error('Wallet is locked');
    }
    return this.store.currentPubkey;
  };

  /**
   * Set the current pubkey
   * TODO: There are lots of async methods "get" the current pubkey before performing an action
   * Switching the pubkey mid action may cause unexpected behavior
   * It would be better practice to either pass the pubkey to actions or have class instances
   * for each pubkey and network combination
   * @param pubkey - The pubkey to set
   */
  setCurrentPubkey = async (pubkey: string) => {
    // Note that values that are set in the proxy store are immediately available through the proxy
    // It stores the value in memory immediately
    // However the value in storage may not be updated immediately
    this.store.currentPubkey = pubkey;

    // Load all data for the new pubkey. This is async but don't await it
    // NOTE: If this is remvoed... everything runs just fine (I've checked)
    this.loadAllAccounts(this.store.network, pubkey);
  };

  /**
   * Set the current pubkey in registered state
   * TODO: There are lots of async methods "get" the current pubkey before performing an action
   * Switching the pubkey mid action may cause unexpected behavior
   * It would be better practice to either pass the pubkey to actions or have class instances
   * for each pubkey and network combination
   * @param pubkey - The pubkey to set
   */
  registerCurrentPubkey = async (pubkey: string, account: FclAccount) => {
    // Note that values that are set in the proxy store are immediately available through the proxy
    // It stores the value in memory immediately
    // However the value in storage may not be updated immediately
    this.store.currentPubkey = pubkey;
    await setupNewAccount(this.store.network, pubkey, account);

    // Load all data for the new pubkey. This is async but don't await it
    this.loadAllAccounts(this.store.network, pubkey);
  };

  /**
   * Gets the keyindex of current account
   * @returns Number the keyindex of current account
   */
  getKeyIndex = async () => {
    try {
      const parentAccount = await this.getParentAccountNoExpire();
      if (!parentAccount) {
        throw new Error('Current wallet not found in accounts');
      }
      const keyIndex = parentAccount.keyIndex;

      return keyIndex;
    } catch (error) {
      throw new Error('Failed to get key index: ' + error.message);
    }
  };

  getNetwork = (): FlowNetwork => {
    if (!this.store) {
      // Just return mainnet for now
      return 'mainnet';
    }
    return this.store.network;
  };

  setNetwork = async (network: string) => {
    if (!this.store) {
      throw new Error('UserWallet not initialized');
    }
    if (network !== 'mainnet' && network !== 'testnet') {
      throw new Error('Invalid network');
    }
    this.store.network = network;

    // Load all data for the new network. This is async but don't await it
    this.loadAllAccounts(network, this.store.currentPubkey);
  };

  /**
   * Settings - these should be moved to preferences or some settings service
   */
  getMonitor = (): string => {
    return this.store.monitor;
  };

  setMonitor = (monitor: string) => {
    if (!this.store) {
      throw new Error('UserWallet not initialized');
    }
    this.store.monitor = monitor;
  };

  getEmulatorMode = async (): Promise<boolean> => {
    // Check feature flag first
    const enableEmulatorMode = await openapiService.getFeatureFlag('emulator_mode');
    if (!enableEmulatorMode) {
      return false;
    }
    if (!this.store) {
      throw new Error('UserWallet not initialized');
    }
    return this.store.emulatorMode;
  };

  setEmulatorMode = async (emulatorMode: boolean) => {
    let emulatorModeToSet = emulatorMode;
    if (emulatorModeToSet) {
      // check feature flag
      const enableEmulatorMode = await openapiService.getFeatureFlag('emulator_mode');
      if (!enableEmulatorMode) {
        emulatorModeToSet = false;
      }
    }
    this.store.emulatorMode = emulatorModeToSet;
    await this.setupFcl();
  };

  /**
   * --------------------------------------------
   * Loading accounts when the public key changes
   * --------------------------------------------
   */

  /**
   * Load all accounts for the given network and pubkey
   * This is called when the pubkey or network changes
   * It will safely return if either of those values are not yet set
   * This can be called multiple times asynchrously without causing issues
   * @param network - The network to load the accounts for
   * @param pubkey - The pubkey to load the accounts for
   * @returns A promise that resolves to the loaded accounts
   */
  loadAllAccounts = async (network: string, pubkey: string) => {
    if (!network || !pubkey) {
      // Simply return if the network or pubkey is not yet set
      // Other methods will throw an error if they are not set
      return;
    }

    try {
      await this.loadActiveAccounts(network, pubkey);
      // extenal method that ensures caches are loaded
      const allAccounts = await loadAllAccountsWithPubKey(network, pubkey);

      // Ensure the parent address is valid - this can only be called after the active and main accounts are loaded
      // Wonder if this is the best way to do this
      await this.ensureValidActiveAccount(network, pubkey);

      // Load the balances for the main accounts
      await loadAccountListBalance(
        network,
        allAccounts
          .filter((account) => account.address && account.address.trim() !== '')
          .map((account) => account.address)
      );
    } catch (error) {
      console.error('Error loading accounts', error);
    }
  };

  /**
   * Load the active accounts for the given network and pubkey
   * This is called when the pubkey or network changes
   * It will safely return if either of those values are not yet set
   * This can be called multiple times asynchrously without causing issues
   * @param network - The network to load the accounts for
   * @param pubkey - The pubkey to load the accounts for
   * @returns A promise that resolves to the loaded accounts
   */
  loadActiveAccounts = async (network: string, pubkey: string) => {
    if (network) {
      if (!this.activeAccounts[network]) {
        this.activeAccounts[network] = new Map();
      }
      if (pubkey) {
        // Load from storage
        const activeAccounts = (await getActiveAccountsData(network, pubkey)) ?? {
          parentAddress: null,
          currentAddress: null,
        };
        // Store in memory
        this.activeAccounts[network][pubkey] = activeAccounts;
      }
    }
  };

  /**
   * --------------------------------------------
   * Accessing the current account addresses
   * --------------------------------------------
   */

  getActiveAccounts = (): ActiveAccountsStore => {
    return (
      this.activeAccounts[this.store.network]?.[this.store.currentPubkey] ?? {
        parentAddress: null,
        currentAddress: null,
      }
    );
  };

  // Get the main account address for the current public key
  getParentAddress = (): FlowAddress | null => {
    return this.getActiveAccounts().parentAddress;
  };

  getCurrentAddress = (): WalletAddress | null => {
    return this.getActiveAccounts().currentAddress;
  };

  getActiveAccountType = (): ActiveAccountType => {
    return getActiveAccountTypeForAddress(this.getCurrentAddress(), this.getParentAddress());
  };

  private setActiveAccounts = async (newActiveAccounts: ActiveAccountsStore) => {
    const pubkey = this.store.currentPubkey;
    const network = this.store.network;
    if (!pubkey) {
      throw new Error('Current pubkey is not set');
    }
    if (!network) {
      throw new Error('Network is not set');
    }
    this.activeAccounts[network][pubkey] = newActiveAccounts;

    // Save the data in storage
    await setUserData<ActiveAccountsStore>(activeAccountsKey(network, pubkey), newActiveAccounts);
  };
  /**
   * Set the current account - the actively selected account
   * Be careful to only call this once main accounts are loaded
   * If there is no active main account, it will select the first account in the list
   * @param parentAddress - The parent account address of whichever account you want to select
   * @param newCurrentAddress - The new current account address. This must either be:
   * - The parent address given in parentAddress
   * - The evm address of the parent account with parentAddress
   * - A child address of the parent account with parentAddress
   * @returns
   */
  setCurrentAccount = async (parentAddress: FlowAddress, newCurrentAddress: WalletAddress) => {
    // TODO: Should we validate the addresses here? How could it be possible to set an invalid address?
    await this.setActiveAccounts({
      parentAddress: parentAddress,
      currentAddress: newCurrentAddress,
    });
  };
  /**
   * Select the main account if a child account is selected
   * Be careful to only call this once main accounts are loaded
   * If there is no active main account, it will select the first account in the list
   * @returns
   */
  setCurrentAccountToParent = async () => {
    const activeAccounts = this.getActiveAccounts();
    if (activeAccounts.parentAddress) {
      await this.setActiveAccounts({
        parentAddress: activeAccounts.parentAddress,
        currentAddress: activeAccounts.parentAddress,
      });
    } else {
      await this.resetToFirstParentAccount();
    }
  };

  /**
   * Reset the selected address to the first account
   * Be careful to only call this once main accounts are loaded
   * @returns
   */
  resetToFirstParentAccount = async () => {
    const newActiveAccounts: ActiveAccountsStore = {
      parentAddress: null,
      currentAddress: null,
    };
    const mainAccounts = await this.getMainAccounts();
    if (mainAccounts) {
      // Main accounts are loaded
      if (mainAccounts.length > 0) {
        newActiveAccounts.parentAddress = mainAccounts[0].address as FlowAddress;
        newActiveAccounts.currentAddress = mainAccounts[0].address as WalletAddress;
      }
      await this.setActiveAccounts(newActiveAccounts);
    }
  };

  ensureValidActiveAccount = async (network: string, pubkey: string) => {
    // Get the main accounts
    const mainAccounts = await getValidData<MainAccount[]>(mainAccountsKey(network, pubkey));
    if (!mainAccounts) {
      // main accounts are not loaded yet
      throw new Error('Main accounts are not loaded before ensureValidActiveAccount is called');
    }
    // Get the active accounts
    const activeAccounts = this.getActiveAccounts();

    // Check the parent address is valid
    const activeMainAccount = mainAccounts.find(
      (account) => account.address === activeAccounts.parentAddress
    );
    if (!activeMainAccount) {
      // Reset to the first parent account
      return this.resetToFirstParentAccount();
    }
    // At least one main account matches our parent address
    if (activeAccounts.currentAddress === activeAccounts.parentAddress) {
      // The current address is the same as the parent address
      // So it must be a main account
      return;
    }
    if (isValidEthereumAddress(activeAccounts.currentAddress)) {
      // Check that the address matches the evm account address
      const evmAccount = await getValidData<EvmAccountStore>(
        evmAccountKey(network, activeAccounts.parentAddress as FlowAddress)
      );
      if (!evmAccount) {
        // Reset to the parent account
        return this.resetToFirstParentAccount();
      }
      if (evmAccount.address !== activeAccounts.currentAddress) {
        // Reset to the parent account
        return this.setActiveAccounts({
          parentAddress: activeAccounts.parentAddress,
          currentAddress: activeAccounts.parentAddress,
        });
      }
      // The current address is a valid evm address
      return;
    }
    // Check that the current address is a child address
    const childAccounts = await getValidData<WalletAccount[]>(
      childAccountsKey(network, activeAccounts.parentAddress as FlowAddress)
    );

    const childAccount = childAccounts?.find(
      (account) => account.address === activeAccounts.currentAddress
    );

    if (!childAccount) {
      // Reset to the parent account
      return this.setActiveAccounts({
        parentAddress: activeAccounts.parentAddress,
        currentAddress: activeAccounts.parentAddress,
      });
    }
    // The current address is a valid child address
    return;
  };

  /**
   * --------------------------------------------
   * Accessing wallets of addresses
   * --------------------------------------------
   */

  getMainAccounts = async (): Promise<MainAccount[] | null> => {
    const mainAccounts = await getValidData<MainAccount[]>(
      mainAccountsKey(this.getNetwork(), this.getCurrentPubkey())
    );
    return mainAccounts ?? null;
  };

  // Get the main account wallet for the current public key
  getParentAccount = async (): Promise<MainAccount | null> => {
    const address = this.getParentAddress();
    if (!address) {
      return null;
    }
    // Get the main accounts for the network
    const mainAccounts = await this.getMainAccounts();
    if (!mainAccounts) {
      return null;
    }

    // Find the main account that matches the address
    const mainAccount = mainAccounts.find((account) => account.address === address);
    if (mainAccount) {
      return mainAccount;
    }
    return null;
  };

  // Get the main account wallet for the current public key without expire
  getParentAccountNoExpire = async (): Promise<MainAccount | null> => {
    const address = this.getParentAddress();
    if (!address) {
      return null;
    }
    // Get the main accounts for the network
    const mainAccounts = await getInvalidData<MainAccount[]>(
      mainAccountsKey(this.getNetwork(), this.getCurrentPubkey())
    );
    if (!mainAccounts) {
      return null;
    }

    // Find the main account that matches the address
    const mainAccount = mainAccounts.find((account) => account.address === address);
    if (mainAccount) {
      return mainAccount;
    }
    return null;
  };

  // Get the evm wallet of the current main account
  getEvmAccount = async (): Promise<WalletAccount | null> => {
    const parentAddress = this.getParentAddress() as FlowAddress;
    if (!parentAddress) {
      return null;
    }
    return await loadEvmAccountOfParent(this.store.network, parentAddress);
  };

  // Get the child accounts of the current main account
  getChildAccounts = async (): Promise<WalletAccount[] | null> => {
    const parentAddress = this.getParentAddress() as FlowAddress;
    if (!parentAddress) {
      return null;
    }
    const childAccounts = await getValidData<WalletAccount[]>(
      childAccountsKey(this.getNetwork(), parentAddress)
    );
    return childAccounts ?? null;
  };

  private getChildAccount = async (): Promise<WalletAccount | null> => {
    const childAddress = this.getCurrentAddress() as FlowAddress;
    const childAccounts = await this.getChildAccounts();
    if (!childAccounts) {
      // Child accounts are not loaded yet
      return null;
    }
    return childAccounts.find((account) => account.address === childAddress) ?? null;
  };

  getCurrentWallet = async (): Promise<WalletAccount | null> => {
    switch (this.getActiveAccountType()) {
      case 'main':
        return this.getParentAccount();
      case 'evm':
        return this.getEvmAccount();
      case 'child':
        try {
          return this.getChildAccount();
        } catch {
          console.error('Error getting child account');
          // We need to reset to the main account
          return null;
        }
      case 'none':
        return null;
    }
  };

  getCurrentEvmAddress = async (): Promise<EvmAddress | null> => {
    if (this.isLocked() || !this.getParentAddress()) {
      return null;
    }
    const evmAccount = await this.getEvmAccount();
    if (!evmAccount) {
      return null;
    }
    return evmAccount.address as EvmAddress;
  };

  /**
   * --------------------------------------------
   * User settings
   * --------------------------------------------
   */

  /**
   * --------------------------------------------
   * Transactions & Signing
   * --------------------------------------------
   */

  setupFcl = async () => {
    const isEmulatorMode = await this.getEmulatorMode();
    const network = this.getNetwork();
    await fclConfig(network, isEmulatorMode);
  };

  switchFclNetwork = async (network: FlowNetwork) => {
    const isEmulatorMode = await this.getEmulatorMode();
    await fclConfig(network, isEmulatorMode);
  };

  private extractScriptName = (cadence: string): string => {
    const scriptLines = cadence.split('\n');
    for (const line of scriptLines) {
      if (line.includes('// Flow Wallet')) {
        // '    // Flow Wallet - testnet Script  sendNFT - v2.31'
        const nameMatch = line.match(/\/\/ Flow Wallet -\s*(testnet|mainnet)\s*Script\s+(\w+)/);
        return nameMatch ? nameMatch[2] : 'unknown_script';
      }
    }
    return 'unknown_script';
  };

  sendTransaction = async (
    cadence: string,
    args: unknown[],
    shouldCoverFee: boolean = false
  ): Promise<string> => {
    const scriptName = this.extractScriptName(cadence);
    try {
      const allowed = await this.walletController.allowLilicoPay();
      const payerFunction = shouldCoverFee
        ? this.bridgeFeePayerAuthFunction
        : allowed
          ? this.payerAuthFunction
          : this.authorizationFunction;
      const txID = await fcl.mutate({
        cadence: cadence,
        args: () => args,
        proposer: this.authorizationFunction,
        authorizations: [
          this.authorizationFunction,
          shouldCoverFee ? this.bridgeFeePayerAuthFunction : null,
          // eslint-disable-next-line eqeqeq
        ].filter((auth) => auth != null),
        payer: payerFunction,
        limit: 9999,
      });

      return txID;
    } catch (error) {
      mixpanelTrack.track('script_error', {
        script_id: scriptName,
        error: error,
      });
      throw error;
    }
  };

  /**
   * Sign a message
   * @param signableMessage - The message to sign
   * @returns The signature
   */
  sign = async (signableMessage: string): Promise<string> => {
    // Ensure the wallet is unlocked as we're accessing the private key
    // Note we wouldn't be able to get the private key if the wallet is locked anyway..
    if (this.isLocked()) {
      throw new Error('Wallet is locked');
    }

    // Get the current public key
    const pubKey = this.store.currentPubkey;
    const parentAccount = await this.getParentAccountNoExpire();
    if (!parentAccount) {
      throw new Error('Current wallet not found in accounts');
    }
    const signAlgo = parentAccount.signAlgo;
    const hashAlgo = parentAccount.hashAlgo;

    const keyTuple = await keyringService.getCurrentPublicPrivateKeyTuple();
    let privateKey: string;
    if (pubKey === keyTuple.P256.pubK) {
      privateKey = keyTuple.P256.pk;
    } else if (pubKey === keyTuple.SECP256K1.pubK) {
      privateKey = keyTuple.SECP256K1.pk;
    } else {
      throw new Error('Invalid public key');
    }
    // TODO: This is a temporary solution to get the private key
    const realSignature = await signWithKey(
      Buffer.from(signableMessage, 'hex').toString('hex'),
      signAlgo,
      hashAlgo,
      privateKey
    );
    return realSignature;
  };

  authorizationFunction = async (account) => {
    // authorization function need to return an account
<<<<<<< HEAD
    const address = fcl.withPrefix(await this.getParentAddress());
=======
    const address = fcl.withPrefix(await this.walletController.getMainAddress());
>>>>>>> cbf54728
    const ADDRESS = fcl.withPrefix(address);
    // TODO: FIX THIS
    const KEY_ID = await this.getKeyIndex();
    return {
      ...account, // bunch of defaults in here, we want to overload some of them though
      tempId: `${ADDRESS}-${KEY_ID}`, // tempIds are more of an advanced topic, for 99% of the times where you know the address and keyId you will want it to be a unique string per that address and keyId
      addr: fcl.sansPrefix(ADDRESS), // the address of the signatory, currently it needs to be without a prefix right now
      keyId: Number(KEY_ID), // this is the keyId for the accounts registered key that will be used to sign, make extra sure this is a number and not a string
      signingFunction: async (signable: { message: string }) => {
        // Singing functions are passed a signable and need to return a composite signature
        // signable.message is a hex string of what needs to be signed.
        return {
          addr: fcl.withPrefix(ADDRESS), // needs to be the same as the account.addr but this time with a prefix, eventually they will both be with a prefix
          keyId: Number(KEY_ID), // needs to be the same as account.keyId, once again make sure its a number and not a string
          signature: await this.sign(signable.message), // this needs to be a hex string of the signature, where signable.message is the hex value that needs to be signed
        };
      },
    };
  };

  signBridgeFeePayer = async (signable): Promise<string> => {
    const tx = signable.voucher;
    const message = signable.message;
    const envelope = await openapiService.signBridgeFeePayer(tx, message);
    const signature = envelope.envelopeSigs.sig;
    return signature;
  };

  signPayer = async (signable): Promise<string> => {
    const tx = signable.voucher;
    const message = signable.message;
    const envelope = await openapiService.signPayer(tx, message);
    const signature = envelope.envelopeSigs.sig;
    return signature;
  };

  signProposer = async (signable): Promise<string> => {
    const tx = signable.voucher;
    const message = signable.message;
    const envelope = await openapiService.signProposer(tx, message);
    const signature = envelope.envelopeSigs.sig;
    return signature;
  };

  proposerAuthFunction = async (account) => {
    // authorization function need to return an account
    const proposer = await openapiService.getProposer();
    const address = fcl.withPrefix(proposer.data.address);
    const ADDRESS = fcl.withPrefix(address);
    // TODO: FIX THIS
    const KEY_ID = proposer.data.keyIndex;
    return {
      ...account, // bunch of defaults in here, we want to overload some of them though
      tempId: `${ADDRESS}-${KEY_ID}`, // tempIds are more of an advanced topic, for 99% of the times where you know the address and keyId you will want it to be a unique string per that address and keyId
      addr: fcl.sansPrefix(ADDRESS), // the address of the signatory, currently it needs to be without a prefix right now
      keyId: Number(KEY_ID), // this is the keyId for the accounts registered key that will be used to sign, make extra sure this is a number and not a string
      signingFunction: async (signable) => {
        // Singing functions are passed a signable and need to return a composite signature
        // signable.message is a hex string of what needs to be signed.
        const signature = await this.signProposer(signable);
        return {
          addr: fcl.withPrefix(ADDRESS), // needs to be the same as the account.addr but this time with a prefix, eventually they will both be with a prefix
          keyId: Number(KEY_ID), // needs to be the same as account.keyId, once again make sure its a number and not a string
          signature: signature, // this needs to be a hex string of the signature, where signable.message is the hex value that needs to be signed
        };
      },
    };
  };

  payerAuthFunction = async (account) => {
    // authorization function need to return an account
    const payer = await this.walletController.getPayerAddressAndKeyId();
    const address = fcl.withPrefix(payer.address);
    const ADDRESS = fcl.withPrefix(address);
    // TODO: FIX THIS
    const KEY_ID = payer.keyId;
    return {
      ...account, // bunch of defaults in here, we want to overload some of them though
      tempId: `${ADDRESS}-${KEY_ID}`, // tempIds are more of an advanced topic, for 99% of the times where you know the address and keyId you will want it to be a unique string per that address and keyId
      addr: fcl.sansPrefix(ADDRESS), // the address of the signatory, currently it needs to be without a prefix right now
      keyId: Number(KEY_ID), // this is the keyId for the accounts registered key that will be used to sign, make extra sure this is a number and not a string
      signingFunction: async (signable) => {
        // Singing functions are passed a signable and need to return a composite signature
        // signable.message is a hex string of what needs to be signed.
        const signature = await this.signPayer(signable);
        return {
          addr: fcl.withPrefix(ADDRESS), // needs to be the same as the account.addr but this time with a prefix, eventually they will both be with a prefix
          keyId: Number(KEY_ID), // needs to be the same as account.keyId, once again make sure its a number and not a string
          signature: signature, // this needs to be a hex string of the signature, where signable.message is the hex value that needs to be signed
        };
      },
    };
  };
  bridgeFeePayerAuthFunction = async (account) => {
    // authorization function need to return an account
    const bridgeFeePayer = await this.walletController.getBridgeFeePayerAddressAndKeyId();
    const address = fcl.withPrefix(bridgeFeePayer.address);
    const ADDRESS = fcl.withPrefix(address);
    // TODO: FIX THIS
    const KEY_ID = bridgeFeePayer.keyId;
    return {
      ...account, // bunch of defaults in here, we want to overload some of them though
      tempId: `${ADDRESS}-${KEY_ID}`, // tempIds are more of an advanced topic, for 99% of the times where you know the address and keyId you will want it to be a unique string per that address and keyId
      addr: fcl.sansPrefix(ADDRESS), // the address of the signatory, currently it needs to be without a prefix right now
      keyId: Number(KEY_ID), // this is the keyId for the accounts registered key that will be used to sign, make extra sure this is a number and not a string
      signingFunction: async (signable) => {
        // Singing functions are passed a signable and need to return a composite signature
        // signable.message is a hex string of what needs to be signed.
        const signature = await this.signBridgeFeePayer(signable);
        return {
          addr: fcl.withPrefix(ADDRESS), // needs to be the same as the account.addr but this time with a prefix, eventually they will both be with a prefix
          keyId: Number(KEY_ID), // needs to be the same as account.keyId, once again make sure its a number and not a string
          signature: signature, // this needs to be a hex string of the signature, where signable.message is the hex value that needs to be signed
        };
      },
    };
  };

  /**
   * --------------------------------------------
   * Login & Sign In
   * --------------------------------------------
   */

  /**
   * Login with the current keyring
   * This is called immediately after switching unlocking or creating a keyring
   * That is - the keyring has been switched or created and we need to login with the new pubkey
   * The problem with this function is that we don't know which pubkey is the one to use
   * We have to query the indexer to find accounts for each pubkey in the tuple
   * @param pubKey - The public key to login with
   * @param replaceUser - Whether to replace the current user
   * @returns void
   */
  loginWithPublicPrivateKey = async (
    keyTuple: PublicPrivateKeyTuple,
    replaceUser = true
  ): Promise<void> => {
    // Get the network and store before we do anything async
    const network = this.getNetwork();
    // Get the public key tuple
    const pubKeyTuple = formPubKeyTuple(keyTuple);

    // Login anonymously if needed
    // We'll need to do this before we get the accounts
    const app = getApp(process.env.NODE_ENV!);
    const auth = getAuth(app);
    let idToken = await getAuth(app).currentUser?.getIdToken();
    if (idToken === null || !idToken) {
      // Sign in anonymously first
      const userCredential = await signInAnonymously(auth);
      idToken = await userCredential.user.getIdToken();
      if (idToken === null || !idToken) {
        throw new Error('Failed to get idToken - even after signing in anonymously');
      }
    }

    // Find any account with public key information
    const accounts = await getAccountsByPublicKeyTuple(pubKeyTuple, network);

    // If no accounts are found, then the registration process may not have been completed
    // Assume the default account key
    const accountKeyRequest =
      accounts.length === 0
        ? defaultAccountKey(pubKeyTuple)
        : pubKeyAccountToAccountKey(accounts[0]);

    // Get the private key from the private key tuple
    const privateKey = tupleToPrivateKey(keyTuple, accountKeyRequest.sign_algo);

    // Add the user domain tag
    const rightPaddedHexBuffer = (value, pad) =>
      Buffer.from(value.padEnd(pad * 2, 0), 'hex').toString('hex');
    const USER_DOMAIN_TAG = rightPaddedHexBuffer(Buffer.from('FLOW-V0.0-user').toString('hex'), 32);
    const message = USER_DOMAIN_TAG + Buffer.from(idToken, 'utf8').toString('hex');

    // Sign the message
    const realSignature = await signWithKey(
      message,
      accountKeyRequest.sign_algo,
      accountKeyRequest.hash_algo,
      privateKey
    );
    // Get the device info
    const deviceInfo = await this.getDeviceInfo();

    // Login with the signed message
    await this.walletController.openapi.loginV3(
      accountKeyRequest,
      deviceInfo,
      realSignature,
      replaceUser
    );

    // Set the current pubkey in userWallet provided we have been able to login
    this.setCurrentPubkey(accountKeyRequest.public_key);
  };
  /**
   * Login with the current keyring
   * This is called immediately after switching unlocking or creating a keyring
   * We also call it if we've been logged out but the wallet is unlocked
   * @param pubKey - The public key to login with
   * @param replaceUser - Whether to replace the current user
   * @returns The logged in account
   */
  loginWithKeyring = async (replaceUser = true) => {
    if (this.isLocked()) {
      // If the wallet is locked, we can't sign in
      return;
    }
    return this.loginWithPublicPrivateKey(
      // Get the current public private key tuple
      await keyringService.getCurrentPublicPrivateKeyTuple(),
      replaceUser
    );
  };

  /**
   * Login with a mnemonic
   * @param mnemonic - The mnemonic to login with
   * @param replaceUser - Whether to replace the current user
   * @param derivationPath - The derivation path to use
   * @param passphrase - The passphrase to use
   */
  loginWithMnemonic = async (
    mnemonic: string,
    replaceUser = true,
    derivationPath: string = FLOW_BIP44_PATH,
    passphrase: string = ''
  ) => {
    // Get the public private key
    const publicPrivateKey: PublicPrivateKeyTuple = await seedWithPathAndPhrase2PublicPrivateKey(
      mnemonic,
      derivationPath,
      passphrase
    );
    // Login with the public private key
    return this.loginWithPublicPrivateKey(publicPrivateKey, replaceUser);
  };

  /**
   * Sign in with a private key
   * @param privateKey - The private key to sign in with
   * @param replaceUser - Whether to replace the current user
   * @returns The logged in account
   */
  loginWithPk = async (privateKey: string, replaceUser = true) => {
    // Get the public key tuple
    const pubKeyTuple = await pk2PubKey(privateKey);
    // Combine the public key tuple and the private key
    const publicPrivateKey = combinePubPkString(pubKeyTuple, privateKey);
    // Login with the public private key
    return this.loginWithPublicPrivateKey(publicPrivateKey, replaceUser);
  };

  // @deprecated - use loginWithMnemonic instead
  loginV3_depreciated = async (
    mnemonic: string,
    accountKey: AccountKeyRequest,
    deviceInfo: DeviceInfoRequest,
    replaceUser = true
  ) => {
    const app = getApp(process.env.NODE_ENV!);
    const auth = getAuth(app);
    const idToken = await getAuth(app).currentUser?.getIdToken();
    if (idToken === null || !idToken) {
      signInAnonymously(auth);
      return;
    }

    const rightPaddedHexBuffer = (value, pad) =>
      Buffer.from(value.padEnd(pad * 2, 0), 'hex').toString('hex');
    const USER_DOMAIN_TAG = rightPaddedHexBuffer(Buffer.from('FLOW-V0.0-user').toString('hex'), 32);

    const hex = secp.utils.bytesToHex;
    const message = USER_DOMAIN_TAG + Buffer.from(idToken, 'utf8').toString('hex');

    const messageHash = await secp.utils.sha256(Buffer.from(message, 'hex'));

    // Get the private key tuple
    const publicPrivateKeyTuple = await seed2PublicPrivateKey(mnemonic);

    // NOTE: The private key for each type should be the same
    const privateKey: string = publicPrivateKeyTuple.SECP256K1.pk;

    // TODO: Look into the logic for this
    // We want to us a secp256k1 public key in this logic
    // We should be able to use the public key from the account key request...
    const publicKey = hex(secp.getPublicKey(privateKey).slice(1));
    if (accountKey.public_key === publicKey) {
      const signature = await secp.sign(messageHash, privateKey);
      const realSignature = secp.Signature.fromHex(signature).toCompactHex();
      return this.walletController.openapi.loginV3(
        accountKey,
        deviceInfo,
        realSignature,
        replaceUser
      );
    } else {
      return false;
    }
  };

  logoutCurrentUser = async () => {
    const app = getApp(process.env.NODE_ENV!);
    const auth = getAuth(app);
    await signInAnonymously(auth);
  };

  /**
   * Get the device info
   * @returns The device info
   */
  getDeviceInfo = async (): Promise<DeviceInfoRequest> => {
    const result = await this.walletController.openapi.getLocation();
    const installationId = await this.walletController.openapi.getInstallationId();
    const userlocation = result.data;
    const deviceInfo: DeviceInfoRequest = {
      city: userlocation.city,
      continent: userlocation.country,
      continentCode: userlocation.countryCode,
      country: userlocation.country,
      countryCode: userlocation.countryCode,
      currency: userlocation.countryCode,
      device_id: installationId,
      district: '',
      ip: userlocation.query,
      isp: userlocation.as,
      lat: userlocation.lat,
      lon: userlocation.lon,
      name: 'FRW Chrome Extension',
      org: userlocation.org,
      regionName: userlocation.regionName,
      type: '2',
      user_agent: 'Chrome',
      zip: userlocation.zip,
    };
    return deviceInfo;
  };
}

// ------------------------------------------------------------------------------------------------
// Data loading methods for userWallet
// ------------------------------------------------------------------------------------------------
// We're going to keep polling the load of the main accounts for up to 2 mins
// It can take a while for a new account to be indexed by the indexer

const MAX_LOAD_TIME = 120_000; // 2 minutes
const POLL_INTERVAL = 2_000; // 2 seconds

/**
 * Load all accounts for a given public key
 * Called internally when the pubkey or network changes
 * Should not be awaited
 * @param network - The network to load the accounts for
 * @param pubKey - The public key to load the accounts for
 * @returns The main accounts for the given public key or null if not found. Does not throw an error.
 */
const loadAllAccountsWithPubKey = async (
  network: string,
  pubKey: string
): Promise<WalletAccount[]> => {
  if (!network || !pubKey) {
    throw new Error('Network and pubkey are required');
  }
  const mainAccounts = await retryOperation(
    async () => {
      const mainAccounts = await loadMainAccountsWithPubKey(network, pubKey);
      if (mainAccounts && mainAccounts.length > 0) {
        return mainAccounts;
      }
      throw new Error('Main accounts not yet loaded');
    },
    MAX_LOAD_TIME,
    POLL_INTERVAL
  );
  if (!mainAccounts || mainAccounts.length === 0) {
    throw new Error(
      `Failed to load main accounts even after trying for ${Math.round(MAX_LOAD_TIME / 1000 / 60)} minutes`
    );
  }
  // Now for each main account load the evm address and child accounts
  const childAndEvmAccounts = await Promise.all(
    mainAccounts.flatMap((mainAccount) => {
      return [
        loadEvmAccountOfParent(network, mainAccount.address),
        loadChildAccountsOfParent(network, mainAccount.address),
      ];
    })
  );

  return [...mainAccounts, ...childAndEvmAccounts.flatMap((account) => account)];
};

/**
 * Update the balances of a list of accounts, it is called after the main accounts are loaded and process asynchronously
 * Store in the data cache
 * @param network - The network to load the accounts for
 * @param addressList - The list of addresses to update
 */

const loadAccountListBalance = async (network: string, addressList: string[]) => {
  // Check if the network is valid
  if (!(await fclConfirmNetwork(network))) {
    // Do nothing if the network is not valid
    return;
  }

  const script = await getScripts(network, 'basic', 'getFlowBalanceForAnyAccounts');

  const accountsBalances = await fcl.query({
    cadence: script,
    args: (arg, t) => [arg(addressList, t.Array(t.String))],
  });
  // Cache all the balances
  return Promise.all(
    addressList.map((address) => {
      return setCachedData(
        accountBalanceKey(network, address),
        accountsBalances[address] || '0.00000000',
        Number(accountsBalances[address]) > 0 ? 60_000 : 1_000
      );
    })
  );
};

const loadAccountBalance = async (network: string, address: string) => {
  return loadAccountListBalance(network, [address]);
};

/**
 * Setup the main accounts for a given public key after registration is complete
 * Store in the data cache
 * @param network - The network to load the accounts for
 * @param pubKey - The public key to load the accounts for
 * @param account - The account structure getting from fcl after registration is complete
 * @returns The main accounts for the given public key or null if not found. Does not throw an error.
 */
const setupNewAccount = async (
  network: string,
  pubKey: string,
  account: FclAccount
): Promise<MainAccount[]> => {
  // Setup new account after
  const mainAccounts: MainAccount[] = [
    {
      keyIndex: account.keys[0].index,
      weight: account.keys[0].weight,
      signAlgo: account.keys[0].signAlgo,
      signAlgoString: account.keys[0].signAlgoString,
      hashAlgo: account.keys[0].hashAlgo,
      hashAlgoString: account.keys[0].hashAlgoString,
      address: withPrefix(account.address) as string,
      publicKey: account.keys[0].publicKey,
      chain: networkToChainId(network),
      id: 0,
      name: getEmojiByIndex(0).name,
      icon: getEmojiByIndex(0).emoji,
      color: getEmojiByIndex(0).bgcolor,
    },
  ];

  // Save the main accounts to the cache
  setCachedData(
    mainAccountsKey(network, pubKey),
    mainAccounts,
    mainAccounts.length > 0 ? 60_000 : 1_000
  );

  return mainAccounts;
};

/**
 * Load the main accounts for a given public key
 * Store in the data cache
 * @param network - The network to load the accounts for
 * @param pubKey - The public key to load the accounts for
 * @returns The main accounts for the given public key or null if not found. Does not throw an error.
 */
const loadMainAccountsWithPubKey = async (
  network: string,
  pubKey: string
): Promise<MainAccount[]> => {
  // Check if cache is still valid first
  const existing = await getValidData<MainAccount[]>(mainAccountsKey(network, pubKey));
  if (existing !== undefined) {
    return existing;
  }
  // Get the accounts for the current public key
  const accounts: PublicKeyAccount[] = await getAccountsWithPublicKey(pubKey, network);

  // Transform the address array into MainAccount objects
  const mainAccounts: MainAccount[] = (accounts || []).map(
    (publicKeyAccount, index): MainAccount => {
      const emoji = getEmojiByIndex(index);

      return {
        ...publicKeyAccount,
        chain: networkToChainId(network),
        id: index,
        name: emoji.name,
        icon: emoji.emoji,
        color: emoji.bgcolor,
      };
    }
  );

  // Save the main accounts to the cache
  setCachedData(
    mainAccountsKey(network, pubKey),
    mainAccounts,
    mainAccounts.length > 0 ? 60_000 : 1_000
  );

  return mainAccounts;
};

/**
 * Load the child accounts for a given main account address
 * Store in the data cache
 * @param network - The network to load the accounts for
 * @param mainAccountAddress - The main account address to load the accounts for
 * @returns The child accounts for the given main account address or null if not found. Does not throw an error.
 */ export const loadChildAccountsOfParent = async (
  network: string,
  mainAccountAddress: string
): Promise<WalletAccount[]> => {
  // Check if cache is still valid first
  const existing = await getValidData<WalletAccount[]>(
    childAccountsKey(network, mainAccountAddress)
  );
  if (existing !== undefined) {
    return existing;
  }
  const script = await getScripts(network, 'hybridCustody', 'getChildAccountMeta');

  if (!(await fclConfirmNetwork(network))) {
    // Do nothing if the network is switched
    // Don't update the cache
    return [];
  }
  const childAccountMap: ChildAccountMap = await fcl.query({
    cadence: script,
    args: (arg, t) => [arg(mainAccountAddress, t.Address)],
  });

  // Convert the child accounts to wallet accounts
  const childAccounts: WalletAccount[] = Object.entries(childAccountMap || {}).map(
    ([address, accountDetails], index) => {
      const childWallet: WalletAccount = {
        address: address,
        name: accountDetails.name ?? 'Unknown',
        icon: accountDetails.thumbnail.url ?? '',
        chain: networkToChainId(network),
        id: index,
        color: '#FFFFFF',
      };
      return childWallet;
    }
  );

  // Save the child accounts to the cache
  setCachedData(childAccountsKey(network, mainAccountAddress), childAccounts);

  return childAccounts;
};

// Load the EVM account
const loadEvmAccountOfParent = async (
  network: string,
  mainAccountAddress: string
): Promise<EvmAccountStore> => {
  // Check if cache is still valid first
  const existing = await getValidData<EvmAccountStore>(evmAccountKey(network, mainAccountAddress));
  if (existing) {
    return existing;
  }
  // TODO: If there's no EVM address, we might want to store null in the cache
  const nullEvmAccount: WalletAccount = {
    address: '',
    name: '',
    icon: '',
    color: '',
    chain: networkToChainId(network),
    id: 0,
  };
  if (!(await fclConfirmNetwork(network))) {
    // Do nothing if the network is switched
    // Don't update the cache
    return nullEvmAccount;
  }

  // this will only be called if the user's main account is valid
  const script = await getScripts(network as FlowNetwork, 'evm', 'getCoaAddr');

  const result = await fcl.query({
    cadence: script,
    args: (arg, t) => [arg(mainAccountAddress, t.Address)],
  });

  if (result) {
    // This is the COA address we get straight from the script
    // This is where we encode the address in ERC-55 format
    const checksummedAddress = ethUtil.toChecksumAddress(ensureEvmAddressPrefix(result));

    // The index of the evm wallet - always 0 as we only support one evm wallet
    const index = 0;
    // Add 9 to the index to get the evm emoji
    const emoji = getEmojiByIndex(index + 9);
    const evmAccount: WalletAccount = {
      address: checksummedAddress,
      name: emoji.name,
      icon: emoji.emoji,
      color: emoji.bgcolor,
      chain: networkToChainId(network),
      id: index,
    };
    // Save the EVM account to the cache
    setCachedData(evmAccountKey(network, mainAccountAddress), evmAccount);

    return evmAccount;
  } else {
    // If the script returns null, we need to clear the EVM account
    setCachedData(evmAccountKey(network, mainAccountAddress), nullEvmAccount);
    return nullEvmAccount;
  }
};

const initAccountLoaders = () => {
  registerRefreshListener(mainAccountsRefreshRegex, loadMainAccountsWithPubKey);
  registerRefreshListener(childAccountsRefreshRegex, loadChildAccountsOfParent);
  registerRefreshListener(evmAccountRefreshRegex, loadEvmAccountOfParent);
  registerRefreshListener(accountBalanceRefreshRegex, loadAccountBalance);
};

export default new UserWallet();<|MERGE_RESOLUTION|>--- conflicted
+++ resolved
@@ -70,7 +70,6 @@
 import { type PublicKeyAccount, type MainAccount } from '../../shared/types/wallet-types';
 import { fclConfig, fclConfirmNetwork, fclEnsureNetwork } from '../fclConfig';
 import { defaultAccountKey, pubKeyAccountToAccountKey } from '../utils/account-key';
-<<<<<<< HEAD
 import {
   clearCachedData,
   getInvalidData,
@@ -78,9 +77,6 @@
   registerRefreshListener,
   setCachedData,
 } from '../utils/data-cache';
-=======
-import { getValidData, registerRefreshListener, setCachedData } from '../utils/data-cache';
->>>>>>> cbf54728
 import { getEmojiByIndex } from '../utils/emoji-util';
 import {
   getAccountsByPublicKeyTuple,
@@ -730,11 +726,7 @@
 
   authorizationFunction = async (account) => {
     // authorization function need to return an account
-<<<<<<< HEAD
-    const address = fcl.withPrefix(await this.getParentAddress());
-=======
     const address = fcl.withPrefix(await this.walletController.getMainAddress());
->>>>>>> cbf54728
     const ADDRESS = fcl.withPrefix(address);
     // TODO: FIX THIS
     const KEY_ID = await this.getKeyIndex();
