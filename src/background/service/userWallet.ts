--- conflicted
+++ resolved
@@ -821,22 +821,6 @@
       },
     };
   };
-
-<<<<<<< HEAD
-  signInWithMnemonic = async (
-    mnemonic: string,
-    replaceUser = true,
-    derivationPath: string = FLOW_BIP44_PATH,
-    passphrase: string = ''
-  ) => {
-    // Seperate this out as the private key is not returned from the getAccountsByPublicKeyTuple
-    const publicPrivateKey: PublicPrivateKeyTuple = await seedWithPathAndPhrase2PublicPrivateKey(
-      mnemonic,
-      derivationPath,
-      passphrase
-    );
-    const result = await getAccountsByPublicKeyTuple(publicPrivateKey, 'mainnet');
-=======
   bridgeFeePayerAuthFunction = async (account: any = {}) => {
     // authorization function need to return an account
     const bridgeFeePayer = await wallet.getBridgeFeePayerAddressAndKeyId();
@@ -862,9 +846,19 @@
     };
   };
 
-  signInWithMnemonic = async (mnemonic: string, replaceUser = true, isTemp = true) => {
-    const result = await findAddressWithSeed(mnemonic, '', isTemp);
->>>>>>> 438c754e
+  signInWithMnemonic = async (
+    mnemonic: string,
+    replaceUser = true,
+    derivationPath: string = FLOW_BIP44_PATH,
+    passphrase: string = ''
+  ) => {
+    // Seperate this out as the private key is not returned from the getAccountsByPublicKeyTuple
+    const publicPrivateKey: PublicPrivateKeyTuple = await seedWithPathAndPhrase2PublicPrivateKey(
+      mnemonic,
+      derivationPath,
+      passphrase
+    );
+    const result = await getAccountsByPublicKeyTuple(publicPrivateKey, 'mainnet');
     if (!result) {
       throw new Error('No Address Found');
     }
