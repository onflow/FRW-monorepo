--- conflicted
+++ resolved
@@ -113,9 +113,6 @@
   };
 
   clear = async () => {
-<<<<<<< HEAD
-    this.activeAccounts = new Map();
-=======
     if (!this.store) {
       await this.init();
     } else {
@@ -123,7 +120,6 @@
     }
     // clear all session storage
     await storage.clearSession();
->>>>>>> 212283cd
   };
 
   isLocked = () => {
@@ -1106,14 +1102,13 @@
   if (!network || !pubKey) {
     throw new Error('Network and pubkey are required');
   }
-<<<<<<< HEAD
 
   let mainAccounts: MainAccount[] = [];
   try {
     mainAccounts = await retryOperation(
       async () => {
         try {
-          const accounts = await loadMainAccountsWithPubKey(network, pubKey);
+          const accounts = await getMainAccountsWithPubKey(network, pubKey);
 
           if (accounts && accounts.length > 0) {
             return accounts;
@@ -1131,19 +1126,6 @@
     console.warn('Failed to load main accounts after maximum retries:', error.message);
   }
 
-=======
-  const mainAccounts = await retryOperation(
-    async () => {
-      const mainAccounts = await getMainAccountsWithPubKey(network, pubKey);
-      if (mainAccounts && mainAccounts.length > 0) {
-        return mainAccounts;
-      }
-      throw new Error('Main accounts not yet loaded');
-    },
-    MAX_LOAD_TIME,
-    POLL_INTERVAL
-  );
->>>>>>> 212283cd
   if (!mainAccounts || mainAccounts.length === 0) {
     console.warn(
       `No main accounts loaded even after trying for ${Math.round(MAX_LOAD_TIME / 1000 / 60)} minutes`
