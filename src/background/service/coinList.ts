--- conflicted
+++ resolved
@@ -152,17 +152,13 @@
       return cachedData;
     }
 
-<<<<<<< HEAD
     const userTokenResult = await openapiService.getUserTokens(address, network, currency);
-=======
     if (!(await fclConfirmNetwork(network))) {
       // Do nothing if the network is switched
       // Don't update the cache
       return [];
     }
 
-    const userTokenResult = await openapiService.getUserTokens(address, network);
->>>>>>> 2b81b938
     await setCachedData(coinListKey(network, address, currency), userTokenResult);
 
     return userTokenResult;
