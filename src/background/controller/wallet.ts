import * as ethUtil from 'ethereumjs-util';
import { ethErrors } from 'eth-rpc-errors';
import {
  keyringService,
  preferenceService,
  notificationService,
  permissionService,
  sessionService,
  openapiService,
  pageStateCacheService,
  userInfoService,
  coinListService,
  addressBookService,
  userWalletService,
  transactionService,
  nftService,
  googleDriveService,
  passwordService,
  flownsService,
  stakingService,
} from 'background/service';
import BN from 'bignumber.js';
import { openIndexPage } from 'background/webapi/tab';
import { CacheState } from 'background/service/pageStateCache';
import i18n from 'background/service/i18n';
import { KEYRING_CLASS, DisplayedKeryring } from 'background/service/keyring';
import { openInternalPageInTab } from 'ui/utils/webapi';
import BaseController from './base';
import { INTERNAL_REQUEST_ORIGIN, EVENTS, KEYRING_TYPE } from 'consts';
import { Account } from '../service/preference';
import { ConnectedSite } from '../service/permission';
import user, { UserInfoStore } from '../service/user';
import { CoinItem } from '../service/coinList';
import DisplayKeyring from '../service/keyring/display';
import provider from './provider';
import eventBus from '@/eventBus';
import { setPageStateCacheWhenPopupClose, getScripts } from 'background/utils';
import { withPrefix, getAccountKey } from 'ui/utils/address';
import * as t from '@onflow/types';
import * as fcl from '@onflow/fcl';
import {
  fclTestnetConfig,
  fclMainnetConfig,
  fclCrescendoConfig,
  fclPreviewnetConfig,
} from '../fclConfig';
import { notification, storage } from 'background/webapi';
import { NFTData, NFTModel } from '../service/networkModel';
import fetchConfig from 'background/utils/remoteConfig';
import defaultConfig from '../utils/defaultConfig.json';
import { getApp } from 'firebase/app';
import { getAuth } from '@firebase/auth';
import testnetCodes from '../service/swap/swap.deploy.config.testnet.json';
import mainnetCodes from '../service/swap/swap.deploy.config.mainnet.json';
<<<<<<< HEAD
import { pk2PubKey } from '../../ui/utils/modules/passkey.js';
import { getHashAlgo, getSignAlgo } from 'ui/utils';
=======
import { pk2PubKey, seed2PubKey } from '../../ui/utils/modules/passkey';
import { getHashAlgo, getSignAlgo, getStoragedAccount } from 'ui/utils';
>>>>>>> 759c2251

const stashKeyrings: Record<string, any> = {};

export class WalletController extends BaseController {
  openapi = openapiService;

  /* wallet */
  boot = (password) => keyringService.boot(password);
  isBooted = () => keyringService.isBooted();
  verifyPassword = (password: string) =>
    keyringService.verifyPassword(password);

  // requestETHRpc = (data: { method: string; params: any }, chainId: string) => {
  //   return providerController.ethRpc(
  //     {
  //       data,
  //       session: {
  //         name: 'Flow Reference',
  //         origin: INTERNAL_REQUEST_ORIGIN,
  //         icon: './images/icon-128.png',
  //       },
  //     },
  //     chainId
  //   );
  // };

  sendRequest = (data) => {
    return provider({
      data,
      session: {
        name: 'Flow Reference Wallet',
        origin: INTERNAL_REQUEST_ORIGIN,
        icon: './images/icon-128.png',
      },
    });
  };

  getApproval = notificationService.getApproval;
  resolveApproval = notificationService.resolveApproval;
  rejectApproval = notificationService.rejectApproval;

  // initAlianNames = async () => {
  //   await preferenceService.changeInitAlianNameStatus();
  //   const keyrings = await keyringService.getAllTypedAccounts();
  //   const walletConnectKeyrings = keyrings.filter(
  //     (item) => item.type === 'WalletConnect'
  //   );
  //   const catergoryGroupAccount = keyrings.map((item) => ({
  //     type: item.type,
  //     accounts: item.accounts,
  //   }));
  //   let walletConnectList: DisplayedKeryring['accounts'] = [];
  //   for (let i = 0; i < walletConnectKeyrings.length; i++) {
  //     const keyring = walletConnectKeyrings[i];
  //     walletConnectList = [...walletConnectList, ...keyring.accounts];
  //   }
  //   const groupedWalletConnectList = groupBy(walletConnectList, 'brandName');
  //   if (keyrings.length > 0) {
  //     console.log(
  //       keyrings,
  //       'keyrings',
  //       groupedWalletConnectList,
  //       '==================='
  //     );
  //     // Object.keys(groupedWalletConnectList).forEach((key) => {
  //     //   groupedWalletConnectList[key].map((acc, index) => {
  //     //     this.updateAlianName(
  //     //       acc?.address,
  //     //       `${WALLET_BRAND_CONTENT[acc?.brandName]} ${index + 1}`
  //     //     );
  //     //   });
  //     // });
  //     const catergories = groupBy(
  //       catergoryGroupAccount.filter((group) => group.type !== 'WalletConnect'),
  //       'type'
  //     );
  //     const result = Object.keys(catergories)
  //       .map((key) =>
  //         catergories[key].map((item) =>
  //           item.accounts.map((acc) => ({
  //             address: acc.address,
  //             type: key,
  //           }))
  //         )
  //       )
  //       .map((item) => item.flat(1));
  //     result.forEach((group) =>
  //       group.forEach((acc, index) => {
  //         this.updateAlianName(
  //           acc?.address,
  //           `${BRAND_ALIAN_TYPE_TEXT[acc?.type]} ${index + 1}`
  //         );
  //       })
  //     );
  //   }
  // };

  unlock = async (password: string) => {
    // const alianNameInited = await preferenceService.getInitAlianNameStatus();
    // const alianNames = await preferenceService.getAllAlianName();
    await keyringService.submitPassword(password);

    // only password is correct then we store it
    await passwordService.setPassword(password);

    sessionService.broadcastEvent('unlock');
    // if (!alianNameInited && Object.values(alianNames).length === 0) {
    //   this.initAlianNames();
    // }
  };

  switchUnlock = async (password: string) => {
    // const alianNameInited = await preferenceService.getInitAlianNameStatus();
    // const alianNames = await preferenceService.getAllAlianName();

    await keyringService.submitPassword(password);

    // only password is correct then we store it
    await passwordService.setPassword(password);

    sessionService.broadcastEvent('unlock');
    const key = await this.getKey(password);
    const keyRing = await this.getKeyrings(password);

    await userWalletService.switchLogin(key);
    // if (!alianNameInited && Object.values(alianNames).length === 0) {
    //   this.initAlianNames();
    // }
  };

  isUnlocked = async () => {
    const isUnlocked = keyringService.memStore.getState().isUnlocked;
    if (!isUnlocked) {
      let password = '';
      try {
        password = await passwordService.getPassword();
      } catch (err) {
        password = '';
      }
      if (password && password.length > 0) {
        try {
          await this.unlock(password);
          return keyringService.memStore.getState().isUnlocked;
        } catch (err) {
          await passwordService.clear();
          return false;
        }
      }
    }
    return isUnlocked;
  };

  lockWallet = async () => {
    await keyringService.setLocked();
    await passwordService.clear();
    sessionService.broadcastEvent('accountsChanged', []);
    sessionService.broadcastEvent('lock');
  };

  // lockadd here
  lockAdd = async () => {

    const switchingTo = process.env.NODE_ENV === 'production' ? 'mainnet' : 'testnet';


    const password = keyringService.getPassword();
    await storage.set('tempPassword', password);
    await keyringService.setLocked();
    await passwordService.clear();
    sessionService.broadcastEvent('accountsChanged', []);
    sessionService.broadcastEvent('lock');
    openInternalPageInTab('addwelcome', true);
    await this.switchNetwork(switchingTo);
    window.close();
  };

  setPopupOpen = (isOpen) => {
    preferenceService.setPopupOpen(isOpen);
  };
  openIndexPage = openIndexPage;

  hasPageStateCache = () => pageStateCacheService.has();
  getPageStateCache = () => {
    if (!this.isUnlocked()) return null;
    return pageStateCacheService.get();
  };
  clearPageStateCache = () => pageStateCacheService.clear();
  setPageStateCache = (cache: CacheState) => pageStateCacheService.set(cache);

  getAddressBalance = async (address: string) => {
    const data = await openapiService.getCoinList(address);
    preferenceService.updateAddressBalance(address, data);
    return data;
  };
  getAddressCacheBalance = (address: string | undefined) => {
    if (!address) return null;
    return preferenceService.getAddressBalance(address);
  };

  setHasOtherProvider = (val: boolean) =>
    preferenceService.setHasOtherProvider(val);
  getHasOtherProvider = () => preferenceService.getHasOtherProvider();

  getExternalLinkAck = () => preferenceService.getExternalLinkAck();

  setExternalLinkAck = (ack) => preferenceService.setExternalLinkAck(ack);

  getLocale = () => preferenceService.getLocale();
  setLocale = (locale: string) => preferenceService.setLocale(locale);

  getLastTimeSendToken = (address: string) =>
    preferenceService.getLastTimeSendToken(address);
  setLastTimeSendToken = (address: string, token: any) =>
    preferenceService.setLastTimeSendToken(address, token);

  /* chains */
  getSavedChains = () => preferenceService.getSavedChains();
  saveChain = (id: string) => preferenceService.saveChain(id);
  updateChain = (list: string[]) => preferenceService.updateChain(list);
  /* connectedSites */

  getConnectedSite = permissionService.getConnectedSite;
  getConnectedSites = permissionService.getConnectedSites;
  setRecentConnectedSites = (sites: ConnectedSite[]) => {
    permissionService.setRecentConnectedSites(sites);
  };
  getRecentConnectedSites = () => {
    return permissionService.getRecentConnectedSites();
  };
  getCurrentConnectedSite = (tabId: number) => {
    const { origin } = sessionService.getSession(tabId) || {};
    return permissionService.getWithoutUpdate(origin);
  };
  updateConnectSite = (origin: string, data: ConnectedSite) => {
    permissionService.updateConnectSite(origin, data);
    // sessionService.broadcastEvent(
    //   'chainChanged',
    //   {
    //     chain: CHAINS[data.chain].hex,
    //     networkVersion: CHAINS[data.chain].network,
    //   },
    //   data.origin
    // );
  };
  removeConnectedSite = (origin: string) => {
    sessionService.broadcastEvent('accountsChanged', [], origin);
    permissionService.removeConnectedSite(origin);
  };
  // getSitesByDefaultChain = permissionService.getSitesByDefaultChain;
  topConnectedSite = (origin: string) =>
    permissionService.topConnectedSite(origin);
  unpinConnectedSite = (origin: string) =>
    permissionService.unpinConnectedSite(origin);
  /* keyrings */

  clearKeyrings = () => keyringService.clearKeyrings();

  getPrivateKey = async (
    password: string,
    address: string
  ) => {
    await this.verifyPassword(password);
    const keyring = await keyringService.getKeyringForAccount(address);
    if (!keyring) return null;
    return await keyring.exportAccount(address);
  };

  getMnemonics = async (password: string) => {
    await this.verifyPassword(password);
    const keyring = this._getKeyringByType(KEYRING_CLASS.MNEMONIC);
    const serialized = await keyring.serialize();
    const seedWords = serialized.mnemonic;
    return seedWords;
  };

  checkMnemonics = async () => {
    const keyring = this._getKeyringByType(KEYRING_CLASS.MNEMONIC);
    const serialized = await keyring.serialize();
    if (serialized) {
      return true;
    }
    return false;
  };

  getKey = async (password) => {
    let privateKey;
    const keyrings = await this.getKeyrings(password || '');

    if (keyrings[0].mnemonic) {

      const mnemonic = await this.getMnemonics(password || '');
      const seed = await seed2PubKey(mnemonic);
      console.log('seed ', seed)
      console.log('mnemonic ', mnemonic)
      const PK1 = seed.P256.pk;
      const PK2 = seed.SECP256K1.pk;

      const account = await getStoragedAccount();
      // if (accountIndex < 0 || accountIndex >= loggedInAccounts.length) {
      //   throw new Error("Invalid account index.");
      // }
      // const account = loggedInAccounts[accountIndex];
      const signAlgo = typeof account.signAlgo === 'string' ? getSignAlgo(account.signAlgo) : account.signAlgo;
      privateKey = (signAlgo === 1) ? PK1 : PK2;
    } else {
      privateKey = keyrings[0].wallets[0].privateKey.toString('hex');
    }
    return privateKey;
  };

  getPubKey = async () => {
    let privateKey;
    let pubKTuple;
    const keyrings = await keyringService.getKeyring();

    if (keyrings[0].mnemonic) {

      const keyring = this._getKeyringByType(KEYRING_CLASS.MNEMONIC);
      const serialized = await keyring.serialize();
      const mnemonic = serialized.mnemonic;
      pubKTuple = await seed2PubKey(mnemonic);
    } else {
      privateKey = keyrings[0].wallets[0].privateKey.toString('hex');
      pubKTuple = await pk2PubKey(privateKey);
    }
    return pubKTuple;
  };

  importPrivateKey = async (data) => {
    const privateKey = ethUtil.stripHexPrefix(data);
    const buffer = Buffer.from(privateKey, 'hex');

    const error = new Error(i18n.t('the private key is invalid'));
    try {
      if (!ethUtil.isValidPrivate(buffer)) {
        throw error;
      }
    } catch {
      throw error;
    }

    const keyring = await keyringService.importPrivateKey(privateKey);
    return this._setCurrentAccountFromKeyring(keyring);
  };

  getPreMnemonics = () => keyringService.getPreMnemonics();
  generatePreMnemonic = () => keyringService.generatePreMnemonic();
  removePreMnemonics = () => keyringService.removePreMnemonics();
  createKeyringWithMnemonics = async (mnemonic) => {
    // TODO: NEED REVISIT HERE:
    await keyringService.clearKeyrings();

    const keyring = await keyringService.createKeyringWithMnemonics(mnemonic);
    keyringService.removePreMnemonics();
    return this._setCurrentAccountFromKeyring(keyring);
  };

  addAccounts = async (mnemonic) => {
    // TODO: NEED REVISIT HERE:

    const keyring = await keyringService.createKeyringWithMnemonics(mnemonic);
    console.log('current key ring ', keyring)
    keyringService.removePreMnemonics();
    return this._setCurrentAccountFromKeyring(keyring);
  };

  getHiddenAddresses = () => preferenceService.getHiddenAddresses();
  showAddress = (type: string, address: string) =>
    preferenceService.showAddress(type, address);
  hideAddress = (type: string, address: string, brandName: string) => {
    preferenceService.hideAddress(type, address, brandName);
    const current = preferenceService.getCurrentAccount();
    if (current?.address === address && current.type === type) {
      this.resetCurrentAccount();
    }
  };

  removeAddress = async (address: string, type: string, brand?: string) => {
    await keyringService.removeAccount(address, type, brand);
    preferenceService.removeAddressBalance(address);
    const current = preferenceService.getCurrentAccount();
    if (
      current?.address === address &&
      current.type === type &&
      current.brandName === brand
    ) {
      this.resetCurrentAccount();
    }
  };

  resetCurrentAccount = async () => {
    const [account] = await this.getAccounts();
    if (account) {
      preferenceService.setCurrentAccount(account);
    } else {
      preferenceService.setCurrentAccount(null);
    }
  };

  addKeyring = async (keyringId) => {
    const keyring = stashKeyrings[keyringId];
    if (keyring) {
      await keyringService.addKeyring(keyring);
      this._setCurrentAccountFromKeyring(keyring);
    } else {
      throw new Error('failed to addKeyring, keyring is undefined');
    }
  };

  getKeyringByType = (type: string) => keyringService.getKeyringByType(type);

  checkHasMnemonic = () => {
    try {
      const keyring = this._getKeyringByType(KEYRING_CLASS.MNEMONIC);
      return !!keyring.mnemonic;
    } catch (e) {
      return false;
    }
  };

  deriveNewAccountFromMnemonic = async () => {
    const keyring = this._getKeyringByType(KEYRING_CLASS.MNEMONIC);

    const result = await keyringService.addNewAccount(keyring);
    this._setCurrentAccountFromKeyring(keyring, -1);
    return result;
  };

  getAccountsCount = async () => {
    const accounts = await keyringService.getAccounts();
    return accounts.filter((x) => x).length;
  };

  getKeyrings = async (password) => {
    await this.verifyPassword(password);
    const accounts = await keyringService.getKeyring();
    return accounts;
  };

  getTypedAccounts = async (type) => {
    return Promise.all(
      keyringService.keyrings
        .filter((keyring) => !type || keyring.type === type)
        .map((keyring) => keyringService.displayForKeyring(keyring))
    );
  };

  getAllVisibleAccounts: () => Promise<DisplayedKeryring[]> = async () => {
    const typedAccounts = await keyringService.getAllTypedVisibleAccounts();

    return typedAccounts.map((account) => ({
      ...account,
      keyring: new DisplayKeyring(account.keyring),
    }));
  };

  getAllVisibleAccountsArray: () => Promise<Account[]> = () => {
    return keyringService.getAllVisibleAccountsArray();
  };

  getAllClassAccounts: () => Promise<DisplayedKeryring[]> = async () => {
    const typedAccounts = await keyringService.getAllTypedAccounts();

    return typedAccounts.map((account) => ({
      ...account,
      keyring: new DisplayKeyring(account.keyring),
    }));
  };

  changeAccount = (account: Account) => {
    preferenceService.setCurrentAccount(account);
  };

  isUseLedgerLive = () => preferenceService.isUseLedgerLive();

  // updateUseLedgerLive = async (value: boolean) =>
  //   preferenceService.updateUseLedgerLive(value);

  connectHardware = async ({
    type,
    hdPath,
    needUnlock = false,
    isWebUSB = false,
  }: {
    type: string;
    hdPath?: string;
    needUnlock?: boolean;
    isWebUSB?: boolean;
  }) => {
    let keyring;
    let stashKeyringId: number | null = null;
    try {
      keyring = this._getKeyringByType(type);
    } catch {
      const Keyring = keyringService.getKeyringClassForType(type);
      keyring = new Keyring();
      stashKeyringId = Object.values(stashKeyrings).length;
      stashKeyrings[stashKeyringId] = keyring;
    }

    if (hdPath && keyring.setHdPath) {
      keyring.setHdPath(hdPath);
    }

    if (needUnlock) {
      await keyring.unlock();
    }

    if (keyring.useWebUSB) {
      keyring.useWebUSB(isWebUSB);
    }

    return stashKeyringId;
  };

  signPersonalMessage = async (
    type: string,
    from: string,
    data: string,
    options?: any
  ) => {
    const keyring = await keyringService.getKeyringForAccount(from, type);
    const res = await keyringService.signPersonalMessage(
      keyring,
      { from, data },
      options
    );
    if (type === KEYRING_TYPE.WalletConnectKeyring) {
      eventBus.emit(EVENTS.broadcastToUI, {
        method: EVENTS.SIGN_FINISHED,
        params: {
          success: true,
          data: res,
        },
      });
    }
    return res;
  };

  signTransaction = async (
    type: string,
    from: string,
    data: any,
    options?: any
  ) => {
    const keyring = await keyringService.getKeyringForAccount(from, type);
    return keyringService.signTransaction(keyring, data, options);
  };

  requestKeyring = (type, methodName, keyringId: number | null, ...params) => {
    let keyring;
    if (keyringId !== null && keyringId !== undefined) {
      keyring = stashKeyrings[keyringId];
    } else {
      try {
        keyring = this._getKeyringByType(type);
      } catch {
        const Keyring = keyringService.getKeyringClassForType(type);
        keyring = new Keyring();
      }
    }
    if (keyring[methodName]) {
      return keyring[methodName].call(keyring, ...params);
    }
  };

  unlockHardwareAccount = async (keyring, indexes, keyringId) => {
    let keyringInstance: any = null;
    try {
      keyringInstance = this._getKeyringByType(keyring);
    } catch (e) {
      // NOTHING
    }
    if (!keyringInstance && keyringId !== null && keyringId !== undefined) {
      await keyringService.addKeyring(stashKeyrings[keyringId]);
      keyringInstance = stashKeyrings[keyringId];
    }
    for (let i = 0; i < indexes.length; i++) {
      keyringInstance!.setAccountToUnlock(indexes[i]);
      await keyringService.addNewAccount(keyringInstance);
    }

    return this._setCurrentAccountFromKeyring(keyringInstance);
  };

  setIsDefaultWallet = (val: boolean) =>
    preferenceService.setIsDefaultWallet(val);
  isDefaultWallet = () => preferenceService.getIsDefaultWallet();

  private _getKeyringByType(type) {
    const keyring = keyringService.getKeyringsByType(type)[0];

    if (keyring) {
      return keyring;
    }

    throw ethErrors.rpc.internal(`No ${type} keyring found`);
  }

  private async _setCurrentAccountFromKeyring(keyring, index = 0) {
    const accounts = keyring.getAccountsWithBrand
      ? await keyring.getAccountsWithBrand()
      : await keyring.getAccounts();
    const account = accounts[index < 0 ? index + accounts.length : index];

    if (!account) {
      throw new Error('the current account is empty');
    }

    const _account = {
      address: typeof account === 'string' ? account : account.address,
      type: keyring.type,
      brandName: typeof account === 'string' ? keyring.type : account.brandName,
    };
    preferenceService.setCurrentAccount(_account);

    return [_account];
  }

  getHighlightWalletList = () => {
    return preferenceService.getWalletSavedList();
  };

  updateHighlightWalletList = (list) => {
    return preferenceService.updateWalletSavedList(list);
  };

  getAlianName = (address: string) => preferenceService.getAlianName(address);
  updateAlianName = (address: string, name: string) =>
    preferenceService.updateAlianName(address, name);
  getAllAlianName = () => preferenceService.getAllAlianName();
  // getInitAlianNameStatus = () => preferenceService.getInitAlianNameStatus();
  // updateInitAlianNameStatus = () =>
  //   preferenceService.changeInitAlianNameStatus();
  // getLastTimeGasSelection = (chainId) => {
  //   return preferenceService.getLastTimeGasSelection(chainId);
  // };

  // updateLastTimeGasSelection = (chainId: string, gas: ChainGas) => {
  //   return preferenceService.updateLastTimeGasSelection(chainId, gas);
  // };
  getIsFirstOpen = () => {
    return preferenceService.getIsFirstOpen();
  };
  updateIsFirstOpen = () => {
    return preferenceService.updateIsFirstOpen();
  };
  listChainAssets = async (address: string) => {
    return await openapiService.getCoinList(address);
  };
  // getAddedToken = (address: string) => {
  //   return preferenceService.getAddedToken(address);
  // };
  // updateAddedToken = (address: string, tokenList: []) => {
  //   return preferenceService.updateAddedToken(address, tokenList);
  // };

  // lilico new service

  // userinfo
  getUserInfo = async (forceRefresh: boolean) => {
    const data = await userInfoService.getUserInfo();

    if (forceRefresh) {
      return await this.fetchUserInfo();
    }

    if (data.username.length) {
      return data;
    }

    return await this.fetchUserInfo();
  };

  fetchUserInfo = async () => {
    const result = await openapiService.userInfo();
    const info = result['data'];
    info.avatar = this.addTokenForFirebaseImage(info.avatar);
    userInfoService.addUserInfo(info);
    return info;
  };

  addTokenForFirebaseImage = (avatar: string): string => {
    if (!avatar) {
      return avatar;
    }
    try {
      const url = new URL(avatar);
      if (url.host === 'firebasestorage.googleapis.com') {
        url.searchParams.append('alt', 'media');
        return url.toString();
      }
      return avatar;
    } catch (err) {
      console.log(err);
      return avatar;
    }
  };

  checkUserDomain = async (username: string) => {
    const res = await openapiService.getFlownsAddress(username, 'meow');
    const network = await this.getNetwork();

    if (res) {
      await userInfoService.setMeow(username + '.meow', network);
    }
  };

  checkUserChildAccount = async () => {
    try {
      const network = await this.getNetwork();
      let meta: any = {};
      let result: any = {};
      const address = await userWalletService.getMainWallet(network);
<<<<<<< HEAD
      if (network !== 'previewnet') {
=======
      if (network !== 'crescendo' && network !== 'previewnet') {
>>>>>>> 759c2251
        result = await openapiService.checkChildAccountMeta(address);
      }
      if (result) {
        meta = result;
      }
      return meta;
    } catch (error) {
      console.error('Error occurred:', error);
      return {}; // Return an empty object in case of an error
    }
  };

  checkAccessibleNft = async (childAccount) => {
    const network = await this.getNetwork();

    const address = await userWalletService.getMainWallet(network);
    // const res = await openapiService.checkChildAccount(address);
    // const nfts = await openapiService.queryAccessible(
    //   '0x84221fe0294044d7',
    //   '0x16c41a2b76dee69b'
    // );
    const nfts = await openapiService.queryAccessible(address, childAccount);
    // openapiService.checkChildAccountNFT(address).then((res) => {
    //   console.log(res)
    // }).catch((err) => {
    //   console.log(err)
    // })
    console.log('res nfts ', nfts);

    return nfts;
  };

  checkAccessibleFt = async (childAccount) => {
    const network = await this.getNetwork();

    const address = await userWalletService.getMainWallet(network);
    // const res = await openapiService.checkChildAccount(address);
    const result = await openapiService.queryAccessibleFt(
      address,
      childAccount
    );
    // openapiService.checkChildAccountNFT(address).then((res) => {
    //   console.log(res)
    // }).catch((err) => {
    //   console.log(err)
    // })
    console.log('res nfts ', result);

    return result;
  };

  fetchFlownsInbox = async () => {
    const info = await userInfoService.getUserInfo();
    const res = await openapiService.getFlownsInbox(info.username);

    return res;
  };

  setPopStat = async (stat: boolean) => {
    const network = await this.getNetwork();
    flownsService.setPop(network, stat);
  };

  fetchPopStat = async () => {
    const network = await this.getNetwork();
    const popStat = await flownsService.getPop(network);
    return popStat;
  };

  fetchUserDomain = async () => {
    const network = await this.getNetwork();
    const domain = await userInfoService.getMeow(network);
    return domain;
  };

  updateUserInfo = (data: UserInfoStore) => {
    userInfoService.updateUserInfo(data);
  };

  removeUserInfo = () => {
    userInfoService.removeUserInfo();
  };

  getDashIndex = async () => {
    const dashIndex = await userInfoService.getDashIndex();
    return dashIndex;
  };

  setDashIndex = (data: number) => {
    userInfoService.setDashIndex(data);
  };

  //coinList
  getCoinList = async (_expiry = 5000): Promise<CoinItem[]> => {
    const network = await this.getNetwork();
    const now = new Date();
    const expiry = coinListService.getExpiry();

    // compare the expiry time of the item with the current time
    if (now.getTime() > expiry) {
      this.refreshCoinList(_expiry);
    }

    return coinListService.listCoins(network);
  };

  private tokenPrice = async (tokenSymbol: string) => {
    const token = tokenSymbol.toLowerCase();
    switch (token) {
      case 'flow':
        return await openapiService.getTokenPrice('flow');
      case 'usdc':
        return await openapiService.getUSDCPrice();
      case 'fusd':
        return Promise.resolve({
          price: { last: '1.0', change: { percentage: '0.0' } },
        });
      default:
        return null;
    }
  };

  refreshCoinList = async (_expiry = 5000) => {
    const now = new Date();
    const exp = _expiry + now.getTime();
    coinListService.setExpiry(exp);

    const address = await this.getCurrentAddress();
    console.log('getCurrentAddress ', address);
    const tokenList = await openapiService.getEnabledTokenList();
    const allBalanceMap = await openapiService.getTokenListBalance(
      address || '0x',
      tokenList
    );
    console.log(allBalanceMap, 'allBalanceMap =========')
    const prices = tokenList.map((token) => this.tokenPrice(token.symbol));

    const allPrice = await Promise.all(prices);

    // const allBalanceMap = await Promise.all(balances);
    // const allPrice = await Promise.all(prices);
    const coins: CoinItem[] = tokenList.map((token, index) => {

      const tokenId = `A.${token.address.slice(2)}.${token.contractName}`
      return {
        coin: token.name,
        unit: token.symbol,
        icon: token['logoURI'] || '',
        balance: parseFloat(parseFloat(allBalanceMap[tokenId]).toFixed(3)),
        price:
          allPrice[index] === null
            ? 0
            : new BN(allPrice[index].price.last).toNumber(),
        change24h:
          allPrice[index] === null
            ? 0
            : new BN(allPrice[index].price.change.percentage)
              .multipliedBy(100)
              .toNumber(),
        total:
          allPrice[index] === null
            ? 0
            : this.currencyBalance(
              allBalanceMap[tokenId],
              allPrice[index].price.last
            ),
      };
    });

    const network = await this.getNetwork();
    coins
      .sort((a, b) => {
        if (b.total === a.total) {
          return b.balance - a.balance;
        } else {
          return b.total - a.total;
        }
      })
      .map((coin) => coinListService.addCoin(coin, network));
    const allTokens = await openapiService.getAllTokenInfo();
    const enabledSymbols = tokenList.map((token) => token.symbol);
    const disableSymbols = allTokens
      .map((token) => token.symbol)
      .filter((symbol) => !enabledSymbols.includes(symbol));
    disableSymbols.map((coin) => coinListService.removeCoin(coin, network));
    return coinListService.listCoins(network);
  };

  private currencyBalance = (balance, price) => {
    const bnBalance = new BN(balance);
    const currencyBalance = bnBalance.times(new BN(price));
    return currencyBalance.toNumber();
  };

  setCurrentCoin = async (coinName: string) => {
    await coinListService.setCurrentCoin(coinName);
  };

  getCurrentCoin = async () => {
    return await coinListService.getCurrentCoin();
  };
  // addressBook
  setRecent = async (data) => {
    const network = await this.getNetwork();
    addressBookService.setRecent(data, network);
  };

  getRecent = async () => {
    const network = await this.getNetwork();
    return addressBookService.getRecent(network);
  };

  getAddressBook = async () => {
    const network = await this.getNetwork();
    const addressBook = await addressBookService.getAddresBook(network);
    if (!addressBook) {
      return await this.refreshAddressBook();
    } else if (!addressBook[0]) {
      return await this.refreshAddressBook();
    }
    return addressBook;
  };

  refreshAddressBook = async () => {
    const network = await this.getNetwork();
    const { data } = await openapiService.getAddressBook();
    const list = data.contacts;
    if (list && list.length > 0) {
      list.forEach((addressBook, index) => {
        if (list[index] && list[index].avatar) {
          list[index].avatar = this.addTokenForFirebaseImage(
            addressBook.avatar
          );
        }
      });
    }
    addressBookService.setAddressBook(list, network);
    return list;
  };

  checkAddress = async (address: string) => {
    const formatted = withPrefix(address.trim())!;

    if (!/^(0x)?[a-fA-F0-9]{16}$/.test(formatted)) {
      throw new Error('Invalid address length or format');
    }

    const account = await openapiService.getFlowAccount(formatted);
    if (!account) {
      throw new Error("Can't find address in chain");
    }
    return account;
  };

  //user wallets
  refreshUserWallets = async () => {
    const network = await this.getNetwork();
    const active = await userWalletService.getActiveWallet();
    const v2data = await openapiService.userWalletV2();
    const filteredData = v2data.data.wallets.filter(item => item.blockchain !== null);

    if (!active) {
      userInfoService.addUserId(v2data.data.id);
      userWalletService.setUserWallets(filteredData, network);
    }

    return filteredData;
  };

  getUserWallets = async () => {
    const network = await this.getNetwork();
    const wallets = await userWalletService.getUserWallets(network);
    if (!wallets[0]) {
      await this.refreshUserWallets();
      const data = await userWalletService.getUserWallets(network);
      return data;
    } else if (!wallets[0].blockchain) {
      await this.refreshUserWallets();
      const data = await userWalletService.getUserWallets(network);
      return data;
    }
    return wallets;
  };

  // switchWallet = async (walletId:number, blockId:number, _sortKey = 'id' ) => {
  //   const network = await this.getNetwork();
  //   await userWalletService.switchWallet(walletId, blockId, _sortKey,network);
  // }

  setChildWallet = async (wallet: any) => {
    await userWalletService.setChildWallet(wallet);
  };

  getActiveWallet = async () => {
    const activeWallet = await userWalletService.getActiveWallet();
    return activeWallet;
  };

  setActiveWallet = async (wallet: any, key: any) => {
    await userWalletService.setActiveWallet(key);

    const network = await this.getNetwork();
    await userWalletService.setCurrentWallet(wallet, key, network);
  };

  hasCurrentWallet = async () => {
    const wallet = await userWalletService.getCurrentWallet();
    return wallet.address !== '';
  };

  getCurrentWallet = async () => {
    const wallet = await userWalletService.getCurrentWallet();
    if (!wallet.address) {
      const data = this.refreshUserWallets();
      return data[0].blockchain[0];
    }
    return wallet;
  };

  getCurrentAddress = async () => {
    const address = await userWalletService.getCurrentAddress();
    if (!address) {
      const data = this.refreshUserWallets();
      return withPrefix(data[0].blockchain[0].address);
    } else if (address.length < 3) {
      const data = this.refreshUserWallets();
      return withPrefix(data[0].blockchain[0].address);
    }
    return withPrefix(address);
  };

  sendTransaction = async (cadence: string, args: any[]): Promise<string> => {
    return await userWalletService.sendTransaction(cadence, args);
  };



  createCOA = async (amount = '0.0'): Promise<string> => {
    const network = await this.getNetwork();
    if (network !== 'previewnet') {
      throw Error;
    }
    const script = await getScripts('evm', 'createCoa');

    return await userWalletService.sendTransaction(
      script
      ,
      [
        fcl.arg(amount, t.UFix64),
      ]
    );
  };



  queryEvmAddress = async (address: string): Promise<string> => {
    const network = await this.getNetwork();
    if (network !== 'previewnet') {
      throw Error;
    }

    const script = await getScripts('evm', 'getCoaAddr');

    const result = await fcl.query({
      cadence: script,
      args: (arg, t) => [arg(address, t.Address)],
    });
    return result;
  };



  getBalance = async (hexEncodedAddress: string): Promise<string> => {
    const network = await this.getNetwork();
    if (network !== 'previewnet') {
      throw Error;
    }

    const script = await getScripts('evm', 'getBalance');

    const result = await fcl.query({
      cadence: script,
      args: (arg, t) => [arg(hexEncodedAddress, t.String)],
    });
    return result;
  };



  getNonce = async (hexEncodedAddress: string): Promise<string> => {
    const network = await this.getNetwork();
    if (network !== 'previewnet') {
      throw Error;
    }

    const script = await getScripts('evm', 'getNonce');

    const result = await fcl.query({
      cadence: script,
      args: (arg, t) => [arg(hexEncodedAddress, t.String)],
    });
    return result;
  };

  unlinkChildAccount = async (address: string): Promise<string> => {
    const network = await this.getNetwork();
    const script = await getScripts('hybridCustody', 'getChildAccountMeta');

    return await userWalletService.sendTransaction(script, [
      fcl.arg(address, t.Address),
    ]);
  };

  editChildAccount = async (
    address: string,
    name: string,
    description: string,
    thumbnail: string
  ): Promise<string> => {
    const network = await this.getNetwork();
    const script = await getScripts('hybridCustody', 'editChildAccount');

    return await userWalletService.sendTransaction(script, [
      fcl.arg(address, t.Address),
      fcl.arg(name, t.String),
      fcl.arg(description, t.String),
      fcl.arg(thumbnail, t.String),
    ]);
  };

  // TODO: Replace with generic token
  transferTokens = async (
    symbol: string,
    address: string,
    amount: string
  ): Promise<string> => {
    const token = await openapiService.getTokenInfo(symbol);
    if (!token) {
      throw new Error(`Invaild token name - ${symbol}`);
    }
    const network = await this.getNetwork();
    const script = await getScripts('ft', 'transferTokens');

    return await userWalletService.sendTransaction(
      script
        .replaceAll('<Token>', token.contract_name)
        .replaceAll('<TokenBalancePath>', token.storage_path.balance)
        .replaceAll('<TokenReceiverPath>', token.storage_path.receiver)
        .replaceAll('<TokenStoragePath>', token.storage_path.vault)
        .replaceAll('<TokenAddress>', token.address[network]),
      [fcl.arg(amount, t.UFix64), fcl.arg(address, t.Address)]
    );
  };

  // TODO: Replace with generic token
  transferInboxTokens = async (
    symbol: string,
    address: string,
    amount: string
  ): Promise<string> => {
    console.log('inbox');

    console.log('this is address ', address);

    console.log('this is symbol ', symbol);
    const token = await openapiService.getTokenInfo(symbol);
    const script = await getScripts('ft', 'transferTokens');

    if (!token) {
      throw new Error(`Invaild token name - ${symbol}`);
    }
    const network = await this.getNetwork();

    console.log('this is network ', network);
    return await userWalletService.sendTransaction(
      script
        .replaceAll('<Token>', token.contract_name)
        .replaceAll('<TokenBalancePath>', token.storage_path.balance)
        .replaceAll('<TokenReceiverPath>', token.storage_path.receiver)
        .replaceAll('<TokenStoragePath>', token.storage_path.vault)
        .replaceAll('<TokenAddress>', token.address[network]),
      [fcl.arg(amount, t.UFix64), fcl.arg(address, t.Address)]
    );
  };

  revokeKey = async (index: string): Promise<string> => {
    const script = await getScripts('basic', 'revokeKey');

    return await userWalletService.sendTransaction(script, [
      fcl.arg(index, t.Int),
    ]);
  };

  addKeyToAccount = async (
    publicKey: string,
    signatureAlgorithm: number,
    hashAlgorithm: number,
    weight: number,
  ): Promise<string> => {

    console.log('this is weight ', weight)
    return await userWalletService.sendTransaction(
      `
      import Crypto
      transaction(publicKey: String, signatureAlgorithm: UInt8, hashAlgorithm: UInt8, weight: UFix64) {
          prepare(signer: AuthAccount) {
              let key = PublicKey(
                  publicKey: publicKey.decodeHex(),
                  signatureAlgorithm: SignatureAlgorithm(rawValue: signatureAlgorithm)!
              )
              signer.keys.add(
                  publicKey: key,
                  hashAlgorithm: HashAlgorithm(rawValue: hashAlgorithm)!,
                  weight: weight
              )
          }
      }
      `
      ,
      [fcl.arg(publicKey, t.String), fcl.arg(signatureAlgorithm, t.UInt8), fcl.arg(hashAlgorithm, t.UInt8), fcl.arg(weight.toFixed(1), t.UFix64)]
    );
  };

  // TODO: Replace with generic token
  claimFTFromInbox = async (
    domain: string,
    amount: string,
    symbol: string,
    root = 'meow'
  ): Promise<string> => {
    const domainName = domain.split('.')[0];
    const token = await openapiService.getTokenInfoByContract(symbol);
    const script = await getScripts('domain', 'claimFTFromInbox');

    if (!token) {
      throw new Error(`Invaild token name - ${symbol}`);
    }
    const network = await this.getNetwork();
    const address = fcl.sansPrefix(token.address[network]);
    const key = `A.${address}.${symbol}.Vault`;
    return await userWalletService.sendTransaction(
      script
        .replaceAll('<Token>', token.contract_name)
        .replaceAll('<TokenBalancePath>', token.storage_path.balance)
        .replaceAll('<TokenReceiverPath>', token.storage_path.receiver)
        .replaceAll('<TokenStoragePath>', token.storage_path.vault)
        .replaceAll('<TokenAddress>', token.address[network]),
      [
        fcl.arg(domainName, t.String),
        fcl.arg(root, t.String),
        fcl.arg(key, t.String),
        fcl.arg(amount, t.UFix64),
      ]
    );
  };

  claimNFTFromInbox = async (
    domain: string,
    itemId: string,
    symbol: string,
    root = 'meow'
  ): Promise<string> => {
    const domainName = domain.split('.')[0];
    const token = await openapiService.getNFTCollectionInfo(symbol);
    if (!token) {
      throw new Error(`Invaild token name - ${symbol}`);
    }
    const address = fcl.sansPrefix(token.address);
    const key = `A.${address}.${symbol}.Collection`;
    const script = await getScripts('domain', 'claimNFTFromInbox');

    return await userWalletService.sendTransaction(
      script
        .replaceAll('<NFT>', token.contract_name)
        .replaceAll('<NFTAddress>', token.address)
        .replaceAll('<CollectionStoragePath>', token.path.storage_path)
        .replaceAll('<CollectionPublicType>', token.path.public_type)
        .replaceAll('<CollectionPublicPath>', token.path.public_path),
      [
        fcl.arg(domainName, t.String),
        fcl.arg(root, t.String),
        fcl.arg(key, t.String),
        fcl.arg(itemId, t.UInt64),
      ]
    );
  };

  enableTokenStorage = async (symbol: string) => {
    const token = await openapiService.getTokenInfo(symbol);
    if (!token) {
      return;
    }
    const network = await this.getNetwork();
    const script = await getScripts('storage', 'enableTokenStorage');

    return await userWalletService.sendTransaction(
      script
        .replaceAll('<Token>', token.contract_name)
        .replaceAll('<TokenBalancePath>', token.storage_path.balance)
        .replaceAll('<TokenReceiverPath>', token.storage_path.receiver)
        .replaceAll('<TokenStoragePath>', token.storage_path.vault)
        .replaceAll('<TokenAddress>', token.address[network]),
      []
    );
  };

  enableNFTStorage = async (contract_name: string) => {
    const result = await openapiService.genTx(contract_name);
    if (!result) {
      return;
    }
    const cadence = result.data;
    return await userWalletService.sendTransaction(cadence, []);
  };

  enableNFTStorageLocal = async (token: NFTModel) => {
    const script = await getScripts('collection', 'enableNFTStorage');

    const cadence = script
      .replaceAll('<NFT>', token.contract_name)
      .replaceAll('<NFTAddress>', token.address)
      .replaceAll('<CollectionStoragePath>', token.path.storage_path)
      .replaceAll('<CollectionPublicType>', token.path.public_type)
      .replaceAll('<CollectionPublicPath>', token.path.public_path);
    return await userWalletService.sendTransaction(cadence, []);
  };

  sendNFT = async (
    recipient: string,
    id: any,
    token: NFTModel
  ): Promise<string> => {
    const network = await this.getNetwork();
    const script = await getScripts('collection', 'sendNFT');

    return await userWalletService.sendTransaction(
      script
        .replaceAll('<NFT>', token.contract_name)
        .replaceAll('<NFTAddress>', token.address)
        .replaceAll('<CollectionStoragePath>', token.path.storage_path)
        .replaceAll('<CollectionPublicPath>', token.path.public_path),
      [fcl.arg(recipient, t.Address), fcl.arg(parseInt(id), t.UInt64)]
    );
  };

  sendNBANFT = async (
    recipient: string,
    id: any,
    token: NFTModel
  ): Promise<string> => {
    const network = await this.getNetwork();
    const script = await getScripts('collection', 'sendNbaNFT');

    return await userWalletService.sendTransaction(
      script
        .replaceAll('<NFT>', token.contract_name)
        .replaceAll('<NFTAddress>', token.address)
        .replaceAll('<CollectionStoragePath>', token.path.storage_path)
        .replaceAll('<CollectionPublicPath>', token.path.public_path),
      [fcl.arg(recipient, t.Address), fcl.arg(parseInt(id), t.UInt64)]
    );
  };

  sendInboxNFT = async (
    recipient: string,
    id: any,
    token: NFTModel
  ): Promise<string> => {
    console.log(token, id);
    const script = await getScripts('domain', 'sendInboxNFT');

    return await userWalletService.sendTransaction(
      script
        .replaceAll('<NFT>', token.contract_name)
        .replaceAll('<NFTAddress>', token.address)
        .replaceAll('<CollectionStoragePath>', token.path.storage_path)
        .replaceAll('<CollectionPublicPath>', token.path.public_path),
      [fcl.arg(recipient, t.Address), fcl.arg(parseInt(id), t.UInt64)]
    );
  };

  // SwapTokensForExactTokens
  swapSend = async (
    swapPaths,
    tokenInMax,
    tokenInVaultPath,
    tokenOutSplit,
    tokenOutVaultPath,
    tokenOutReceiverPath,
    tokenOutBalancePath,
    deadline
  ): Promise<string> => {
    const network = await this.getNetwork();
    // let SwapConfig = testnetCodes;

    // if (network == 'mainnet') {
    //   SwapConfig = mainnetCodes;
    // }

    // const CODE = SwapConfig.Codes.Transactions.SwapTokensForExactTokens;
    const CODE = await getScripts('swap', 'SwapTokensForExactTokens');
    const tokenInKey = swapPaths[0];
    const tokenOutKey = swapPaths[swapPaths.length - 1];
    const arr = tokenOutKey.split('.');
    if (arr.length != 3) {
      throw Error(
        `Invalid TokenKey String, expect [A.adress.name] got ${tokenOutKey}`
      );
    }
    const tokenName = arr[2];
    const tokenAddress = `0x${arr[1]}`;
    return await userWalletService.sendTransaction(
      CODE.replaceAll('Token1Name', tokenName).replaceAll(
        'Token1Addr',
        tokenAddress
      ),
      [
        fcl.arg(swapPaths, t.Array(t.String)),
        fcl.arg(tokenOutSplit, t.Array(t.UFix64)),
        fcl.arg(tokenInMax.toFixed(8), t.UFix64),
        fcl.arg(deadline.toFixed(8), t.UFix64),
        fcl.arg({ domain: 'storage', identifier: tokenInVaultPath }, t.Path),
        fcl.arg({ domain: 'storage', identifier: tokenOutVaultPath }, t.Path),
        fcl.arg({ domain: 'public', identifier: tokenOutReceiverPath }, t.Path),
        fcl.arg({ domain: 'public', identifier: tokenOutBalancePath }, t.Path),
      ]
    );
  };

  // SwapExactTokensForTokens
  sendSwap = async (
    swapPaths,
    tokenInSplit,
    tokenInVaultPath,
    tokenOutMin,
    tokenOutVaultPath,
    tokenOutReceiverPath,
    tokenOutBalancePath,
    deadline
  ): Promise<string> => {
    const network = await this.getNetwork();
    // let SwapConfig = testnetCodes;
    // if (network == 'mainnet') {
    //   SwapConfig = mainnetCodes;
    // }
    // const CODE = SwapConfig.Codes.Transactions.SwapExactTokensForTokens;
    const CODE = await getScripts('swap', 'SwapExactTokensForTokens');

    const tokenOutKey = swapPaths[swapPaths.length - 1];
    const arr = tokenOutKey.split('.');
    if (arr.length != 3) {
      throw Error(
        `Invalid TokenKey String, expect [A.adress.name] got ${tokenOutKey}`
      );
    }
    const tokenName = arr[2];
    const tokenAddress = `0x${arr[1]}`;
    return await userWalletService.sendTransaction(
      CODE.replaceAll('Token1Name', tokenName).replaceAll(
        'Token1Addr',
        tokenAddress
      ),
      [
        fcl.arg(swapPaths, t.Array(t.String)),
        fcl.arg(tokenInSplit, t.Array(t.UFix64)),
        fcl.arg(tokenOutMin.toFixed(8), t.UFix64),
        fcl.arg(deadline.toFixed(8), t.UFix64),
        fcl.arg({ domain: 'storage', identifier: tokenInVaultPath }, t.Path),
        fcl.arg({ domain: 'storage', identifier: tokenOutVaultPath }, t.Path),
        fcl.arg({ domain: 'public', identifier: tokenOutReceiverPath }, t.Path),
        fcl.arg({ domain: 'public', identifier: tokenOutBalancePath }, t.Path),
      ]
    );
  };

  //transaction

  getTransaction = async (
    address: string,
    limit: number,
    offset: number,
    _expiry = 60000
  ) => {
    const network = await this.getNetwork();
    const now = new Date();
    const expiry = transactionService.getExpiry();
    // compare the expiry time of the item with the current time

    const txList = {};

    // txList['list'] = await transactionService.listTransactions();
    txList['count'] = await transactionService.getCount();
    const sealed = await transactionService.listTransactions(network);
    if (now.getTime() > expiry) {
      this.refreshTransaction(address, limit, offset, _expiry);
    }
    const pending = await transactionService.listPending(network);
    let totalList = sealed;
    if (pending && pending.length > 0) {
      totalList = pending.concat(sealed);
    }
    txList['list'] = totalList;

    return txList;
  };

  getPendingTx = async () => {
    const network = await this.getNetwork();
    const pending = await transactionService.listPending(network);
    return pending;
  };

  refreshTransaction = async (
    address: string,
    limit: number,
    offset: number,
    _expiry = 5000
  ) => {
    const network = await this.getNetwork();
    const now = new Date();
    const exp = _expiry + now.getTime();
    transactionService.setExpiry(exp);

    const dataResult = await openapiService.getTransfers(address, '', limit);
    transactionService.setTransaction(dataResult.data, network);
    chrome.runtime.sendMessage({
      msg: 'transferListReceived',
    });
  };

  signInWithMnemonic = async (mnemonic: string, replaceUser = true) => {
    return userWalletService.signInWithMnemonic(mnemonic, replaceUser);
  };

  signInWithPrivatekey = async (pk: string, replaceUser = true) => {
    return userWalletService.sigInWithPk(pk, replaceUser);
  };

  signInV3 = async (mnemonic: string, accountKey: any, deviceInfo: any, replaceUser = true) => {
    return userWalletService.signInv3(mnemonic, accountKey, deviceInfo, replaceUser);
  };

  signMessage = async (message: string): Promise<string> => {
    return userWalletService.sign(message);
  };

  switchNetwork = async (network: string) => {
    await userWalletService.setNetwork(network);
    if (network === 'testnet') {
      await fclTestnetConfig();
    } else if (network == 'mainnet') {
      await fclMainnetConfig();
    } else {
      // await fclCrescendoConfig();
      await fclPreviewnetConfig();
    }
    this.refreshAll();
    eventBus.emit('switchNetwork', network);

    chrome.tabs.query({ active: true, currentWindow: true }, function (tabs) {
      tabs[0].id &&
        chrome.tabs.sendMessage(tabs[0].id, {
          type: 'FCW:NETWORK',
          network: network,
        });
    });
  };

  checkNetwork = async () => {
    const network = await this.getNetwork();
    await this.switchNetwork(network);
  };

  switchMonitor = async (monitor: string) => {
    await userWalletService.setMonitor(monitor);
  };

  getMonitor = (): string => {
    return userWalletService.getMonitor();
  };

  refreshAll = async () => {
    const wallets = await this.refreshUserWallets();
    this.refreshAddressBook();
    await this.getCadenceScripts();
    const address = await this.getCurrentAddress();
    if (address) {
      this.refreshTransaction(address, 15, 0);
    }
    this.refreshCoinList();
  };

  getNetwork = async (): Promise<string> => {
    return await userWalletService.getNetwork();
  };

  getFlowscanURL = async (): Promise<string> => {
    const network = await this.getNetwork();
    let baseURL = 'https://flowdiver.io';
    switch (network) {
      case 'testnet':
        baseURL = 'https://testnet.flowdiver.io';
        break;
      case 'mainnet':
        baseURL = 'https://flowdiver.io';
        break;
      case 'crescendo':
        baseURL = 'https://flow-view-source.vercel.app/crescendo';
        break;
      case 'previewnet':
        baseURL = 'https://previewnet.flowdiver.io';
        break;
    }
    return baseURL;
  };

  getViewSourceUrl = async (): Promise<string> => {
    const network = await this.getNetwork();
    let baseURL = 'https://f.dnz.dev';
    switch (network) {
      case 'mainnet':
        baseURL = 'https://f.dnz.dev';
        break;
      case 'testnet':
        baseURL = 'https://f.dnz.dev';
        break;
      case 'crescendo':
        baseURL = 'https://f.dnz.dev';
        break;
    }
    return baseURL;
  };


  poll = async (fn, fnCondition, ms) => {
    let result = await fn();
    while (fnCondition(result)) {
      await this.wait(ms);
      result = await fn();
    }
    return result;
  };

  wait = (ms = 1000) => {
    return new Promise(resolve => {
      setTimeout(resolve, ms);
    });
  };

  pollingTrnasaction = async (
    txId: string,
    network: string
  ) => {
    if (!txId || !txId.match(/^0?x?[0-9a-fA-F]{64}/)) {
      return;
    }

    const fetchReport = async () => (await fetch(`https://rest-${network}.onflow.org/v1/transaction_results/${txId}`)).json();
    const validate = result => result.status !== 'Sealed';
    return await this.poll(fetchReport, validate, 3000);
  }

  listenTransaction = async (
    txId: string,
    sendNotification = true,
    title = chrome.i18n.getMessage('Transaction__Sealed'),
    body = '',
    icon = chrome.runtime.getURL('./images/icon-64.png')
  ) => {
    if (!txId || !txId.match(/^0?x?[0-9a-fA-F]{64}/)) {
      return;
    }
    const address = (await this.getCurrentAddress()) || '0x';
    const network = await this.getNetwork();
    try {
      // eslint-disable-next-line @typescript-eslint/ban-ts-comment
      // @ts-ignore
      chrome.storage.session.set({
        transactionPending: { txId, network, date: new Date() },
      });
      eventBus.emit('transactionPending');
      chrome.runtime.sendMessage({
        msg: 'transactionPending',
        network: network,
      });
      transactionService.setPending(txId, address, network, icon, title);
      await fcl.tx(txId).onceSealed();
      // eslint-disable-next-line @typescript-eslint/ban-ts-comment
      // @ts-ignore
      await chrome.storage.session.remove('transactionPending');
      const baseURL = this.getFlowscanURL();
      transactionService.removePending(txId, address, network);
      this.refreshTransaction(address, 15, 0);
      eventBus.emit('transactionDone');
      chrome.runtime.sendMessage({
        msg: 'transactionDone',
      });
      if (sendNotification) {
        notification.create(
          `${baseURL}/transaction/${txId}`,
          title,
          body,
          icon
        );
      }
    } catch (err) {
      // eslint-disable-next-line @typescript-eslint/ban-ts-comment
      // @ts-ignore
      await chrome.storage.session.remove('transactionPending');
      transactionService.removePending(txId, address, network);
      chrome.runtime.sendMessage({
        msg: 'transactionDone',
      });
    }
  };

  getNFTListCahce = async (): Promise<NFTData> => {
    const network = await this.getNetwork();
    // const list =
    // if (!list.length){
    // const data = this.refreshNft(address);
    // return data;
    // }
    return await nftService.getNft(network);
  };

  refreshNft = async (address: string, offset = 0): Promise<NFTData> => {
    // change the address to real address after testing complete
    // const address = await this.getCurrentAddress();
    const limit = 24;
    // const {data} = await openapiService.getNFTListV2(address!, offset, limit);
    const data = await openapiService.nftCatalogList(address!, limit, offset);
    const nfts = data.nfts;
    if (!nfts) {
      return {
        nfts: [],
        nftCount: data.nftCount,
      };
    }
    nfts.map((nft) => {
      nft.unique_id = nft.collectionName + '_' + nft.id;
    });
    function getUniqueListBy(arr, key) {
      return [...new Map(arr.map((item) => [item[key], item])).values()];
    }
    const unique_nfts = getUniqueListBy(nfts, 'unique_id');
    const network = await this.getNetwork();
    const result = { nfts: unique_nfts, nftCount: data.nftCount };
    nftService.setNft(result, network);
    return result;
  };

  clearNFT = () => {
    nftService.clear();
  };

  clearNFTList = async () => {
    await nftService.clearNFTList();
  };

  clearNFTCollection = async () => {
    await nftService.clearNFTCollection();
  };

  clearAllStorage = () => {
    nftService.clear();
    userInfoService.removeUserInfo();
    coinListService.clear();
    addressBookService.clear();
    userWalletService.clear();
    transactionService.clear();
  };

  clearLocalStorage = async () => {
    await storage.clear();
  };

  getCollectionCache = async () => {
    const network = await this.getNetwork();
    const list = await nftService.getCollectionList(network);
    if (!list) {
      return [];
    }
    const sortedList = list.sort((a, b) => b.count - a.count);
    return sortedList;
  };

  getSingleCollectionCache = async (collectionId: string) => {
    const network = await this.getNetwork();
    const list = await nftService.getSingleCollection(collectionId, network);
    if (!list) {
      return [];
    }
    return list;
  };

  getSingleCollection = async (
    address: string,
    contract: string,
    offset = 0
  ) => {
    // const {data} = await openapiService.getSingleCollectionV2(address!, contract, offset)
    const data = await openapiService.nftCatalogCollectionList(
      address!,
      contract,
      24,
      offset
    );

    data.nfts.map((nft) => {
      nft.unique_id = nft.collectionName + '_' + nft.id;
    });
    function getUniqueListBy(arr, key) {
      return [...new Map(arr.map((item) => [item[key], item])).values()];
    }
    const unique_nfts = getUniqueListBy(data.nfts, 'unique_id');
    data.nfts = unique_nfts;
    return data;
  };

  getCollectionApi = async (address: string, contract: string, offset = 0) => {
    const network = await this.getNetwork();
    // const {data} = await openapiService.getSingleCollectionV2(address!, contract, offset)
    const result = await openapiService.nftCollectionApiPaging(
      address!,
      contract,
      24,
      offset,
      network
    );
    console.log('result  ---- ', result.collection.display);
    result['info'] = result.collection;
    // result['info']['collectionDisplay']['name'] = result.collection.display.name
    // result['nftCount'] = result.collection.nftCount
    console.log('result  ---- ', result);
    return result;
  };

  refreshCollection = async (address: string) => {
    // change the address to real address after testing complete
    // const address = await this.getCurrentAddress();
    const network = await this.getNetwork();
    // const {data} = await openapiService.getNFTCollectionV2(address!)
    const data = await openapiService.nftCatalogCollections(address!);
    if (!data) {
      return [];
    }
    const sortedList = data.sort((a, b) => b.count - a.count);
    nftService.setCollectionList(sortedList, network);
    return sortedList;
  };

  getNftCatalog = async () => {
    const catStorage = await storage.get('catalogData');

    const now = new Date();
    const exp = 1000 * 60 * 60 * 1 + now.getTime();
    console.log('catstorage ', now, catStorage);
    if (
      catStorage &&
      catStorage['expiry'] &&
      now.getTime() <= catStorage['expiry']
    ) {
      return catStorage['data'];
    }

    const data = (await openapiService.nftCatalog()) ?? [];
    console.log('data expired ');
    const catalogData = {
      data: data,
      expiry: exp,
    };
    storage.set('catalogData', catalogData);
    return data;
  };

  getCadenceScripts = async () => {
    try {
      const cadenceScrpts = await storage.get('cadenceScripts');
      const now = new Date();
      const exp = 1000 * 60 * 60 * 1 + now.getTime();
      const network = await userWalletService.getNetwork();

      if (
        cadenceScrpts &&
        cadenceScrpts['expiry'] &&
        now.getTime() <= cadenceScrpts['expiry'] &&
        cadenceScrpts.network == network
      ) {
        console.log('use cache data');
        console.log(cadenceScrpts);
        return cadenceScrpts['data'];
      }

      const data = (await openapiService.cadenceScripts(network)) ?? {};

      const { cadence, networks } = data;

      const cadenceVersion = networks[network];

      let script = {};

      for (const item of cadence) {
        console.log(cadenceVersion, 'cadenceVersion');
        if (item && item.version == cadenceVersion) {
          script = item;
        }
      }

      const scripts = {
        data: script,
        expiry: exp,
        network,
      };
      storage.set('cadenceScripts', scripts);
      console.log(scripts, 'scripts ====');

      return script;
    } catch (error) {
      console.log(error, '=== get scripts error ===');
    }
  };

  getSwapConfig = async () => {
    const swapStorage = await storage.get('swapConfig');

    const now = new Date();
    const exp = 1000 * 60 * 60 * 1 + now.getTime();
    console.log('swapConfig ', now, swapStorage);
    if (
      swapStorage &&
      swapStorage['expiry'] &&
      now.getTime() <= swapStorage['expiry']
    ) {
      return swapStorage['data'];
    }

    const data = (await openapiService.getSwapInfo()) ?? false;
    console.log('data expired ');
    const swapConfig = {
      data: data,
      expiry: exp,
    };
    storage.set('swapConfig', swapConfig);
    return data;
  };

  reset = async () => {
    await keyringService.loadStore(undefined);
    keyringService.store.subscribe((value) =>
      storage.set('keyringState', value)
    );
  };

  // Google Drive - Backup
  getBackupFiles = async () => {
    return googleDriveService.listFiles();
  };

  hasGooglePremission = async () => {
    return googleDriveService.hasGooglePremission();
  };

  deleteAllBackups = async () => {
    return googleDriveService.deleteAllFile();
  };

  deleteCurrentUserBackup = async () => {
    const data = await userInfoService.getUserInfo();
    const username = data.username;
    return googleDriveService.deleteUserBackup(username);
  };

  deleteUserBackup = async (username: string) => {
    return googleDriveService.deleteUserBackup(username);
  };

  hasCurrentUserBackup = async () => {
    const data = await userInfoService.getUserInfo();
    const username = data.username;
    return googleDriveService.hasUserBackup(username);
  };

  hasUserBackup = async (username: string) => {
    return googleDriveService.hasUserBackup(username);
  };

  syncBackup = async () => {
    const data = await userInfoService.getUserInfo();
    const username = data.username;
    const password = keyringService.password;
    const mnemonic = await this.getMnemonics(password || '');
    return this.uploadMnemonicToGoogleDrive(mnemonic, username, password);
  };

  uploadMnemonicToGoogleDrive = async (mnemonic, username, password) => {
    const app = getApp(process.env.NODE_ENV!);
    const user = await getAuth(app).currentUser;
    return googleDriveService.uploadMnemonicToGoogleDrive(
      mnemonic,
      username,
      user!.uid,
      password
    );
  };

  loadBackupAccounts = async (): Promise<string[]> => {
    return googleDriveService.loadBackupAccounts();
  };

  restoreAccount = async (username, password): Promise<string | null> => {
    return googleDriveService.restoreAccount(username, password);
  };

  getCurrentPassword = async (password: string) => {
    await keyringService.verifyPassword(password);
  };

  getPayerAddressAndKeyId = async () => {
    console.log('getPayerAddressAndKeyId 111111');
    try {
      const config = await fetchConfig.remoteConfig();
      console.log('config config', config);
      const network = await this.getNetwork();
      console.log(network, 'network================', config.payer[network]);
      return config.payer[network];
    } catch {
      const network = await this.getNetwork();
      return defaultConfig.payer[network];
    }
  };

  allowLilicoPay = async (): Promise<boolean> => {
    const isFreeGasFeeKillSwitch = await storage.get('freeGas');
    const isFreeGasFeeEnabled = await storage.get('lilicoPayer');
    return isFreeGasFeeKillSwitch && isFreeGasFeeEnabled;
  };

  signPayer = async (signable): Promise<string> => {
    return await userWalletService.signPayer(signable);
  };

  updateProfilePreference = async (privacy: number) => {
    await openapiService.updateProfilePreference(privacy);
  };

  flownsPrepare = async () => {
    const resp = await openapiService.flownsPrepare();
    return resp;
  };

  flownsResponse = async (script, domain, flownsAddress, lilicoAddress) => {
    const resp = await flownsService.sendTransaction(
      script,
      domain,
      flownsAddress,
      lilicoAddress
    );
    return resp;
  };

  setHistory = async (token, nft) => {
    const network = await userWalletService.getNetwork();
    const data = {
      token,
      nft,
    };
    await flownsService.setHistory(network, data);
  };

  getHistory = async () => {
    const network = await userWalletService.getNetwork();
    const resp = await flownsService.getHistory(network);
    return resp;
  };

  nodeInfo = async (address) => {
    const result = await stakingService.nodeInfo(address);
    return result;
  };

  stakeInfo = async (address) => {
    const result = await stakingService.stakeInfo(address);
    return result;
  };

  delegateInfo = async (address) => {
    const result = await stakingService.delegateInfo(address);
    return result;
  };

  delegateStore = async () => {
    const result = await stakingService.delegateStore();
    return result;
  };

  createDelegator = async (amount, node) => {
    const result = await stakingService.createDelegator(amount, node);
    return result;
  };

  createStake = async (amount, node, delegate) => {
    const result = await stakingService.createStake(amount, node, delegate);
    return result;
  };

  withdrawReward = async (amount, node, delegate) => {
    const result = await stakingService.withdrawReward(amount, node, delegate);
    return result;
  };

  restakeReward = async (amount, node, delegate) => {
    const result = await stakingService.restakeReward(amount, node, delegate);
    return result;
  };

  restakeUnstaked = async (amount, node, delegate) => {
    const result = await stakingService.restakeUnstaked(amount, node, delegate);
    return result;
  };

  withdrawUnstaked = async (amount, node, delegate) => {
    const result = await stakingService.withdrawUnstaked(
      amount,
      node,
      delegate
    );
    return result;
  };

  unstake = async (amount, node, delegate) => {
    const result = await stakingService.unstake(amount, node, delegate);
    return result;
  };

  getApr = async () => {
    const result = await stakingService.getApr();
    return result;
  };

  checkStakingSetup = async (address) => {
    return await stakingService.checkSetup(address);
  };

  setupDelegator = async (address) => {
    const result = await stakingService.setup(address);
    return result;
  };

  createFlowSandboxAddress = async (network) => {

    const account = await getStoragedAccount();
    const { hashAlgo, signAlgo, pubKey, weight } = account;
    console.log('loggedInAccounts[accountIndex]; ==>', account)

    const accountKey = {
      public_key: pubKey,
      hash_algo: typeof hashAlgo === 'string' ? getHashAlgo(hashAlgo) : hashAlgo,
      sign_algo: typeof signAlgo === 'string' ? getSignAlgo(signAlgo) : signAlgo,
      weight: weight,
    }

    const result = await openapiService.createFlowNetworkAddress(
      accountKey,
      network
    );
    return result;
  };

  checkCrescendo = async () => {
    const result = await userWalletService.checkCrescendo();
    return result;
  };

  checkPreviewnet = async () => {
    const result = await userWalletService.checkPreviewnet();
    return result;
  };

  getAccount = async () => {
    const address = await this.getCurrentAddress();
    const account = await fcl.send([fcl.getAccount(address)]).then(fcl.decode);
    return account;
  };
}

export default new WalletController();<|MERGE_RESOLUTION|>--- conflicted
+++ resolved
@@ -52,13 +52,8 @@
 import { getAuth } from '@firebase/auth';
 import testnetCodes from '../service/swap/swap.deploy.config.testnet.json';
 import mainnetCodes from '../service/swap/swap.deploy.config.mainnet.json';
-<<<<<<< HEAD
-import { pk2PubKey } from '../../ui/utils/modules/passkey.js';
-import { getHashAlgo, getSignAlgo } from 'ui/utils';
-=======
 import { pk2PubKey, seed2PubKey } from '../../ui/utils/modules/passkey';
 import { getHashAlgo, getSignAlgo, getStoragedAccount } from 'ui/utils';
->>>>>>> 759c2251
 
 const stashKeyrings: Record<string, any> = {};
 
@@ -773,11 +768,7 @@
       let meta: any = {};
       let result: any = {};
       const address = await userWalletService.getMainWallet(network);
-<<<<<<< HEAD
-      if (network !== 'previewnet') {
-=======
       if (network !== 'crescendo' && network !== 'previewnet') {
->>>>>>> 759c2251
         result = await openapiService.checkChildAccountMeta(address);
       }
       if (result) {
