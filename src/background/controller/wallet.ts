--- conflicted
+++ resolved
@@ -740,91 +740,9 @@
     return false;
   };
 
-<<<<<<< HEAD
   getPubKeyPrivateKey = async (password: string): Promise<PublicPrivateKeyTuple> => {
     await this.verifyPassword(password);
     return await keyringService.getCurrentPublicPrivateKeyTuple();
-=======
-  // Note this is not used anymore
-  getPrivateKeyForCurrentAccount = async (password: string) => {
-    let privateKey: string | null = null;
-    const keyrings = await this.getKeyrings(password || '');
-
-    for (const keyring of keyrings) {
-      if (keyring instanceof HDKeyring) {
-        const mnemonic = await this.getMnemonics(password || '');
-        const publicPrivateKeyTuple = await seed2PublicPrivateKey(mnemonic);
-
-        // We need to know the signAlgo for the account, so we can use the correct private key
-        // The signAlgo is stored in the account object for each public key return from fcl
-
-        // getLoggedInAccount is using currentId from storage to get the account
-        // That should tell us the account to use
-
-        try {
-          // Try using logged in accounts first
-          const account = await getLoggedInAccount();
-          const signAlgo =
-            typeof account.signAlgoString === 'string'
-              ? getSignAlgo(account.signAlgoString)
-              : account.signAlgoString;
-          privateKey =
-            signAlgo === SIGN_ALGO_NUM_ECDSA_P256
-              ? publicPrivateKeyTuple.P256.pk
-              : publicPrivateKeyTuple.SECP256K1.pk;
-        } catch {
-          // Couldn't load from logged in accounts.
-          // The signAlgo used to login isn't saved. We need to
-
-          // We may be in the process of switching login. We have a public and private key, but we don't have the signAlgo or the address of the account
-          consoleError('Error getting logged in account - using the indexer instead');
-
-          // Look for the account using the pubKey
-          const network = (await this.getNetwork()) || 'mainnet';
-          // Find the address associated with the pubKey
-          // This should return an array of address information records
-          const addressAndKeyInfoArray = await getAccountsByPublicKeyTuple(
-            publicPrivateKeyTuple,
-            network
-          );
-
-          // Follow the same logic as freshUserInfo in openapi.ts
-          // Look for the P256 key first
-          let index = addressAndKeyInfoArray.findIndex(
-            (key) => key.publicKey === publicPrivateKeyTuple.P256.pubK
-          );
-          if (index === -1) {
-            // If no P256 key is found, look for the SECP256K1 key
-            index = addressAndKeyInfoArray.findIndex(
-              (key) => key.publicKey === publicPrivateKeyTuple.SECP256K1.pubK
-            );
-          }
-
-          const signAlgo: number = addressAndKeyInfoArray[index].signAlgo;
-
-          privateKey =
-            signAlgo === SIGN_ALGO_NUM_ECDSA_P256
-              ? publicPrivateKeyTuple.P256.pk
-              : publicPrivateKeyTuple.SECP256K1.pk;
-        }
-
-        break;
-      } else if (
-        keyring instanceof SimpleKeyring &&
-        keyring.wallets &&
-        keyring.wallets.length > 0 &&
-        keyring.wallets[0].privateKey
-      ) {
-        privateKey = keyring.wallets[0].privateKey.toString('hex');
-        break;
-      }
-    }
-    if (!privateKey) {
-      const error = new Error('No mnemonic or private key found in any of the keyrings.');
-      throw error;
-    }
-    return privateKey;
->>>>>>> b7d0ff52
   };
 
   getPubKey = async (): Promise<PublicKeyTuple> => {
