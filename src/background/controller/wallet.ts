--- conflicted
+++ resolved
@@ -1105,11 +1105,7 @@
     userInfoService.setDashIndex(data);
   };
 
-<<<<<<< HEAD
   initCoinListSession = async (address: string, currency: string) => {
-=======
-  initCoinListSession = async (address: string) => {
->>>>>>> 2b81b938
     const network = await this.getNetwork();
     await coinListService.initCoinList(network, address, currency);
   };
