--- conflicted
+++ resolved
@@ -1084,26 +1084,15 @@
     return await userInfoService.updateUserInfo(nickname, avatar);
   };
 
-<<<<<<< HEAD
-  checkAccessibleNft = async (parentAddress, childAddress) => {
-    const network = userWalletService.getNetwork();
-    const validData = await getValidData<ChildAccountNFTsStore>(
-      childAccountNFTsKey(network, childAddress)
-=======
-  checkAccessibleNft = async (parentAddress: string) => {
+  checkAccessibleNft = async (parentAddress: string, childAddress: string) => {
     const network = userWalletService.getNetwork();
     const validData = getValidData<ChildAccountNFTsStore>(
       childAccountNftsKey(network, parentAddress)
->>>>>>> 1124703f
     );
     if (validData) {
       return validData;
     }
-<<<<<<< HEAD
-    return await nftService.loadChildAccountNFTs(network, parentAddress, childAddress);
-=======
     return await nftService.loadChildAccountNFTs(network, parentAddress);
->>>>>>> 1124703f
   };
 
   checkAccessibleFt = async (childAccount: string): Promise<ChildAccountFtStore | undefined> => {
