/* eslint-disable no-console */
/* eslint-disable @typescript-eslint/no-explicit-any */
import * as fcl from '@onflow/fcl';
import type { Account as FclAccount } from '@onflow/typedefs';
import * as t from '@onflow/types';
import BN from 'bignumber.js';
import * as bip39 from 'bip39';
import { ethErrors } from 'eth-rpc-errors';
import * as ethUtil from 'ethereumjs-util';
import { getApp } from 'firebase/app';
import { getAuth } from 'firebase/auth/web-extension';
import type { TokenInfo } from 'flow-native-token-registry';
import { encode } from 'rlp';
import web3, { TransactionError, Web3 } from 'web3';

import {
  findAddressWithNetwork,
  findAddressWithSeed,
  findAddressWithPK,
} from '@/background/utils/modules/findAddressWithPK';
import {
  pk2PubKey,
  seed2PubKey,
  formPubKey,
  jsonToKey,
} from '@/background/utils/modules/publicPrivateKey';
import eventBus from '@/eventBus';
import { type FeatureFlagKey, type FeatureFlags } from '@/shared/types/feature-types';
import { type TrackingEvents } from '@/shared/types/tracking-types';
import { type TransactionState } from '@/shared/types/transaction-types';
import { type LoggedInAccount } from '@/shared/types/wallet-types';
import { ensureEvmAddressPrefix, isValidEthereumAddress, withPrefix } from '@/shared/utils/address';
import { getSignAlgo } from '@/shared/utils/algo';
import {
  keyringService,
  preferenceService,
  notificationService,
  permissionService,
  sessionService,
  openapiService,
  pageStateCacheService,
  userInfoService,
  coinListService,
  addressBookService,
  userWalletService,
  transactionService,
  nftService,
  googleDriveService,
  passwordService,
  flownsService,
  proxyService,
  newsService,
  mixpanelTrack,
} from 'background/service';
import i18n from 'background/service/i18n';
import { type DisplayedKeryring, KEYRING_CLASS } from 'background/service/keyring';
import type { CacheState } from 'background/service/pageStateCache';
import { findKeyAndInfo, getScripts } from 'background/utils';
import emoji from 'background/utils/emoji.json';
import fetchConfig from 'background/utils/remoteConfig';
import { notification, storage } from 'background/webapi';
import { openIndexPage } from 'background/webapi/tab';
import { INTERNAL_REQUEST_ORIGIN, EVENTS, KEYRING_TYPE, EVM_ENDPOINT } from 'consts';

import type {
  BlockchainResponse,
  NFTData,
  NFTModel,
  WalletResponse,
} from '../../shared/types/network-types';
import placeholder from '../images/placeholder.png';
import { type CoinItem } from '../service/coinList';
import DisplayKeyring from '../service/keyring/display';
import type { ConnectedSite } from '../service/permission';
import type { PreferenceAccount } from '../service/preference';
import { type EvaluateStorageResult, StorageEvaluator } from '../service/storage-evaluator';
import type { UserInfoStore } from '../service/user';
import defaultConfig from '../utils/defaultConfig.json';
import erc20ABI from '../utils/erc20.abi.json';
import { getLoggedInAccount } from '../utils/getLoggedInAccount';

import BaseController from './base';
import provider from './provider';
interface Keyring {
  type: string;
  getAccounts(): Promise<string[]>;
  getAccountsWithBrand?(): Promise<{ address: string; brandName: string }[]>;
  setHdPath?(path: string): void;
  unlock?(): Promise<void>;
  useWebUSB?(isWebUSB: boolean): void;
  mnemonic?: string;
}

const stashKeyrings: Record<string, Keyring> = {};

interface TokenTransaction {
  symbol: string;
  contractName: string;
  address: string;
  timestamp: number;
}

export class WalletController extends BaseController {
  openapi = openapiService;
  private storageEvaluator: StorageEvaluator;
  private loaded = false;

  constructor() {
    super();
    this.storageEvaluator = new StorageEvaluator();
  }
  // Adding as tests load the extension really, really fast
  // It's possible to call the wallet controller before services are loaded
  // setLoaded is called in index.ts of the background
  isLoaded = async () => this.loaded;
  setLoaded = async (loaded: boolean) => {
    this.loaded = loaded;
  };

  /* wallet */
  boot = async (password) => {
    const result = await keyringService.boot(password);
    return result;
  };
  isBooted = () => keyringService.isBooted();
  loadMemStore = () => keyringService.loadMemStore();
  verifyPassword = (password: string) => keyringService.verifyPassword(password);

  // requestETHRpc = (data: { method: string; params: any }, chainId: string) => {
  //   return providerController.ethRpc(
  //     {
  //       data,
  //       session: {
  //         name: 'Flow',
  //         origin: INTERNAL_REQUEST_ORIGIN,
  //         icon: './images/icon-128.png',
  //       },
  //     },
  //     chainId
  //   );
  // };

  sendRequest = (data) => {
    return provider({
      data,
      session: {
        name: 'Flow Wallet',
        origin: INTERNAL_REQUEST_ORIGIN,
        icon: './images/icon-128.png',
      },
    });
  };

  getApproval = notificationService.getApproval;
  resolveApproval = notificationService.resolveApproval;
  rejectApproval = notificationService.rejectApproval;

  // initAlianNames = async () => {
  //   await preferenceService.changeInitAlianNameStatus();
  //   const keyrings = await keyringService.getAllTypedAccounts();
  //   const walletConnectKeyrings = keyrings.filter(
  //     (item) => item.type === 'WalletConnect'
  //   );
  //   const catergoryGroupAccount = keyrings.map((item) => ({
  //     type: item.type,
  //     accounts: item.accounts,
  //   }));
  //   let walletConnectList: DisplayedKeryring['accounts'] = [];
  //   for (let i = 0; i < walletConnectKeyrings.length; i++) {
  //     const keyring = walletConnectKeyrings[i];
  //     walletConnectList = [...walletConnectList, ...keyring.accounts];
  //   }
  //   const groupedWalletConnectList = groupBy(walletConnectList, 'brandName');
  //   if (keyrings.length > 0) {
  //     console.log(
  //       keyrings,
  //       'keyrings',
  //       groupedWalletConnectList,
  //       '==================='
  //     );
  //     // Object.keys(groupedWalletConnectList).forEach((key) => {
  //     //   groupedWalletConnectList[key].map((acc, index) => {
  //     //     this.updateAlianName(
  //     //       acc?.address,
  //     //       `${WALLET_BRAND_CONTENT[acc?.brandName]} ${index + 1}`
  //     //     );
  //     //   });
  //     // });
  //     const catergories = groupBy(
  //       catergoryGroupAccount.filter((group) => group.type !== 'WalletConnect'),
  //       'type'
  //     );
  //     const result = Object.keys(catergories)
  //       .map((key) =>
  //         catergories[key].map((item) =>
  //           item.accounts.map((acc) => ({
  //             address: acc.address,
  //             type: key,
  //           }))
  //         )
  //       )
  //       .map((item) => item.flat(1));
  //     result.forEach((group) =>
  //       group.forEach((acc, index) => {
  //         this.updateAlianName(
  //           acc?.address,
  //           `${BRAND_ALIAN_TYPE_TEXT[acc?.type]} ${index + 1}`
  //         );
  //       })
  //     );
  //   }
  // };

  unlock = async (password: string) => {
    await keyringService.submitPassword(password);

    // only password is correct then we store it
    await passwordService.setPassword(password);
    const pubKey = await this.getPubKey();
    await userWalletService.switchLogin(pubKey);

    sessionService.broadcastEvent('unlock');
  };

  retrievePk = async (password: string) => {
    // const alianNameInited = await preferenceService.getInitAlianNameStatus();
    // const alianNames = await preferenceService.getAllAlianName();
    const pk = await keyringService.retrievePk(password);
    return pk;
    // if (!alianNameInited && Object.values(alianNames).length === 0) {
    //   this.initAlianNames();
    // }
  };

  extractKeys = (keyrings) => {
    let privateKeyHex, publicKeyHex;

    for (const keyring of keyrings) {
      if (keyring.type === 'Simple Key Pair' && keyring.wallets?.length > 0) {
        const privateKeyData = keyring.wallets[0].privateKey.data;
        privateKeyHex = Buffer.from(privateKeyData).toString('hex');
        const publicKeyData = keyring.wallets[0].publicKey.data;
        publicKeyHex = Buffer.from(publicKeyData).toString('hex');
        break;
      } else if (keyring.type === 'HD Key Tree') {
        const activeIndex = keyring.activeIndexes?.[0];
        if (activeIndex !== undefined) {
          const wallet = keyring._index2wallet?.[activeIndex.toString()];
          if (wallet) {
            const privateKeyData = wallet.privateKey.data;
            privateKeyHex = Buffer.from(privateKeyData).toString('hex');
            const publicKeyData = wallet.publicKey.data;
            publicKeyHex = Buffer.from(publicKeyData).toString('hex');
            break;
          }
        }
      }
    }

    return { privateKeyHex, publicKeyHex };
  };

  isUnlocked = async () => {
    const isUnlocked = keyringService.memStore.getState().isUnlocked;
    // TODO: Below probably never unlocks anything as the password is encrypted
    if (!isUnlocked) {
      let password = '';
      try {
        password = await passwordService.getPassword();
      } catch {
        password = '';
      }
      if (password && password.length > 0) {
        try {
          await this.unlock(password);
          return keyringService.memStore.getState().isUnlocked;
        } catch {
          passwordService.clear();
          return false;
        }
      }
    }
    return isUnlocked;
  };

  lockWallet = async () => {
    await keyringService.setLocked();
    await passwordService.clear();
    await userWalletService.signOutCurrentUser();
    sessionService.broadcastEvent('accountsChanged', []);
    sessionService.broadcastEvent('lock');
    // Switch to mainnet
    await this.switchNetwork('mainnet');
  };

  // lockadd here
  lockAdd = async () => {
    const switchingTo = 'mainnet';

    const password = keyringService.getPassword();
    await storage.set('tempPassword', password);
    await keyringService.setLocked();
    await passwordService.clear();
    sessionService.broadcastEvent('accountsChanged', []);
    sessionService.broadcastEvent('lock');
    openIndexPage('welcome');
    await this.switchNetwork(switchingTo);
  };

  // lockadd here
  resetPwd = async () => {
    // WARNING: This resets absolutely everything
    // This is used when the user forgets their password
    // It should only be called from the landing page when the user is logged out
    // And the user should be redirected to the landing page
    // After calling this function

    // TODO: I believe the user should be logged out here
    // e.g. call signOutCurrentUser

    // This clears local storage but a lot is still kept in memory
    await storage.clear();

    // Note that this does not clear the 'booted' state
    // We should fix this, but it would involve making changes to keyringService
    await keyringService.resetKeyRing();
    await keyringService.setLocked();

    await passwordService.clear();

    sessionService.broadcastEvent('accountsChanged', []);
    sessionService.broadcastEvent('lock');
    // Redirect to welcome so that users can import their account again
    openIndexPage('/welcome');
  };

  // lockadd here
  restoreWallet = async () => {
    const switchingTo = 'mainnet';

    const password = keyringService.getPassword();
    await storage.set('tempPassword', password);
    await keyringService.setLocked();
    await passwordService.clear();

    sessionService.broadcastEvent('accountsChanged', []);
    sessionService.broadcastEvent('lock');
    openIndexPage('restore');
    await this.switchNetwork(switchingTo);
  };

  setPopupOpen = (isOpen) => {
    preferenceService.setPopupOpen(isOpen);
  };
  openIndexPage = openIndexPage;

  hasPageStateCache = () => pageStateCacheService.has();
  getPageStateCache = () => {
    if (!this.isUnlocked()) return null;
    return pageStateCacheService.get();
  };
  clearPageStateCache = () => pageStateCacheService.clear();
  setPageStateCache = (cache: CacheState) => pageStateCacheService.set(cache);

  getAddressBalance = async (address: string) => {
    const data = await openapiService.getCoinList(address);
    preferenceService.updateAddressBalance(address, data);
    return data;
  };
  getAddressCacheBalance = (address: string | undefined) => {
    if (!address) return null;
    return preferenceService.getAddressBalance(address);
  };

  setHasOtherProvider = (val: boolean) => preferenceService.setHasOtherProvider(val);
  getHasOtherProvider = () => preferenceService.getHasOtherProvider();

  getExternalLinkAck = () => preferenceService.getExternalLinkAck();

  setExternalLinkAck = (ack) => preferenceService.setExternalLinkAck(ack);

  getLocale = () => preferenceService.getLocale();
  setLocale = (locale: string) => preferenceService.setLocale(locale);

  getLastTimeSendToken = (address: string) => preferenceService.getLastTimeSendToken(address);
  setLastTimeSendToken = (address: string, token: TokenTransaction) =>
    preferenceService.setLastTimeSendToken(address, token);

  /* chains */
  getSavedChains = () => preferenceService.getSavedChains();
  saveChain = (id: string) => preferenceService.saveChain(id);
  updateChain = (list: string[]) => preferenceService.updateChain(list);
  /* connectedSites */

  getConnectedSite = permissionService.getConnectedSite;
  getConnectedSites = permissionService.getConnectedSites;
  setRecentConnectedSites = (sites: ConnectedSite[]) => {
    permissionService.setRecentConnectedSites(sites);
  };
  getRecentConnectedSites = () => {
    return permissionService.getRecentConnectedSites();
  };
  getCurrentConnectedSite = (tabId: number) => {
    const { origin } = sessionService.getSession(tabId) || {};
    return permissionService.getWithoutUpdate(origin);
  };
  addConnectedSite = (
    origin: string,
    name: string,
    icon: string,
    defaultChain = 747,
    isSigned = false
  ) => {
    permissionService.addConnectedSite(origin, name, icon, defaultChain, isSigned);
  };

  updateConnectSite = (origin: string, data: ConnectedSite) => {
    permissionService.updateConnectSite(origin, data);
    // sessionService.broadcastEvent(
    //   'chainChanged',
    //   {
    //     chain: CHAINS[data.chain].hex,
    //     networkVersion: CHAINS[data.chain].network,
    //   },
    //   data.origin
    // );
  };
  removeConnectedSite = (origin: string) => {
    sessionService.broadcastEvent('accountsChanged', [], origin);
    permissionService.removeConnectedSite(origin);
  };
  // getSitesByDefaultChain = permissionService.getSitesByDefaultChain;
  topConnectedSite = (origin: string) => permissionService.topConnectedSite(origin);
  unpinConnectedSite = (origin: string) => permissionService.unpinConnectedSite(origin);
  /* keyrings */

  clearKeyrings = () => keyringService.clearKeyrings();

  getPrivateKey = async (password: string, address: string) => {
    await this.verifyPassword(password);
    const keyring = await keyringService.getKeyringForAccount(address);
    if (!keyring) return null;
    return await keyring.exportAccount(address);
  };

  getMnemonics = async (password: string) => {
    await this.verifyPassword(password);
    const keyring = this._getKeyringByType(KEYRING_CLASS.MNEMONIC);
    const serialized = await keyring.serialize();
    const seedWords = serialized.mnemonic;
    return seedWords;
  };

  checkMnemonics = async () => {
    const keyring = this._getKeyringByType(KEYRING_CLASS.MNEMONIC);
    const serialized = await keyring.serialize();
    if (serialized) {
      return true;
    }
    return false;
  };

  getPrivateKeyForCurrentAccount = async (password) => {
    let privateKey;
    const keyrings = await this.getKeyrings(password || '');

    for (const keyring of keyrings) {
      if (keyring.mnemonic) {
        const mnemonic = await this.getMnemonics(password || '');
        const seed = await seed2PubKey(mnemonic);
        const PK1 = seed.P256.pk;
        const PK2 = seed.SECP256K1.pk;

        // We need to know the signAlgo for the account, so we can use the correct private key
        // The signAlgo is stored in the account object for each public key return from fcl

        // getLoggedInAccount is using currentId from storage to get the account
        // That should tell us the account to use

        try {
          // Try using logged in accounts first
          const account = await getLoggedInAccount();
          const signAlgo =
            typeof account.signAlgo === 'string' ? getSignAlgo(account.signAlgo) : account.signAlgo;
          privateKey = signAlgo === 1 ? PK1 : PK2;
        } catch {
          // Couldn't load from logged in accounts.
          // The signAlgo used to login isn't saved. We need to

          // We may be in the process of switching login. We have a public and private key, but we don't have the signAlgo or the address of the account
          console.error('Error getting logged in account - using the indexer instead');

          // Look for the account using the pubKey
          const network = (await this.getNetwork()) || 'mainnet';
          // Find the address associated with the pubKey
          // This should return an array of address information records
          const addressAndKeyInfoArray = await findAddressWithNetwork(seed, network);
          // Find which signAlgo and hashAlgo is used on the account
          if (!Array.isArray(addressAndKeyInfoArray) || !addressAndKeyInfoArray.length) {
            throw new Error('No address found');
          }
          // Follow the same logic as freshUserInfo in openapi.ts
          // Look for the P256 key first
          let index = addressAndKeyInfoArray.findIndex((key) => key.publicKey === seed.P256.pubK);
          if (index === -1) {
            // If no P256 key is found, look for the SECP256K1 key
            index = addressAndKeyInfoArray.findIndex(
              (key) => key.publicKey === seed.SECP256K1.pubK
            );
          } else {
            // If a P256 key is found, use the first key
            index = 0;
          }

          const signAlgo =
            typeof addressAndKeyInfoArray[index].signAlgo === 'string'
              ? getSignAlgo(addressAndKeyInfoArray[index].signAlgo)
              : addressAndKeyInfoArray[index].signAlgo;

          privateKey = signAlgo === 1 ? PK1 : PK2;
        }

        break;
      } else if (keyring.wallets && keyring.wallets.length > 0 && keyring.wallets[0].privateKey) {
        privateKey = keyrings[0].wallets[0].privateKey.toString('hex');
        break;
      }
    }
    if (!privateKey) {
      const error = new Error('No mnemonic or private key found in any of the keyrings.');
      throw error;
    }
    return privateKey;
  };

  getPubKey = async () => {
    let privateKey;
    let pubKTuple;
    const keyrings = await keyringService.getKeyring();
    for (const keyring of keyrings) {
      if (keyring.type === 'Simple Key Pair') {
        // If a private key is found, extract it and break the loop
        privateKey = keyring.wallets[0].privateKey.toString('hex');
        pubKTuple = await pk2PubKey(privateKey);
        break;
      } else if (keyring.activeIndexes[0] === 1) {
        // If publicKey is found, extract it and break the loop
        const serialized = await keyring.serialize();
        const publicKey = serialized.publicKey;
        pubKTuple = await formPubKey(publicKey);
        break;
      } else if (keyring.mnemonic) {
        // If mnemonic is found, extract it and break the loop
        const serialized = await keyring.serialize();
        const mnemonic = serialized.mnemonic;
        pubKTuple = await seed2PubKey(mnemonic);
        break;
      } else if (keyring.wallets && keyring.wallets.length > 0 && keyring.wallets[0].privateKey) {
        // If a private key is found, extract it and break the loop
        privateKey = keyring.wallets[0].privateKey.toString('hex');
        pubKTuple = await pk2PubKey(privateKey);
        break;
      }
    }

    if (!pubKTuple) {
      const error = new Error('No mnemonic or private key found in any of the keyrings.');
      throw error;
    }
    return pubKTuple;
  };

  importPrivateKey = async (data) => {
    const privateKey = ethUtil.stripHexPrefix(data);
    const buffer = Buffer.from(privateKey, 'hex');

    const error = new Error(i18n.t('the private key is invalid'));
    try {
      if (!ethUtil.isValidPrivate(buffer)) {
        throw error;
      }
    } catch {
      throw error;
    }

    const keyring = await keyringService.importPrivateKey(privateKey);
    return this._setCurrentAccountFromKeyring(keyring);
  };

  jsonToPrivateKeyHex = async (json: string, password: string): Promise<string | null> => {
    const pk = await jsonToKey(json, password);
    return pk ? Buffer.from(pk.data()).toString('hex') : null;
  };
  findAddressWithPrivateKey = async (pk: string, address: string) => {
    return await findAddressWithPK(pk, address);
  };
  findAddressWithSeedPhrase = async (seed: string, address: string, isTemp: boolean = false) => {
    return await findAddressWithSeed(seed, address, isTemp);
  };
  getPreMnemonics = () => keyringService.getPreMnemonics();
  generatePreMnemonic = () => keyringService.generatePreMnemonic();
  removePreMnemonics = () => keyringService.removePreMnemonics();
  createKeyringWithMnemonics = async (mnemonic) => {
    // TODO: NEED REVISIT HERE:
    await keyringService.clearKeyrings();

    const keyring = await keyringService.createKeyringWithMnemonics(mnemonic);
    keyringService.removePreMnemonics();
    return this._setCurrentAccountFromKeyring(keyring);
  };

  createKeyringWithProxy = async (publicKey, mnemonic) => {
    // TODO: NEED REVISIT HERE:
    await keyringService.clearKeyrings();

    const keyring = await keyringService.importPublicKey(publicKey, mnemonic);
    keyringService.removePreMnemonics();
    return this._setCurrentAccountFromKeyring(keyring);
  };

  addAccounts = async (mnemonic) => {
    // TODO: NEED REVISIT HERE:

    const keyring = await keyringService.createKeyringWithMnemonics(mnemonic);
    keyringService.removePreMnemonics();
    return this._setCurrentAccountFromKeyring(keyring);
  };

  getHiddenAddresses = () => preferenceService.getHiddenAddresses();
  showAddress = (type: string, address: string) => preferenceService.showAddress(type, address);
  hideAddress = (type: string, address: string, brandName: string) => {
    preferenceService.hideAddress(type, address, brandName);
    const current = preferenceService.getCurrentAccount();
    if (current?.address === address && current.type === type) {
      this.resetCurrentAccount();
    }
  };

  removeAddress = async (address: string, type: string, brand?: string) => {
    await keyringService.removeAccount(address, type, brand);
    preferenceService.removeAddressBalance(address);
    const current = preferenceService.getCurrentAccount();
    if (current?.address === address && current.type === type && current.brandName === brand) {
      this.resetCurrentAccount();
    }
  };

  resetCurrentAccount = async () => {
    const [account] = await this.getAccounts();
    if (account) {
      preferenceService.setCurrentAccount(account);
    } else {
      preferenceService.setCurrentAccount(null);
    }
  };

  addKeyring = async (keyringId) => {
    const keyring = stashKeyrings[keyringId];
    if (keyring) {
      await keyringService.addKeyring(keyring);
      this._setCurrentAccountFromKeyring(keyring);
    } else {
      throw new Error('failed to addKeyring, keyring is undefined');
    }
  };

  getKeyringByType = (type: string) => keyringService.getKeyringByType(type);

  checkHasMnemonic = () => {
    try {
      const keyring = this._getKeyringByType(KEYRING_CLASS.MNEMONIC);
      return !!keyring.mnemonic;
    } catch {
      return false;
    }
  };

  deriveNewAccountFromMnemonic = async () => {
    const keyring = this._getKeyringByType(KEYRING_CLASS.MNEMONIC);

    const result = await keyringService.addNewAccount(keyring);
    this._setCurrentAccountFromKeyring(keyring, -1);
    return result;
  };

  getAccountsCount = async () => {
    const accounts = await keyringService.getAccounts();
    return accounts.filter((x) => x).length;
  };

  getKeyrings = async (password) => {
    await this.verifyPassword(password);
    const accounts = await keyringService.getKeyring();
    return accounts;
  };

  getTypedAccounts = async (type) => {
    return Promise.all(
      keyringService.keyrings
        .filter((keyring) => !type || keyring.type === type)
        .map((keyring) => keyringService.displayForKeyring(keyring))
    );
  };

  getAllVisibleAccounts: () => Promise<DisplayedKeryring[]> = async () => {
    const typedAccounts = await keyringService.getAllTypedVisibleAccounts();

    return typedAccounts.map((account) => ({
      ...account,
      keyring: new DisplayKeyring(account.keyring),
    }));
  };

  getAllVisibleAccountsArray: () => Promise<PreferenceAccount[]> = () => {
    return keyringService.getAllVisibleAccountsArray();
  };

  getAllClassAccounts: () => Promise<DisplayedKeryring[]> = async () => {
    const typedAccounts = await keyringService.getAllTypedAccounts();

    return typedAccounts.map((account) => ({
      ...account,
      keyring: new DisplayKeyring(account.keyring),
    }));
  };

  changeAccount = (account: PreferenceAccount) => {
    preferenceService.setCurrentAccount(account);
  };

  isUseLedgerLive = () => preferenceService.isUseLedgerLive();

  // updateUseLedgerLive = async (value: boolean) =>
  //   preferenceService.updateUseLedgerLive(value);

  connectHardware = async ({
    type,
    hdPath,
    needUnlock = false,
    isWebUSB = false,
  }: {
    type: string;
    hdPath?: string;
    needUnlock?: boolean;
    isWebUSB?: boolean;
  }) => {
    let keyring;
    let stashKeyringId: number | null = null;
    try {
      keyring = this._getKeyringByType(type);
    } catch {
      const Keyring = keyringService.getKeyringClassForType(type);
      keyring = new Keyring();
      stashKeyringId = Object.values(stashKeyrings).length;
      stashKeyrings[stashKeyringId] = keyring;
    }

    if (hdPath && keyring.setHdPath) {
      keyring.setHdPath(hdPath);
    }

    if (needUnlock) {
      await keyring.unlock();
    }

    if (keyring.useWebUSB) {
      keyring.useWebUSB(isWebUSB);
    }

    return stashKeyringId;
  };

  signPersonalMessage = async (type: string, from: string, data: string, options?: any) => {
    const keyring = await keyringService.getKeyringForAccount(from, type);
    const res = await keyringService.signPersonalMessage(keyring, { from, data }, options);
    if (type === KEYRING_TYPE.WalletConnectKeyring) {
      eventBus.emit(EVENTS.broadcastToUI, {
        method: EVENTS.SIGN_FINISHED,
        params: {
          success: true,
          data: res,
        },
      });
    }
    return res;
  };

  signTransaction = async (type: string, from: string, data: any, options?: any) => {
    const keyring = await keyringService.getKeyringForAccount(from, type);
    const res = await keyringService.signTransaction(keyring, data, options);

    return res;
  };

  requestKeyring = (type, methodName, keyringId: number | null, ...params) => {
    let keyring;
    if (keyringId !== null && keyringId !== undefined) {
      keyring = stashKeyrings[keyringId];
    } else {
      try {
        keyring = this._getKeyringByType(type);
      } catch {
        const Keyring = keyringService.getKeyringClassForType(type);
        keyring = new Keyring();
      }
    }
    if (keyring[methodName]) {
      return keyring[methodName].call(keyring, ...params);
    }
  };

  unlockHardwareAccount = async (keyring, indexes, keyringId) => {
    let keyringInstance: any = null;
    try {
      keyringInstance = this._getKeyringByType(keyring);
    } catch {
      // NOTHING
    }
    if (!keyringInstance && keyringId !== null && keyringId !== undefined) {
      await keyringService.addKeyring(stashKeyrings[keyringId]);
      keyringInstance = stashKeyrings[keyringId];
    }
    for (let i = 0; i < indexes.length; i++) {
      keyringInstance!.setAccountToUnlock(indexes[i]);
      await keyringService.addNewAccount(keyringInstance);
    }

    return this._setCurrentAccountFromKeyring(keyringInstance);
  };

  setIsDefaultWallet = (val: boolean) => preferenceService.setIsDefaultWallet(val);
  isDefaultWallet = () => preferenceService.getIsDefaultWallet();

  private _getKeyringByType(type) {
    const keyring = keyringService.getKeyringsByType(type)[0];

    if (keyring) {
      return keyring;
    }

    throw ethErrors.rpc.internal(`No ${type} keyring found`);
  }

  private async _setCurrentAccountFromKeyring(keyring, index = 0) {
    const accounts = keyring.getAccountsWithBrand
      ? await keyring.getAccountsWithBrand()
      : await keyring.getAccounts();
    const account = accounts[index < 0 ? index + accounts.length : index];

    if (!account) {
      throw new Error('the current account is empty');
    }

    const _account = {
      address: typeof account === 'string' ? account : account.address,
      type: keyring.type,
      brandName: typeof account === 'string' ? keyring.type : account.brandName,
    };
    preferenceService.setCurrentAccount(_account);

    return [_account];
  }

  getHighlightWalletList = () => {
    return preferenceService.getWalletSavedList();
  };

  updateHighlightWalletList = (list) => {
    return preferenceService.updateWalletSavedList(list);
  };

  getAlianName = (address: string) => preferenceService.getAlianName(address);
  updateAlianName = (address: string, name: string) =>
    preferenceService.updateAlianName(address, name);
  getAllAlianName = () => preferenceService.getAllAlianName();

  getIsFirstOpen = () => {
    return preferenceService.getIsFirstOpen();
  };
  updateIsFirstOpen = () => {
    return preferenceService.updateIsFirstOpen();
  };
  listChainAssets = async (address: string) => {
    return await openapiService.getCoinList(address);
  };

  // userinfo
  getUserInfo = async (forceRefresh: boolean) => {
    const data = await userInfoService.getUserInfo();

    if (forceRefresh) {
      return await this.fetchUserInfo();
    }

    if (data.username.length) {
      return data;
    }

    return await this.fetchUserInfo();
  };

  fetchUserInfo = async () => {
    const result = await openapiService.userInfo();
    const info = result['data'];
    const avatar = this.addTokenForFirebaseImage(info.avatar);

    const updatedUrl = this.replaceAvatarUrl(avatar);

    info.avatar = updatedUrl;
    userInfoService.addUserInfo(info);
    return info;
  };

  replaceAvatarUrl = (url) => {
    const baseUrl = 'https://source.boringavatars.com/';
    const newBaseUrl = 'https://lilico.app/api/avatar/';

    if (url.startsWith(baseUrl)) {
      return url.replace(baseUrl, newBaseUrl);
    }

    return url;
  };

  addTokenForFirebaseImage = (avatar: string): string => {
    if (!avatar) {
      return avatar;
    }
    try {
      const url = new URL(avatar);
      if (url.host === 'firebasestorage.googleapis.com') {
        url.searchParams.append('alt', 'media');
        return url.toString();
      }
      return avatar;
    } catch (err) {
      console.error(err);
      return avatar;
    }
  };

  checkUserDomain = async (username: string) => {
    const res = await openapiService.getFlownsAddress(username, 'meow');
    const network = await this.getNetwork();

    if (res) {
      await userInfoService.setMeow(username + '.meow', network);
    }
  };

  checkUserChildAccount = async () => {
    const network = await this.getNetwork();
    const address = await userWalletService.getMainWallet(network);
    const cacheKey = `checkUserChildAccount${address}`;
    const ttl = 5 * 60 * 1000; // 5 minutes in milliseconds

    // Try to get the cached result
    let meta = await storage.getExpiry(cacheKey);
    if (!meta) {
      try {
        let result = {};
        result = await openapiService.checkChildAccountMeta(address);

        if (result) {
          meta = result;

          // Store the result in the cache with an expiry
          await storage.setExpiry(cacheKey, meta, ttl);
        }
      } catch (error) {
        console.error('Error occurred:', error);
        return {}; // Return an empty object in case of an error
      }
    }

    return meta;
  };

  checkAccessibleNft = async (childAccount) => {
    try {
      const nfts = await openapiService.checkChildAccountNFT(childAccount);

      return nfts;
    } catch (error) {
      console.error(error, 'error ===');
      return [];
    }
  };

  checkAccessibleFt = async (childAccount) => {
    const network = await this.getNetwork();

    const address = await userWalletService.getMainWallet(network);
    const result = await openapiService.queryAccessibleFt(address, childAccount);

    return result;
  };

  getMainWallet = async () => {
    const network = await this.getNetwork();
    const address = await userWalletService.getMainWallet(network);

    return address;
  };

  returnMainWallet = async () => {
    const network = await this.getNetwork();
    const wallet = await userWalletService.returnMainWallet(network);

    return wallet;
  };

  setPopStat = async (stat: boolean) => {
    const network = await this.getNetwork();
    flownsService.setPop(network, stat);
  };

  fetchPopStat = async () => {
    const network = await this.getNetwork();
    const popStat = await flownsService.getPop(network);
    return popStat;
  };

  fetchUserDomain = async () => {
    const network = await this.getNetwork();
    const domain = await userInfoService.getMeow(network);
    return domain;
  };

  updateUserInfo = (data: UserInfoStore) => {
    userInfoService.updateUserInfo(data);
  };

  removeUserInfo = () => {
    userInfoService.removeUserInfo();
  };

  getDashIndex = async () => {
    const dashIndex = await userInfoService.getDashIndex();
    return dashIndex;
  };

  setDashIndex = (data: number) => {
    userInfoService.setDashIndex(data);
  };

  //coinList
  getCoinList = async (_expiry = 60000, currentEnv = ''): Promise<CoinItem[]> => {
    try {
      const network = await this.getNetwork();
      const now = new Date();
      const expiry = coinListService.getExpiry();

      // Determine childType: use currentEnv if not empty, otherwise fallback to active wallet type
      let childType = currentEnv || (await userWalletService.getActiveWallet());
      childType = childType === 'evm' ? 'evm' : 'coinItem';

      // Otherwise, fetch from the coinListService
      const listCoins = coinListService.listCoins(network, childType);

      // Validate and ensure listCoins is of type CoinItem[]
      if (
        !listCoins ||
        !Array.isArray(listCoins) ||
        listCoins.length === 0 ||
        now.getTime() > expiry
      ) {
        console.log('listCoins is empty or invalid, refreshing...');
        let refreshedList;
        if (childType === 'evm') {
          refreshedList = await this.refreshEvmList(_expiry);
        } else {
          refreshedList = await this.refreshCoinList(_expiry);
        }
        if (refreshedList) {
          return refreshedList;
        }
      }

      return listCoins;
    } catch (error) {
      console.error('Error fetching coin list:', error);
      throw new Error('Failed to fetch coin list'); // Re-throw the error with a custom message
    }
  };

  private async getFlowTokenPrice(flowPrice?: string): Promise<any> {
    const cachedFlowTokenPrice = await storage.getExpiry('flowTokenPrice');
    if (cachedFlowTokenPrice) {
      if (flowPrice) {
        cachedFlowTokenPrice.price.last = flowPrice;
      }
      return cachedFlowTokenPrice;
    }
    const result = await openapiService.getTokenPrice('flow');
    if (flowPrice) {
      result.price.last = flowPrice;
    }
    await storage.setExpiry('flowTokenPrice', result, 300000); // Cache for 5 minutes
    return result;
  }

  private async calculateTokenPrice(token: string, price: string | null): Promise<any> {
    if (price) {
      return { price: { last: price, change: { percentage: '0.0' } } };
    } else {
      return { price: { last: '0.0', change: { percentage: '0.0' } } };
    }
  }

  private async tokenPrice(
    tokenSymbol: string,
    address: string,
    data: Record<string, any>,
    contractName: string
  ) {
    const token = tokenSymbol.toLowerCase();
    const key = `${contractName.toLowerCase()}${address.toLowerCase()}`;
    const price = await openapiService.getPricesByKey(key, data);

    if (token === 'flow') {
      const flowPrice = price || data['FLOW'];
      return this.getFlowTokenPrice(flowPrice);
    }

    return this.calculateTokenPrice(token, price);
  }

  private async evmtokenPrice(tokeninfo, data) {
    const token = tokeninfo.symbol.toLowerCase();
    const price = await openapiService.getPricesByEvmaddress(
      tokeninfo.evmAddress || tokeninfo.address,
      data
    );

    if (token === 'flow') {
      const flowPrice = price || data['FLOW'];
      return this.getFlowTokenPrice(flowPrice);
    }

    return this.calculateTokenPrice(token, price);
  }

  refreshCoinList = async (
    _expiry = 60000,
    { signal } = { signal: new AbortController().signal }
  ) => {
    try {
      const isChild = await this.getActiveWallet();
      if (isChild === 'evm') {
        const data = await this.refreshEvmList(_expiry);
        return data;
      }

      const network = await this.getNetwork();
      const now = new Date();
      const exp = _expiry + now.getTime();
      coinListService.setExpiry(exp);

      const address = await this.getCurrentAddress();
      const tokenList = await openapiService.getEnabledTokenList(network);

      let allBalanceMap;
      try {
        allBalanceMap = await openapiService.getTokenListBalance(address || '0x', tokenList);
      } catch (error) {
        console.error('Error refresh token list balance:', error);
        throw new Error('Failed to refresh token list balance');
      }
      const data = await openapiService.getTokenPrices('pricesMap');
      // Map over tokenList to get prices and handle errors individually
      const pricesPromises = tokenList.map(async (token) => {
        try {
          if (Object.keys(data).length === 0 && data.constructor === Object) {
            return { price: { last: '0.0', change: { percentage: '0.0' } } };
          } else {
            return await this.tokenPrice(token.symbol, token.address, data, token.contractName);
          }
        } catch (error) {
          console.error(`Error fetching price for token ${token.address}:`, error);
          return null;
        }
      });

      const pricesResults = await Promise.allSettled(pricesPromises);

      // Extract fulfilled prices
      const allPrice = pricesResults.map((result) =>
        result.status === 'fulfilled' ? result.value : null
      );

      const coins = tokenList.map((token, index) => {
        const tokenId = `A.${token.address.slice(2)}.${token.contractName}`;
        return {
          coin: token.name,
          unit: token.symbol.toLowerCase(),
          icon: token['logoURI'] || '',
          balance: parseFloat(parseFloat(allBalanceMap[tokenId]).toFixed(8)),
          price: allPrice[index] === null ? 0 : new BN(allPrice[index].price.last).toNumber(),
          change24h:
            allPrice[index] === null || !allPrice[index].price || !allPrice[index].price.change
              ? 0
              : new BN(allPrice[index].price.change.percentage).multipliedBy(100).toNumber(),
          total:
            allPrice[index] === null
              ? 0
              : this.currencyBalance(allBalanceMap[tokenId], allPrice[index].price.last),
        };
      });
      coins.sort((a, b) => {
        if (b.total === a.total) {
          return b.balance - a.balance;
        } else {
          return b.total - a.total;
        }
      });

      // Add all coins at once
      if (signal.aborted) throw new Error('Operation aborted');
      coinListService.addCoins(coins, network);
      return coins;
    } catch (err) {
      if (err.message === 'Operation aborted') {
        console.error('refreshCoinList operation aborted.');
      } else {
        console.error('refreshCoinList encountered an error:', err);
      }
      throw err;
    }
  };

  fetchBalance = async ({ signal } = { signal: new AbortController().signal }) => {
    const network = await this.getNetwork();
    const tokenList = await openapiService.getEnabledTokenList(network);
    try {
      const address = await this.getCurrentAddress();
      let allBalanceMap;

      try {
        allBalanceMap = await openapiService.getTokenListBalance(address || '0x', tokenList);
      } catch (error) {
        console.error('Error fetching token list balance:', error);
        throw new Error('Failed to fetch token list balance');
      }

      const data = await openapiService.getTokenPrices('pricesMap');

      // Map over tokenList to get prices and handle errors individually
      const pricesPromises = tokenList.map(async (token) => {
        try {
          return await this.tokenPrice(token.symbol, token.address, data, token.contractName);
        } catch (error) {
          console.error(`Error fetching price for token ${token.symbol}:`, error);
          return null;
        }
      });

      const pricesResults = await Promise.allSettled(pricesPromises);

      // Extract fulfilled prices
      const allPrice = pricesResults.map((result) =>
        result.status === 'fulfilled' ? result.value : null
      );

      const coins = tokenList.map((token, index) => {
        const tokenId = `A.${token.address.slice(2)}.${token.contractName}`;
        return {
          coin: token.name,
          unit: token.symbol.toLowerCase(),
          icon: token['logoURI'] || '',
          balance: parseFloat(parseFloat(allBalanceMap[tokenId]).toFixed(8)),
          price: allPrice[index] === null ? 0 : new BN(allPrice[index].price.last).toNumber(),
          change24h:
            allPrice[index] === null || !allPrice[index].price || !allPrice[index].price.change
              ? 0
              : new BN(allPrice[index].price.change.percentage).multipliedBy(100).toNumber(),
          total:
            allPrice[index] === null
              ? 0
              : this.currencyBalance(allBalanceMap[tokenId], allPrice[index].price.last),
        };
      });
      coins.sort((a, b) => {
        if (b.total === a.total) {
          return b.balance - a.balance;
        } else {
          return b.total - a.total;
        }
      });

      // Add all coins at once
      if (signal.aborted) throw new Error('Operation aborted');

      coinListService.addCoins(coins, network);
      return coins;
    } catch (err) {
      if (err.message === 'Operation aborted') {
        console.log('fetchBalance operation aborted.');
      } else {
        console.error('fetchBalance encountered an error:', err);
      }
      throw err;
    }
  };

<<<<<<< HEAD
  fetchCoinList = async (_expiry = 5000, { signal } = { signal: new AbortController().signal }) => {
    const network = await this.getNetwork();
    try {
      await this.fetchBalance({ signal });

      const coinListResult = coinListService.listCoins(network);
      return coinListResult;
    } catch (err) {
      if (err.message === 'Operation aborted') {
        console.log('refreshCoinList operation aborted.');
      } else {
        console.error('fetch coinlist encountered an error:', err);
      }
      throw err;
    }
  };

=======
>>>>>>> 3a0db909
  refreshEvmList = async (_expiry = 60000) => {
    const now = new Date();
    const exp = _expiry + now.getTime();
    coinListService.setExpiry(exp);

    const network = await this.getNetwork();
    const evmCustomToken = (await storage.get(`${network}evmCustomToken`)) || [];

    const tokenList = await openapiService.getTokenList(network);

    const address = await this.getRawEvmAddressWithPrefix();
    if (!isValidEthereumAddress(address)) {
      return new Error('Invalid Ethereum address in coinlist');
    }

    const allBalanceMap = await openapiService.getEvmFT(address || '0x', network);

    const flowBalance = await this.getBalance(address);

    const mergeBalances = (tokenList, allBalanceMap, flowBalance) => {
      return tokenList.map((token) => {
        const balanceInfo = allBalanceMap.find((balance) => {
          return balance.address.toLowerCase() === token.address.toLowerCase();
        });
        const balanceBN = balanceInfo
          ? new BN(balanceInfo.balance).div(new BN(10).pow(new BN(balanceInfo.decimals)))
          : new BN(0);

        let balance = balanceBN.toString();
        if (token.symbol.toLowerCase() === 'flow') {
          const flowBalanceBN = new BN(flowBalance).div(new BN(10).pow(new BN(18)));
          balance = flowBalanceBN.toString();
        }

        return {
          ...token,
          balance,
        };
      });
    };

    const customToken = (coins, evmCustomToken) => {
      const updatedList = [...coins];

      evmCustomToken.forEach((customToken) => {
        // Check if the customToken already exists in mergedList
        const existingToken = updatedList.find((token) => {
          return token.unit.toLowerCase() === customToken.unit.toLowerCase();
        });

        if (existingToken) {
          existingToken.custom = true;
        } else {
          updatedList.push({
            custom: true,
            coin: customToken.coin,
            unit: customToken.unit,
            icon: '',
            balance: 0,
            price: 0,
            change24h: 0,
            total: 0,
          });
        }
      });

      return updatedList;
    };

    const mergedList = await mergeBalances(tokenList, allBalanceMap, flowBalance);

    const data = await openapiService.getTokenPrices('pricesMap');
    const prices = tokenList.map((token) => this.evmtokenPrice(token, data));
    const allPrice = await Promise.all(prices);
    const coins: CoinItem[] = mergedList.map((token, index) => {
      return {
        coin: token.name,
        unit: token.symbol.toLowerCase(),
        icon: token['logoURI'] || placeholder,
        balance: token.balance,
        price: allPrice[index] === null ? 0 : new BN(allPrice[index].price.last).toNumber(),
        change24h:
          allPrice[index] === null || !allPrice[index].price || !allPrice[index].price.change
            ? 0
            : new BN(allPrice[index].price.change.percentage).multipliedBy(100).toNumber(),
        total:
          allPrice[index] === null
            ? 0
            : this.currencyBalance(token.balance, allPrice[index].price.last),
        custom: token.custom,
      };
    });

    const coinWithCustom = await customToken(coins, evmCustomToken);
    coinWithCustom.map((coin) => coinListService.addCoin(coin, network, 'evm'));
    return coinWithCustom;
  };

  reqeustEvmNft = async () => {
    const address = await this.getEvmAddress();
    const evmList = await openapiService.EvmNFTID(address);
    return evmList;
  };

  EvmNFTcollectionList = async (collection) => {
    const address = await this.getEvmAddress();
    const evmList = await openapiService.EvmNFTcollectionList(address, collection);
    return evmList;
  };

  reqeustEvmNftList = async () => {
    try {
      // Check if the nftList is already in storage and not expired
      const cachedNFTList = await storage.getExpiry('evmnftList');
      if (cachedNFTList) {
        return cachedNFTList;
      } else {
        // Fetch the nftList from the API
        const nftList = await openapiService.evmNFTList();
        // Cache the nftList with a one-hour expiry (3600000 milliseconds)
        await storage.setExpiry('evmnftList', nftList, 3600000);
        return nftList;
      }
    } catch (error) {
      console.error('Error fetching NFT list:', error);
      throw error;
    }
  };

  requestCadenceNft = async () => {
    const network = await this.getNetwork();
    const address = await this.getCurrentAddress();
    const NFTList = await openapiService.getNFTCadenceList(address!, network);
    return NFTList;
  };

  requestMainNft = async () => {
    const network = await this.getNetwork();
    const address = await this.getCurrentAddress();
    const NFTList = await openapiService.getNFTCadenceList(address!, network);
    return NFTList;
  };

  requestCollectionInfo = async (identifier) => {
    const network = await this.getNetwork();
    const address = await this.getCurrentAddress();
    const NFTCollection = await openapiService.getNFTCadenceCollection(
      address!,
      network,
      identifier
    );
    return NFTCollection;
  };

  private currencyBalance = (balance: string, price) => {
    const bnBalance = new BN(balance);
    const currencyBalance = bnBalance.times(new BN(price));
    return currencyBalance.toNumber();
  };

  setCurrentCoin = async (coinName: string) => {
    await coinListService.setCurrentCoin(coinName);
  };

  getCurrentCoin = async () => {
    return await coinListService.getCurrentCoin();
  };
  // addressBook
  setRecent = async (data) => {
    const network = await this.getNetwork();
    addressBookService.setRecent(data, network);
  };

  getRecent = async () => {
    const network = await this.getNetwork();
    return addressBookService.getRecent(network);
  };

  getAddressBook = async () => {
    const network = await this.getNetwork();
    const addressBook = await addressBookService.getAddresBook(network);
    if (!addressBook) {
      return await this.refreshAddressBook();
    } else if (!addressBook[0]) {
      return await this.refreshAddressBook();
    }
    return addressBook;
  };

  refreshAddressBook = async () => {
    const network = await this.getNetwork();
    const { data } = await openapiService.getAddressBook();
    const list = data.contacts;
    if (list && list.length > 0) {
      list.forEach((addressBook, index) => {
        if (list[index] && list[index].avatar) {
          list[index].avatar = this.addTokenForFirebaseImage(addressBook.avatar);
        }
      });
    }
    addressBookService.setAddressBook(list, network);
    return list;
  };

  checkAddress = async (address: string) => {
    const formatted = withPrefix(address.trim())!;

    if (!/^(0x)?[a-fA-F0-9]{16}$/.test(formatted)) {
      throw new Error('Invalid address length or format');
    }

    const account = await openapiService.getFlowAccount(formatted);
    if (!account) {
      throw new Error("Can't find address in chain");
    }
    return account;
  };

  //user wallets
  // TODO: Move this to userWalletService
  refreshUserWallets = async () => {
    const network = await this.getNetwork();

    const pubKey = await this.getPubKey();
    const address = await findAddressWithNetwork(pubKey, network);
    const emoji = await this.getEmoji();
    if (!address) {
      throw new Error("Can't find address in chain");
    }
    let transformedArray: any[];

    // Check if the addresses array is empty
    if (address.length === 0) {
      // Add a placeholder blockchain item
      transformedArray = [
        {
          id: 0,
          name: 'Koala',
          chain_id: network,
          icon: '🐨',
          color: '#fff',
          blockchain: [
            {
              id: 0,
              name: 'Flow',
              chain_id: network,
              address: '',
              coins: ['flow'],
              icon: '🐨',
            },
          ],
        },
      ];
    } else {
      // Transform the address array into blockchain objects
      transformedArray = address.map((item, index) => {
        const defaultEmoji = emoji[index] || {
          name: 'Default',
          emoji: '🐾',
          bgcolor: '#ffffff',
        };

        return {
          id: 0,
          name: defaultEmoji.name,
          chain_id: network,
          icon: defaultEmoji.emoji,
          color: defaultEmoji.bgcolor,
          blockchain: [
            {
              id: index,
              name: defaultEmoji.name,
              chain_id: network,
              address: item.address,
              coins: ['flow'],
              icon: defaultEmoji.emoji,
              color: defaultEmoji.bgcolor,
            },
          ],
        };
      });
    }

    const active = await userWalletService.getActiveWallet();
    if (!active) {
      // userInfoService.addUserId(v2data.data.id);
      userWalletService.setUserWallets(transformedArray, network);
    }

    return transformedArray;
  };

  getUserWallets = async (): Promise<WalletResponse[]> => {
    const network = await this.getNetwork();
    const wallets = await userWalletService.getUserWallets(network);
    if (!wallets[0]) {
      await this.refreshUserWallets();
      const data = await userWalletService.getUserWallets(network);
      return data;
    } else if (!wallets[0].blockchain) {
      await this.refreshUserWallets();
      const data = await userWalletService.getUserWallets(network);
      return data;
    }
    return wallets;
  };

  // switchWallet = async (walletId:number, blockId:number, _sortKey = 'id' ) => {
  //   const network = await this.getNetwork();
  //   await userWalletService.switchWallet(walletId, blockId, _sortKey,network);
  // }

  setChildWallet = async (wallet: any) => {
    await userWalletService.setChildWallet(wallet);
  };

  getActiveWallet = async () => {
    const activeWallet = await userWalletService.getActiveWallet();
    return activeWallet;
  };

  setActiveWallet = async (wallet: any, key: any, index = null) => {
    await userWalletService.setActiveWallet(key);

    const network = await this.getNetwork();
    await userWalletService.setCurrentWallet(wallet, key, network, index);
  };

  hasCurrentWallet = async () => {
    const wallet = await userWalletService.getCurrentWallet();
    return wallet.address !== '';
  };

  getCurrentWallet = async (): Promise<BlockchainResponse | undefined> => {
    const wallet = await userWalletService.getCurrentWallet();
    if (!wallet.address) {
      const network = await this.getNetwork();
      await this.refreshUserWallets();
      const data = await userWalletService.getUserWallets(network);
      return data[0].blockchain[0];
    }
    return wallet;
  };

  getEvmWallet = async () => {
    const wallet = await userWalletService.getEvmWallet();
    return wallet;
  };

  setEvmAddress = async (address) => {
    const emoji = await this.getEmoji();
    await userWalletService.setEvmAddress(address, emoji);
  };

  getRawEvmAddressWithPrefix = async () => {
    const wallet = userWalletService.getEvmWallet();
    return withPrefix(wallet.address) || '';
  };

  getEvmAddress = async () => {
    const address = await this.getRawEvmAddressWithPrefix();

    if (!isValidEthereumAddress(address)) {
      throw new Error(`Invalid Ethereum address ${address}`);
    }
    return address;
  };

  getCurrentAddress = async () => {
    const address = await userWalletService.getCurrentAddress();
    if (!address) {
      const data = await this.refreshUserWallets();
      return withPrefix(data[0].blockchain[0].address);
    } else if (address.length < 3) {
      const data = await this.refreshUserWallets();
      return withPrefix(data[0].blockchain[0].address);
    }
    return withPrefix(address);
  };

  getMainAddress = async () => {
    const network = await this.getNetwork();
    const address = await userWalletService.getMainWallet(network);
    if (!address) {
      const data = await this.refreshUserWallets();
      return withPrefix(data[0].blockchain[0].address);
    } else if (address.length < 3) {
      const data = await this.refreshUserWallets();
      return withPrefix(data[0].blockchain[0].address);
    }
    return withPrefix(address);
  };

  sendTransaction = async (cadence: string, args: any[]): Promise<string> => {
    return await userWalletService.sendTransaction(cadence, args);
  };

  createCOA = async (amount = '0.0'): Promise<string> => {
    const formattedAmount = parseFloat(amount).toFixed(8);

    const script = await getScripts('evm', 'createCoa');

    const txID = await userWalletService.sendTransaction(script, [
      fcl.arg(formattedAmount, t.UFix64),
    ]);

    // try to seal it
    try {
      const result = await fcl.tx(txID).onceExecuted();
      console.log('coa creation result ', result);
      // Track with success
      await this.trackCoaCreation(txID);
    } catch (error) {
      console.error('Error sealing transaction:', error);
      // Track with error
      await this.trackCoaCreation(txID, error.message);
    }

    return txID;
  };

  createCoaEmpty = async (): Promise<string> => {
    await this.getNetwork();

    const script = await getScripts('evm', 'createCoaEmpty');

    const txID = await userWalletService.sendTransaction(script, []);

    // try to seal it
    try {
      const result = await fcl.tx(txID).onceExecuted();
      console.log('coa creation result ', result);
      // Track with success
      await this.trackCoaCreation(txID);
    } catch (error) {
      console.error('Error sealing transaction:', error);
      // Track with error
      await this.trackCoaCreation(txID, error.message);
    }

    return txID;
  };

  trackCoaCreation = async (txID: string, errorMessage?: string) => {
    mixpanelTrack.track('coa_creation', {
      tx_id: txID,
      flow_address: (await this.getCurrentAddress()) || '',
      error_message: errorMessage,
    });
  };

  // Master send token function that takes a transaction state from the front end and returns the transaction ID
  transferTokens = async (transactionState: TransactionState): Promise<string> => {
    const transferTokensOnCadence = async () => {
      return this.transferCadenceTokens(
        transactionState.selectedToken.symbol,
        transactionState.toAddress,
        transactionState.amount
      );
    };

    const transferTokensFromChildToCadence = async () => {
      return this.sendFTfromChild(
        transactionState.fromAddress,
        transactionState.toAddress,
        'flowTokenProvider',
        transactionState.amount,
        transactionState.selectedToken.symbol
      );
    };

    const transferFlowFromEvmToCadence = async () => {
      console.log('transferFlowFromEvmToCadence');
      return this.withdrawFlowEvm(transactionState.amount, transactionState.toAddress);
    };

    const transferFTFromEvmToCadence = async () => {
      return this.transferFTFromEvm(
        transactionState.selectedToken['flowIdentifier'],
        transactionState.amount,
        transactionState.toAddress,
        transactionState.selectedToken
      );
    };

    // Returns the transaction ID
    const transferTokensOnEvm = async () => {
      // the amount is always stored as a string in the transaction state
      const amountStr: string = transactionState.amount;
      // TODO: check if the amount is a valid number
      // Create an integer string based on the required token decimals
      const amountBN = new BN(amountStr.replace('.', ''));

      const decimalsCount = amountStr.split('.')[1]?.length || 0;
      const decimalDifference = transactionState.selectedToken.decimals - decimalsCount;
      if (decimalDifference < 0) {
        throw new Error('Too many decimal places have been provided');
      }
      const scaleFactor = new BN(10).pow(decimalDifference);
      const integerAmount = amountBN.multipliedBy(scaleFactor);
      const integerAmountStr = integerAmount.integerValue(BN.ROUND_DOWN).toFixed();

      let address, gas, value, data;

      if (transactionState.selectedToken.symbol.toLowerCase() === 'flow') {
        address = transactionState.toAddress;
        gas = '1';
        // const amountBN = new BN(transactionState.amount).multipliedBy(new BN(10).pow(18));
        // the amount is always stored as a string in the transaction state
        value = integerAmount.toString(16);
        data = '0x';
      } else {
        // Get the current network
        const network = await this.getNetwork();
        // Get the Web3 provider
        const provider = new Web3.providers.HttpProvider(EVM_ENDPOINT[network]);
        // Get the web3 instance
        const web3Instance = new Web3(provider);
        // Get the erc20 contract
        const erc20Contract = new web3Instance.eth.Contract(
          erc20ABI,
          transactionState.selectedToken.address
        );
        // Encode the data
        const encodedData = erc20Contract.methods
          .transfer(ensureEvmAddressPrefix(transactionState.toAddress), integerAmountStr)
          .encodeABI();
        gas = '1312d00';
        address = ensureEvmAddressPrefix(transactionState.selectedToken.address);
        value = '0x0'; // Zero value as hex
        data = encodedData.startsWith('0x') ? encodedData : `0x${encodedData}`;
      }

      // Send the transaction
      return this.sendEvmTransaction(address, gas, value, data);
    };

    const transferFlowFromCadenceToEvm = async () => {
      return this.transferFlowEvm(transactionState.toAddress, transactionState.amount);
    };

    const transferFTFromCadenceToEvm = async () => {
      const address = transactionState.selectedToken!.address.startsWith('0x')
        ? transactionState.selectedToken!.address.slice(2)
        : transactionState.selectedToken!.address;

      return this.transferFTToEvmV2(
        `A.${address}.${transactionState.selectedToken!.contractName}.Vault`,
        transactionState.amount,
        transactionState.toAddress
      );
    };

    // Switch on the current transaction state
    switch (transactionState.currentTxState) {
      case 'FTFromEvmToCadence':
        return await transferFTFromEvmToCadence();
      case 'FlowFromEvmToCadence':
        return await transferFlowFromEvmToCadence();
      case 'FTFromChildToCadence':
      case 'FlowFromChildToCadence':
        return await transferTokensFromChildToCadence();
      case 'FTFromCadenceToCadence':
      case 'FlowFromCadenceToCadence':
        return await transferTokensOnCadence();
      case 'FlowFromEvmToEvm':
      case 'FTFromEvmToEvm':
        return await transferTokensOnEvm();
      case 'FlowFromCadenceToEvm':
        return await transferFlowFromCadenceToEvm();
      case 'FTFromCadenceToEvm':
        return await transferFTFromCadenceToEvm();
      default:
        throw new Error(`Unsupported transaction state: ${transactionState.currentTxState}`);
    }
  };

  transferFlowEvm = async (
    recipientEVMAddressHex: string,
    amount = '1.0',
    gasLimit = 30000000
  ): Promise<string> => {
    await this.getNetwork();
    const formattedAmount = parseFloat(amount).toFixed(8);

    const script = await getScripts('evm', 'transferFlowToEvmAddress');
    if (recipientEVMAddressHex.startsWith('0x')) {
      recipientEVMAddressHex = recipientEVMAddressHex.substring(2);
    }

    const txID = await userWalletService.sendTransaction(script, [
      fcl.arg(recipientEVMAddressHex, t.String),
      fcl.arg(formattedAmount, t.UFix64),
      fcl.arg(gasLimit, t.UInt64),
    ]);

    mixpanelTrack.track('ft_transfer', {
      from_address: (await this.getCurrentAddress()) || '',
      to_address: recipientEVMAddressHex,
      amount: parseFloat(formattedAmount),
      ft_identifier: 'FLOW',
      type: 'evm',
    });

    return txID;
  };

  transferFTToEvm = async (
    tokenContractAddress: string,
    tokenContractName: string,
    amount = '1.0',
    contractEVMAddress: string,
    data
  ): Promise<string> => {
    await this.getNetwork();
    const formattedAmount = parseFloat(amount).toFixed(8);

    const script = await getScripts('bridge', 'bridgeTokensToEvmAddress');
    if (contractEVMAddress.startsWith('0x')) {
      contractEVMAddress = contractEVMAddress.substring(2);
    }
    const dataBuffer = Buffer.from(data.slice(2), 'hex');
    const dataArray = Uint8Array.from(dataBuffer);
    const regularArray = Array.from(dataArray);
    const gasLimit = 30000000;

    const txID = await userWalletService.sendTransaction(script, [
      fcl.arg(tokenContractAddress, t.Address),
      fcl.arg(tokenContractName, t.String),
      fcl.arg(formattedAmount, t.UFix64),
      fcl.arg(contractEVMAddress, t.String),
      fcl.arg(regularArray, t.Array(t.UInt8)),
      fcl.arg(gasLimit, t.UInt64),
    ]);
    mixpanelTrack.track('ft_transfer', {
      from_address: (await this.getCurrentAddress()) || '',
      to_address: tokenContractAddress,
      amount: parseFloat(formattedAmount),
      ft_identifier: tokenContractName,
      type: 'evm',
    });
    return txID;
  };

  transferFTToEvmV2 = async (
    vaultIdentifier: string,
    amount = '0.0',
    recipient: string
  ): Promise<string> => {
    await this.getNetwork();
    const formattedAmount = new BN(amount).decimalPlaces(8, BN.ROUND_DOWN).toString();

    const script = await getScripts('bridge', 'bridgeTokensToEvmAddressV2');

    const txID = await userWalletService.sendTransaction(script, [
      fcl.arg(vaultIdentifier, t.String),
      fcl.arg(formattedAmount, t.UFix64),
      fcl.arg(recipient, t.String),
    ]);

    mixpanelTrack.track('ft_transfer', {
      from_address: (await this.getCurrentAddress()) || '',
      to_address: recipient,
      amount: parseFloat(formattedAmount),
      ft_identifier: vaultIdentifier,
      type: 'evm',
    });

    return txID;
  };

  transferFTFromEvm = async (
    flowidentifier: string,
    amount: string,
    receiver: string,
    tokenResult: TokenInfo
  ): Promise<string> => {
    await this.getNetwork();
    const amountStr = amount.toString();

    const amountBN = new BN(amountStr);

    const decimals = tokenResult.decimals ?? 18;
    if (decimals < 0 || decimals > 77) {
      // 77 is BN.js max safe decimals
      throw new Error('Invalid decimals');
    }
    const scaleFactor = new BN(10).pow(new BN(decimals));

    // Multiply amountBN by scaleFactor
    const integerAmount = amountBN.multipliedBy(scaleFactor);
    const integerAmountStr = integerAmount.integerValue(BN.ROUND_DOWN).toFixed();

    console.log('integerAmountStr amount ', integerAmountStr, amount);
    const script = await getScripts('bridge', 'bridgeTokensFromEvmToFlowV3');
    const txID = await userWalletService.sendTransaction(script, [
      fcl.arg(flowidentifier, t.String),
      fcl.arg(integerAmountStr, t.UInt256),
      fcl.arg(receiver, t.Address),
    ]);

    mixpanelTrack.track('ft_transfer', {
      from_address: (await this.getCurrentAddress()) || '',
      to_address: receiver,
      amount: parseFloat(integerAmountStr),
      ft_identifier: flowidentifier,
      type: 'evm',
    });

    return txID;
  };

  withdrawFlowEvm = async (amount = '0.0', address: string): Promise<string> => {
    const formattedAmount = new BN(amount).decimalPlaces(8, BN.ROUND_DOWN).toString();
    const script = await getScripts('evm', 'withdrawCoa');

    const txID = await userWalletService.sendTransaction(script, [
      fcl.arg(formattedAmount, t.UFix64),
      fcl.arg(address, t.Address),
    ]);

    return txID;
  };

  fundFlowEvm = async (amount = '1.0'): Promise<string> => {
    const formattedAmount = new BN(amount).decimalPlaces(8, BN.ROUND_DOWN).toString();
    const script = await getScripts('evm', 'fundCoa');

    return await userWalletService.sendTransaction(script, [fcl.arg(formattedAmount, t.UFix64)]);
  };

  coaLink = async (): Promise<string> => {
    await this.getNetwork();

    const script = await getScripts('evm', 'coaLink');

    // TODO: check if args are needed
    const result = await userWalletService.sendTransaction(script, []);
    console.log('coaLink resutl ', result);
    return result;
  };

  checkCoaLink = async (): Promise<any> => {
    const checkedAddress = await storage.get('coacheckAddress');

    const script = await getScripts('evm', 'checkCoaLink');
    const mainAddress = await this.getMainWallet();
    console.log('getscript script ', mainAddress);
    if (checkedAddress === mainAddress) {
      return true;
    } else {
      const result = await fcl.query({
        cadence: script,
        args: (arg, t) => [arg(mainAddress, t.Address)],
      });
      if (result) {
        await storage.set('coacheckAddress', mainAddress);
      }
      return result;
    }
  };

  bridgeToEvm = async (flowIdentifier, amount = '1.0'): Promise<string> => {
    const formattedAmount = new BN(amount).decimalPlaces(8, BN.ROUND_DOWN).toString();

    const script = await getScripts('bridge', 'bridgeTokensToEvmV2');

    const txID = await userWalletService.sendTransaction(script, [
      fcl.arg(flowIdentifier, t.String),
      fcl.arg(formattedAmount, t.UFix64),
    ]);

    mixpanelTrack.track('ft_transfer', {
      from_address: (await this.getCurrentAddress()) || '',
      to_address: await this.getRawEvmAddressWithPrefix(),
      amount: parseFloat(formattedAmount),
      ft_identifier: flowIdentifier,
      type: 'evm',
    });

    return txID;
  };

  bridgeToFlow = async (flowIdentifier, amount = '1.0', tokenResult): Promise<string> => {
    const amountStr = amount.toString();

    const amountBN = new BN(amountStr);
    const decimals = tokenResult.decimals ?? 18;
    if (decimals < 0 || decimals > 77) {
      // 77 is BN.js max safe decimals
      throw new Error('Invalid decimals');
    }
    const scaleFactor = new BN(10).pow(new BN(decimals));

    // Multiply amountBN by scaleFactor
    const integerAmount = amountBN.multipliedBy(scaleFactor);
    const integerAmountStr = integerAmount.integerValue(BN.ROUND_DOWN).toFixed();

    const script = await getScripts('bridge', 'bridgeTokensFromEvmV2');
    const txID = await userWalletService.sendTransaction(script, [
      fcl.arg(flowIdentifier, t.String),
      fcl.arg(integerAmountStr, t.UInt256),
    ]);

    mixpanelTrack.track('ft_transfer', {
      from_address: await this.getRawEvmAddressWithPrefix(),
      to_address: (await this.getCurrentAddress()) || '',
      amount: parseFloat(integerAmountStr),
      ft_identifier: flowIdentifier,
      type: 'flow',
    });

    return txID;
  };

  queryEvmAddress = async (address: string): Promise<string | null> => {
    if (address.length > 20) {
      return '';
    }

    let evmAddress = '';
    try {
      evmAddress = await this.getRawEvmAddressWithPrefix();
    } catch (error) {
      evmAddress = '';
      console.error('Error getting EVM address:', error);
    }
    if (isValidEthereumAddress(evmAddress)) {
      return evmAddress;
    }
    // Otherwise, refresh the EVM wallets and try again
    await this.refreshEvmWallets();

    try {
      const script = await getScripts('evm', 'getCoaAddr');
      const result = await fcl.query({
        cadence: script,
        args: (arg, t) => [arg(address, t.Address)],
      });

      if (result) {
        await this.setEvmAddress(result);
        return result;
      } else {
        return '';
      }
    } catch (error) {
      console.error('Error querying the script or setting EVM address:', error);
      return '';
    }
  };

  checkCanMoveChild = async () => {
    const mainAddress = await this.getMainAddress();
    const isChild = await this.getActiveWallet();
    if (!isChild) {
      const evmAddress = await this.queryEvmAddress(mainAddress!);
      const childResp = await this.checkUserChildAccount();
      const isEmptyObject = (obj: any) => {
        return Object.keys(obj).length === 0 && obj.constructor === Object;
      };
      if (evmAddress !== '' || !isEmptyObject(childResp)) {
        return true;
      } else {
        return false;
      }
    }
    return true;
  };

  sendEvmTransaction = async (to: string, gas: string | number, value: string, data: string) => {
    if (to.startsWith('0x')) {
      to = to.substring(2);
    }
    await this.getNetwork();

    const script = await getScripts('evm', 'callContractV2');
    const gasLimit = 30000000;
    const dataBuffer = Buffer.from(data.slice(2), 'hex');
    const dataArray = Uint8Array.from(dataBuffer);
    const regularArray = Array.from(dataArray);

    // Handle the case where the value is '0.0'
    if (/^0\.0+$/.test(value)) {
      value = '0x0';
    }

    if (!value.startsWith('0x')) {
      value = '0x' + value;
    }

    // At this point the value should be a valid hex string. Check to make sure
    if (!/^0x[0-9a-fA-F]+$/.test(value)) {
      throw new Error('Invalid hex string value');
    }

    // Convert hex to BigInt
    const transactionValue = value === '0x' ? BigInt(0) : BigInt(value);

    const result = await userWalletService.sendTransaction(script, [
      fcl.arg(to, t.String),
      fcl.arg(transactionValue.toString(), t.UInt256),
      fcl.arg(regularArray, t.Array(t.UInt8)),
      fcl.arg(gasLimit, t.UInt64),
    ]);

    mixpanelTrack.track('ft_transfer', {
      from_address: await this.getRawEvmAddressWithPrefix(),
      to_address: to,
      amount: Number(transactionValue),
      ft_identifier: 'FLOW',
      type: 'evm',
    });

    return result;
  };

  dapSendEvmTX = async (to: string, gas: string | number, value: string, data: string) => {
    if (to.startsWith('0x')) {
      to = to.substring(2);
    }
    await this.getNetwork();

    const script = await getScripts('evm', 'callContractV2');
    const gasLimit = 30000000;
    const dataBuffer = Buffer.from(data.slice(2), 'hex');
    const dataArray = Uint8Array.from(dataBuffer);
    const regularArray = Array.from(dataArray);

    // Handle the case where the value is '0.0'
    if (/^0\.0+$/.test(value)) {
      value = '0x0';
    }

    if (!value.startsWith('0x')) {
      value = '0x' + value;
    }

    // Check if the value is a string
    if (typeof value === 'string') {
      // Check if it starts with '0x'
      if (value.startsWith('0x')) {
        // If it's hex without '0x', add '0x'
        if (!/^0x[0-9a-fA-F]+$/.test(value)) {
          value = '0x' + value.replace(/^0x/, '');
        }
      } else {
        // If it's a regular string, convert to hex
        value = web3.utils.toHex(value);
      }
    }
    // At this point the value should be a valid hex string. Check to make sure
    if (!/^0x[0-9a-fA-F]+$/.test(value)) {
      throw new Error('Invalid hex string value');
    }
    // Convert hex to BigInt directly to avoid potential number overflow
    const transactionValue = value === '0x' ? BigInt(0) : BigInt(value);

    const result = await userWalletService.sendTransaction(script, [
      fcl.arg(to, t.String),
      fcl.arg(transactionValue.toString(), t.UInt256),
      fcl.arg(regularArray, t.Array(t.UInt8)),
      fcl.arg(gasLimit, t.UInt64),
    ]);

    let evmAddress = await this.getEvmAddress();

    mixpanelTrack.track('ft_transfer', {
      from_address: evmAddress,
      to_address: to,
      amount: parseFloat(transactionValue.toString()),
      ft_identifier: 'FLOW',
      type: 'evm',
    });

    if (evmAddress.startsWith('0x')) {
      evmAddress = evmAddress.substring(2);
    }

    const addressNonce = await this.getNonce(evmAddress);

    const keccak256 = (data: Buffer) => {
      return ethUtil.keccak256(data);
    };

    // [nonce, gasPrice, gasLimit, to.addressData, value, data, v, r, s]
    const directCallTxType = 255;
    const contractCallSubType = 5;
    const noceNumber = Number(addressNonce);
    const gasPrice = 0;
    const transaction = [
      noceNumber, // nonce
      gasPrice, // Fixed value
      gasLimit, // Gas Limit
      Buffer.from(to, 'hex'), // To Address
      transactionValue, // Value
      Buffer.from(dataArray), // Call Data
      directCallTxType, // Fixed value
      BigInt('0x' + evmAddress), // From Account
      contractCallSubType, // SubType
    ];
    const encodedData = encode(transaction);
    const hash = keccak256(Buffer.from(encodedData));
    const hashHexString = Buffer.from(hash).toString('hex');
    if (hashHexString) {
      return hashHexString;
    } else {
      return null;
    }
  };

  getBalance = async (hexEncodedAddress: string): Promise<string> => {
    await this.getNetwork();

    if (hexEncodedAddress.startsWith('0x')) {
      hexEncodedAddress = hexEncodedAddress.substring(2);
    }

    const script = await getScripts('evm', 'getBalance');

    const result = await fcl.query({
      cadence: script,
      args: (arg, t) => [arg(hexEncodedAddress, t.String)],
    });
    return result;
  };

  getFlowBalance = async (address) => {
    const cacheKey = `checkFlowBalance${address}`;
    let balance = await storage.getExpiry(cacheKey);
    const ttl = 1 * 60 * 1000;
    if (!balance) {
      try {
        const account = await fcl.send([fcl.getAccount(address!)]).then(fcl.decode);
        balance = account.balance;
        if (balance) {
          // Store the result in the cache with an expiry
          await storage.setExpiry(cacheKey, balance, ttl);
        }
      } catch (error) {
        console.error('Error occurred:', error);
        return {}; // Return an empty object in case of an error
      }
    }

    return balance;
  };

  getNonce = async (hexEncodedAddress: string): Promise<string> => {
    await this.getNetwork();

    const script = await getScripts('evm', 'getNonce');

    const result = await fcl.query({
      cadence: script,
      args: (arg, t) => [arg(hexEncodedAddress, t.String)],
    });
    return result;
  };

  unlinkChildAccount = async (address: string): Promise<string> => {
    await this.getNetwork();
    const script = await getScripts('hybridCustody', 'getChildAccountMeta');

    return await userWalletService.sendTransaction(script, [fcl.arg(address, t.Address)]);
  };

  unlinkChildAccountV2 = async (address: string): Promise<string> => {
    await this.getNetwork();
    const script = await getScripts('hybridCustody', 'unlinkChildAccount');

    return await userWalletService.sendTransaction(script, [fcl.arg(address, t.Address)]);
  };

  editChildAccount = async (
    address: string,
    name: string,
    description: string,
    thumbnail: string
  ): Promise<string> => {
    await this.getNetwork();
    const script = await getScripts('hybridCustody', 'editChildAccount');

    return await userWalletService.sendTransaction(script, [
      fcl.arg(address, t.Address),
      fcl.arg(name, t.String),
      fcl.arg(description, t.String),
      fcl.arg(thumbnail, t.String),
    ]);
  };

  // TODO: Replace with generic token
  transferCadenceTokens = async (
    symbol: string,
    address: string,
    amount: string
  ): Promise<string> => {
    const token = await openapiService.getTokenInfo(symbol);
    const script = await getScripts('ft', 'transferTokensV3');

    if (!token) {
      throw new Error(`Invaild token name - ${symbol}`);
    }
    await this.getNetwork();

    const txID = await userWalletService.sendTransaction(
      script
        .replaceAll('<Token>', token.contractName)
        .replaceAll('<TokenBalancePath>', token.path.balance)
        .replaceAll('<TokenReceiverPath>', token.path.receiver)
        .replaceAll('<TokenStoragePath>', token.path.vault)
        .replaceAll('<TokenAddress>', token.address),
      [fcl.arg(amount, t.UFix64), fcl.arg(address, t.Address)]
    );

    mixpanelTrack.track('ft_transfer', {
      from_address: (await this.getCurrentAddress()) || '',
      to_address: address,
      amount: parseFloat(amount),
      ft_identifier: token.contractName,
      type: 'flow',
    });

    return txID;
  };

  revokeKey = async (index: string): Promise<string> => {
    const script = await getScripts('basic', 'revokeKey');

    return await userWalletService.sendTransaction(script, [fcl.arg(index, t.Int)]);
  };

  addKeyToAccount = async (
    publicKey: string,
    signatureAlgorithm: number,
    hashAlgorithm: number,
    weight: number
  ): Promise<string> => {
    return await userWalletService.sendTransaction(
      `
      import Crypto
      transaction(publicKey: String, signatureAlgorithm: UInt8, hashAlgorithm: UInt8, weight: UFix64) {
          prepare(signer: AuthAccount) {
              let key = PublicKey(
                  publicKey: publicKey.decodeHex(),
                  signatureAlgorithm: SignatureAlgorithm(rawValue: signatureAlgorithm)!
              )
              signer.keys.add(
                  publicKey: key,
                  hashAlgorithm: HashAlgorithm(rawValue: hashAlgorithm)!,
                  weight: weight
              )
          }
      }
      `,
      [
        fcl.arg(publicKey, t.String),
        fcl.arg(signatureAlgorithm, t.UInt8),
        fcl.arg(hashAlgorithm, t.UInt8),
        fcl.arg(weight.toFixed(1), t.UFix64),
      ]
    );
  };

  // TODO: Replace with generic token
  claimFTFromInbox = async (
    domain: string,
    amount: string,
    symbol: string,
    root = 'meow'
  ): Promise<string> => {
    const domainName = domain.split('.')[0];
    const token = await openapiService.getTokenInfoByContract(symbol);
    const script = await getScripts('domain', 'claimFTFromInbox');

    if (!token) {
      throw new Error(`Invaild token name - ${symbol}`);
    }
    const network = await this.getNetwork();
    const address = fcl.sansPrefix(token.address[network]);
    const key = `A.${address}.${symbol}.Vault`;
    return await userWalletService.sendTransaction(
      script
        .replaceAll('<Token>', token.contract_name)
        .replaceAll('<TokenBalancePath>', token.storage_path.balance)
        .replaceAll('<TokenReceiverPath>', token.storage_path.receiver)
        .replaceAll('<TokenStoragePath>', token.storage_path.vault)
        .replaceAll('<TokenAddress>', token.address[network]),
      [
        fcl.arg(domainName, t.String),
        fcl.arg(root, t.String),
        fcl.arg(key, t.String),
        fcl.arg(amount, t.UFix64),
      ]
    );
  };

  enableTokenStorage = async (symbol: string) => {
    const token = await openapiService.getTokenInfo(symbol);
    if (!token) {
      return;
    }
    await this.getNetwork();
    const script = await getScripts('storage', 'enableTokenStorage');

    return await userWalletService.sendTransaction(
      script
        .replaceAll('<Token>', token.contractName)
        .replaceAll('<TokenBalancePath>', token.path.balance)
        .replaceAll('<TokenReceiverPath>', token.path.receiver)
        .replaceAll('<TokenStoragePath>', token.path.vault)
        .replaceAll('<TokenAddress>', token.address),
      []
    );
  };

  enableNFTStorage = async (contract_name: string) => {
    const result = await openapiService.genTx(contract_name);
    if (!result) {
      return;
    }
    const cadence = result.data;
    return await userWalletService.sendTransaction(cadence, []);
  };

  enableNFTStorageLocal = async (token: NFTModel) => {
    const script = await getScripts('collection', 'enableNFTStorage');
    if (token['contractName']) {
      token.contract_name = token['contractName'];
      token.path.storage_path = token['path']['storage'];
      token.path.public_path = token['path']['public'];
    }
    return await userWalletService.sendTransaction(
      script
        .replaceAll('<NFT>', token.contract_name)
        .replaceAll('<NFTAddress>', token.address)
        .replaceAll('<CollectionStoragePath>', token.path.storage_path)
        .replaceAll('<CollectionPublicType>', token.path.public_type)
        .replaceAll('<CollectionPublicPath>', token.path.public_path),
      []
    );
  };

  moveFTfromChild = async (
    childAddress: string,
    path: string,
    amount: string,
    symbol: string
  ): Promise<string> => {
    const token = await openapiService.getTokenInfo(symbol);
    if (!token) {
      throw new Error(`Invaild token name - ${symbol}`);
    }
    const script = await getScripts('hybridCustody', 'transferChildFT');

    const result = await userWalletService.sendTransaction(
      script
        .replaceAll('<Token>', token.contractName)
        .replaceAll('<TokenBalancePath>', token.path.balance)
        .replaceAll('<TokenReceiverPath>', token.path.receiver)
        .replaceAll('<TokenStoragePath>', token.path.vault)
        .replaceAll('<TokenAddress>', token.address),
      [fcl.arg(childAddress, t.Address), fcl.arg(path, t.String), fcl.arg(amount, t.UFix64)]
    );
    mixpanelTrack.track('ft_transfer', {
      from_address: (await this.getCurrentAddress()) || '',
      to_address: childAddress,
      amount: parseFloat(amount),
      ft_identifier: token.contractName,
      type: 'flow',
    });
    return result;
  };

  sendFTfromChild = async (
    childAddress: string,
    receiver: string,
    path: string,
    amount: string,
    symbol: string
  ): Promise<string> => {
    const token = await openapiService.getTokenInfo(symbol);
    if (!token) {
      throw new Error(`Invaild token name - ${symbol}`);
    }

    const script = await getScripts('hybridCustody', 'sendChildFT');

    const result = await userWalletService.sendTransaction(
      script
        .replaceAll('<Token>', token.contractName)
        .replaceAll('<TokenBalancePath>', token.path.balance)
        .replaceAll('<TokenReceiverPath>', token.path.receiver)
        .replaceAll('<TokenStoragePath>', token.path.vault)
        .replaceAll('<TokenAddress>', token.address),
      [
        fcl.arg(childAddress, t.Address),
        fcl.arg(receiver, t.Address),
        fcl.arg(path, t.String),
        fcl.arg(amount, t.UFix64),
      ]
    );
    mixpanelTrack.track('ft_transfer', {
      from_address: childAddress,
      to_address: receiver,
      amount: parseFloat(amount),
      ft_identifier: token.contractName,
      type: 'flow',
    });
    return result;
  };

  moveNFTfromChild = async (
    nftContractAddress: string,
    nftContractName: string,
    ids: number,
    token
  ): Promise<string> => {
    console.log('script is this ', nftContractAddress);

    const script = await getScripts('hybridCustody', 'transferChildNFT');

    const txID = await userWalletService.sendTransaction(
      script
        .replaceAll('<NFT>', token.contract_name)
        .replaceAll('<NFTAddress>', token.address)
        .replaceAll('<CollectionStoragePath>', token.path.storage_path)
        .replaceAll('<CollectionPublicType>', token.path.public_type)
        .replaceAll('<CollectionPublicPath>', token.path.public_path),
      [
        fcl.arg(nftContractAddress, t.Address),
        fcl.arg(nftContractName, t.String),
        fcl.arg(ids, t.UInt64),
      ]
    );
    mixpanelTrack.track('nft_transfer', {
      tx_id: txID,
      from_address: nftContractAddress,
      to_address: (await this.getCurrentAddress()) || '',
      nft_identifier: token.contractName,
      from_type: 'flow',
      to_type: 'flow',
      isMove: true,
    });
    return txID;
  };

  sendNFTfromChild = async (
    linkedAddress: string,
    receiverAddress: string,
    nftContractName: string,
    ids: number,
    token
  ): Promise<string> => {
    const script = await getScripts('hybridCustody', 'sendChildNFT');

    const txID = await userWalletService.sendTransaction(
      script
        .replaceAll('<NFT>', token.contract_name)
        .replaceAll('<NFTAddress>', token.address)
        .replaceAll('<CollectionStoragePath>', token.path.storage_path)
        .replaceAll('<CollectionPublicType>', token.path.public_type)
        .replaceAll('<CollectionPublicPath>', token.path.public_path),
      [
        fcl.arg(linkedAddress, t.Address),
        fcl.arg(receiverAddress, t.Address),
        fcl.arg(nftContractName, t.String),
        fcl.arg(ids, t.UInt64),
      ]
    );
    mixpanelTrack.track('nft_transfer', {
      tx_id: txID,
      from_address: linkedAddress,
      to_address: receiverAddress,
      nft_identifier: token.contractName,
      from_type: 'flow',
      to_type: 'flow',
      isMove: false,
    });
    return txID;
  };

  sendNFTtoChild = async (
    linkedAddress: string,
    path: string,
    ids: number,
    token
  ): Promise<string> => {
    const script = await getScripts('hybridCustody', 'transferNFTToChild');
    const txID = await userWalletService.sendTransaction(
      script
        .replaceAll('<NFT>', token.contract_name)
        .replaceAll('<NFTAddress>', token.address)
        .replaceAll('<CollectionStoragePath>', token.path.storage_path)
        .replaceAll('<CollectionPublicType>', token.path.public_type)
        .replaceAll('<CollectionPublicPath>', token.path.public_path),
      [fcl.arg(linkedAddress, t.Address), fcl.arg(path, t.String), fcl.arg(ids, t.UInt64)]
    );
    mixpanelTrack.track('nft_transfer', {
      tx_id: txID,
      from_address: linkedAddress,
      to_address: (await this.getCurrentAddress()) || '',
      nft_identifier: token.contractName,
      from_type: 'flow',
      to_type: 'flow',
      isMove: false,
    });
    return txID;
  };

  getChildAccountAllowTypes = async (parent: string, child: string) => {
    const script = await getScripts('hybridCustody', 'getChildAccountAllowTypes');
    const result = await fcl.query({
      cadence: script,
      args: (arg, t) => [arg(parent, t.Address), arg(child, t.Address)],
    });
    return result;
  };

  checkChildLinkedVault = async (parent: string, child: string, path: string): Promise<string> => {
    const script = await getScripts('hybridCustody', 'checkChildLinkedVaults');

    const result = await fcl.query({
      cadence: script,
      args: (arg, t) => [arg(parent, t.Address), arg(child, t.Address), fcl.arg(path, t.String)],
    });
    return result;
  };

  batchBridgeNftToEvm = async (flowIdentifier: string, ids: Array<number>): Promise<string> => {
    const script = await getScripts('bridge', 'batchBridgeNFTToEvmV2');

    const txID = await userWalletService.sendTransaction(script, [
      fcl.arg(flowIdentifier, t.String),
      fcl.arg(ids, t.Array(t.UInt64)),
    ]);
    mixpanelTrack.track('nft_transfer', {
      tx_id: txID,
      from_address: flowIdentifier,
      to_address: (await this.getCurrentAddress()) || '',
      nft_identifier: flowIdentifier,
      from_type: 'flow',
      to_type: 'flow',
      isMove: false,
    });
    return txID;
  };

  batchBridgeNftFromEvm = async (flowIdentifier: string, ids: Array<number>): Promise<string> => {
    const script = await getScripts('bridge', 'batchBridgeNFTFromEvmV2');

    const txID = await userWalletService.sendTransaction(script, [
      fcl.arg(flowIdentifier, t.String),
      fcl.arg(ids, t.Array(t.UInt256)),
    ]);
    mixpanelTrack.track('nft_transfer', {
      tx_id: txID,
      from_address: flowIdentifier,
      to_address: (await this.getCurrentAddress()) || '',
      nft_identifier: flowIdentifier,
      from_type: 'flow',
      to_type: 'evm',
      isMove: false,
    });
    return txID;
  };

  batchTransferNFTToChild = async (
    childAddr: string,
    identifier: string,
    ids: Array<number>,
    token
  ): Promise<string> => {
    const script = await getScripts('hybridCustody', 'batchTransferNFTToChild');

    const txID = await userWalletService.sendTransaction(
      script
        .replaceAll('<NFT>', token.contract_name)
        .replaceAll('<NFTAddress>', token.address)
        .replaceAll('<CollectionStoragePath>', token.path.storage_path)
        .replaceAll('<CollectionPublicType>', token.path.public_type)
        .replaceAll('<CollectionPublicPath>', token.path.public_path),
      [
        fcl.arg(childAddr, t.Address),
        fcl.arg(identifier, t.String),
        fcl.arg(ids, t.Array(t.UInt64)),
      ]
    );
    mixpanelTrack.track('nft_transfer', {
      tx_id: txID,
      from_address: childAddr,
      to_address: (await this.getCurrentAddress()) || '',
      nft_identifier: identifier,
      from_type: 'flow',
      to_type: 'flow',
      isMove: false,
    });
    return txID;
  };

  batchTransferChildNft = async (
    childAddr: string,
    identifier: string,
    ids: Array<number>,
    token
  ): Promise<string> => {
    const script = await getScripts('hybridCustody', 'batchTransferChildNFT');
    const txID = await userWalletService.sendTransaction(
      script
        .replaceAll('<NFT>', token.contract_name)
        .replaceAll('<NFTAddress>', token.address)
        .replaceAll('<CollectionStoragePath>', token.path.storage_path)
        .replaceAll('<CollectionPublicType>', token.path.public_type)
        .replaceAll('<CollectionPublicPath>', token.path.public_path),
      [
        fcl.arg(childAddr, t.Address),
        fcl.arg(identifier, t.String),
        fcl.arg(ids, t.Array(t.UInt64)),
      ]
    );
    mixpanelTrack.track('nft_transfer', {
      tx_id: txID,
      from_address: childAddr,
      to_address: (await this.getCurrentAddress()) || '',
      nft_identifier: identifier,
      from_type: 'flow',
      to_type: 'flow',
      isMove: false,
    });
    return txID;
  };

  sendChildNFTToChild = async (
    childAddr: string,
    receiver: string,
    identifier: string,
    ids: Array<number>,
    token
  ): Promise<string> => {
    const script = await getScripts('hybridCustody', 'batchSendChildNFTToChild');

    const txID = await userWalletService.sendTransaction(
      script
        .replaceAll('<NFT>', token.contract_name)
        .replaceAll('<NFTAddress>', token.address)
        .replaceAll('<CollectionStoragePath>', token.path.storage_path)
        .replaceAll('<CollectionPublicType>', token.path.public_type)
        .replaceAll('<CollectionPublicPath>', token.path.public_path),
      [
        fcl.arg(childAddr, t.Address),
        fcl.arg(receiver, t.Address),
        fcl.arg(identifier, t.String),
        fcl.arg(ids, t.Array(t.UInt64)),
      ]
    );
    mixpanelTrack.track('nft_transfer', {
      tx_id: txID,
      from_address: childAddr,
      to_address: (await this.getCurrentAddress()) || '',
      nft_identifier: identifier,
      from_type: 'flow',
      to_type: 'flow',
      isMove: false,
    });
    return txID;
  };

  batchBridgeChildNFTToEvm = async (
    childAddr: string,
    identifier: string,
    ids: Array<number>,
    token
  ): Promise<string> => {
    const script = await getScripts('hybridCustody', 'batchBridgeChildNFTToEvm');

    const txID = await userWalletService.sendTransaction(
      script
        .replaceAll('<NFT>', token.contract_name)
        .replaceAll('<NFTAddress>', token.address)
        .replaceAll('<CollectionStoragePath>', token.path.storage_path)
        .replaceAll('<CollectionPublicType>', token.path.public_type)
        .replaceAll('<CollectionPublicPath>', token.path.public_path),
      [
        fcl.arg(identifier, t.String),
        fcl.arg(childAddr, t.Address),
        fcl.arg(ids, t.Array(t.UInt64)),
      ]
    );
    mixpanelTrack.track('nft_transfer', {
      tx_id: txID,
      from_address: childAddr,
      to_address: (await this.getCurrentAddress()) || '',
      nft_identifier: identifier,
      from_type: 'flow',
      to_type: 'evm',
      isMove: false,
    });
    return txID;
  };

  batchBridgeChildNFTFromEvm = async (
    childAddr: string,
    identifier: string,
    ids: Array<number>
  ): Promise<string> => {
    const script = await getScripts('hybridCustody', 'batchBridgeChildNFTFromEvm');

    const txID = await userWalletService.sendTransaction(script, [
      fcl.arg(identifier, t.String),
      fcl.arg(childAddr, t.Address),
      fcl.arg(ids, t.Array(t.UInt256)),
    ]);
    mixpanelTrack.track('nft_transfer', {
      tx_id: txID,
      from_address: childAddr,
      to_address: (await this.getCurrentAddress()) || '',
      nft_identifier: identifier,
      from_type: 'flow',
      to_type: 'evm',
      isMove: false,
    });
    return txID;
  };

  bridgeChildFTToEvm = async (
    childAddr: string,
    identifier: string,
    amount: number,
    token
  ): Promise<string> => {
    const script = await getScripts('hybridCustody', 'bridgeChildFTToEvm');

    const txID = await userWalletService.sendTransaction(
      script
        .replaceAll('<NFT>', token.contract_name)
        .replaceAll('<NFTAddress>', token.address)
        .replaceAll('<CollectionStoragePath>', token.path.storage_path)
        .replaceAll('<CollectionPublicType>', token.path.public_type)
        .replaceAll('<CollectionPublicPath>', token.path.public_path),
      [fcl.arg(identifier, t.String), fcl.arg(childAddr, t.Address), fcl.arg(amount, t.UFix64)]
    );
    mixpanelTrack.track('ft_transfer', {
      from_address: childAddr,
      to_address: (await this.getCurrentAddress()) || '',
      ft_identifier: identifier,
      type: 'evm',
      amount: amount,
    });
    return txID;
  };

  bridgeChildFTFromEvm = async (
    childAddr: string,
    vaultIdentifier: string,
    ids: Array<number>,
    token,
    amount: number
  ): Promise<string> => {
    const script = await getScripts('hybridCustody', 'bridgeChildFTFromEvm');

    const txID = await userWalletService.sendTransaction(
      script
        .replaceAll('<NFT>', token.contract_name)
        .replaceAll('<NFTAddress>', token.address)
        .replaceAll('<CollectionStoragePath>', token.path.storage_path)
        .replaceAll('<CollectionPublicType>', token.path.public_type)
        .replaceAll('<CollectionPublicPath>', token.path.public_path),
      [
        fcl.arg(vaultIdentifier, t.String),
        fcl.arg(childAddr, t.Address),
        fcl.arg(ids, t.Array(t.UInt256)),
        fcl.arg(amount, t.UFix64),
      ]
    );
    mixpanelTrack.track('ft_transfer', {
      from_address: childAddr,
      to_address: (await this.getCurrentAddress()) || '',
      ft_identifier: vaultIdentifier,
      type: 'evm',
      amount: amount,
    });
    return txID;
  };

  bridgeNftToEvmAddress = async (
    nftContractAddress: string,
    nftContractName: string,
    ids: number,
    contractEVMAddress: string,
    data: any
  ): Promise<string> => {
    const script = await getScripts('bridge', 'bridgeNFTToEvmAddress');

    const gasLimit = 30000000;
    const dataBuffer = Buffer.from(data.slice(2), 'hex');
    const dataArray = Uint8Array.from(dataBuffer);
    const regularArray = Array.from(dataArray);

    if (!nftContractAddress.startsWith('0x')) {
      nftContractAddress = '0x' + nftContractAddress;
    }

    if (contractEVMAddress.startsWith('0x')) {
      contractEVMAddress = contractEVMAddress.substring(2);
    }

    const txID = await userWalletService.sendTransaction(script, [
      fcl.arg(nftContractAddress, t.Address),
      fcl.arg(nftContractName, t.String),
      fcl.arg(ids, t.UInt64),
      fcl.arg(contractEVMAddress, t.String),
      fcl.arg(regularArray, t.Array(t.UInt8)),
      fcl.arg(gasLimit, t.UInt64),
    ]);
    mixpanelTrack.track('nft_transfer', {
      tx_id: txID,
      from_address: nftContractAddress,
      to_address: (await this.getCurrentAddress()) || '',
      nft_identifier: nftContractName,
      from_type: 'evm',
      to_type: 'evm',
      isMove: false,
    });
    return txID;
  };

  bridgeNftFromEvmToFlow = async (
    flowIdentifier: string,
    ids: number,
    receiver: string
  ): Promise<string> => {
    const script = await getScripts('bridge', 'bridgeNFTFromEvmToFlowV3');

    const txID = await userWalletService.sendTransaction(script, [
      fcl.arg(flowIdentifier, t.String),
      fcl.arg(ids, t.UInt256),
      fcl.arg(receiver, t.Address),
    ]);
    mixpanelTrack.track('nft_transfer', {
      tx_id: txID,
      from_address: flowIdentifier,
      to_address: (await this.getCurrentAddress()) || '',
      nft_identifier: flowIdentifier,
      from_type: 'flow',
      to_type: 'evm',
      isMove: false,
    });
    return txID;
  };

  getAssociatedFlowIdentifier = async (address: string): Promise<string> => {
    const script = await getScripts('bridge', 'getAssociatedFlowIdentifier');
    const result = await fcl.query({
      cadence: script,
      args: (arg, t) => [arg(address, t.String)],
    });
    return result;
  };

  sendNFT = async (recipient: string, id: any, token: any): Promise<string> => {
    await this.getNetwork();
    const script = await getScripts('collection', 'sendNFTV3');

    const txID = await userWalletService.sendTransaction(
      script
        .replaceAll('<NFT>', token.contract_name)
        .replaceAll('<NFTAddress>', token.address)
        .replaceAll('<CollectionStoragePath>', token.path.storage_path)
        .replaceAll('<CollectionPublicPath>', token.path.public_path),
      [fcl.arg(recipient, t.Address), fcl.arg(parseInt(id), t.UInt64)]
    );
    mixpanelTrack.track('nft_transfer', {
      tx_id: txID,
      from_address: (await this.getCurrentAddress()) || '',
      to_address: recipient,
      nft_identifier: token.contract_name,
      from_type: 'flow',
      to_type: 'flow',
      isMove: false,
    });
    return txID;
  };

  sendNBANFT = async (recipient: string, id: any, token: NFTModel): Promise<string> => {
    await this.getNetwork();
    const script = await getScripts('collection', 'sendNbaNFTV3');

    const txID = await userWalletService.sendTransaction(
      script
        .replaceAll('<NFT>', token.contract_name)
        .replaceAll('<NFTAddress>', token.address)
        .replaceAll('<CollectionStoragePath>', token.path.storage_path)
        .replaceAll('<CollectionPublicPath>', token.path.public_path),
      [fcl.arg(recipient, t.Address), fcl.arg(parseInt(id), t.UInt64)]
    );
    mixpanelTrack.track('nft_transfer', {
      tx_id: txID,
      from_address: (await this.getCurrentAddress()) || '',
      to_address: recipient,
      nft_identifier: token.contract_name,
      from_type: 'flow',
      to_type: 'flow',
      isMove: false,
    });
    return txID;
  };

  //transaction

  getTransactions = async (
    address: string,
    limit: number,
    offset: number,
    _expiry = 60000,
    forceRefresh = false
  ) => {
    const network = await this.getNetwork();
    const now = new Date();
    const expiry = transactionService.getExpiry();

    // Refresh if forced or expired
    if (forceRefresh || now.getTime() > expiry) {
      await this.refreshTransactions(address, limit, offset, _expiry);
    }

    const sealed = await transactionService.listTransactions(network);
    const pending = await transactionService.listPending(network);

    return {
      count: await transactionService.getCount(),
      list: pending?.length ? [...pending, ...sealed] : sealed,
    };
  };

  getPendingTx = async () => {
    const network = await this.getNetwork();
    const pending = await transactionService.listPending(network);
    return pending;
  };

  refreshTransactions = async (address: string, limit: number, offset: number, _expiry = 5000) => {
    const network = await this.getNetwork();
    const now = new Date();
    const exp = _expiry + now.getTime();
    transactionService.setExpiry(exp);
    const isChild = await this.getActiveWallet();
    let dataResult = {};
    let evmAddress;
    if (isChild === 'evm') {
      if (!isValidEthereumAddress(address)) {
        evmAddress = await this.queryEvmAddress(address);
        if (!evmAddress!.startsWith('0x')) {
          evmAddress = '0x' + evmAddress;
        }
      } else {
        evmAddress = address;
      }
      const evmResult = await openapiService.getEVMTransfers(evmAddress!, '', limit);
      if (evmResult) {
        dataResult['transactions'] = evmResult.trxs;
        if (evmResult.next_page_params) {
          dataResult['total'] = evmResult.next_page_params.items_count;
        } else {
          dataResult['total'] = evmResult.trxs.length;
        }
      }
    } else {
      const res = await openapiService.getTransfers(address, '', limit);
      dataResult = res.data;
    }

    transactionService.setTransaction(dataResult, network);
  };

  signInWithMnemonic = async (mnemonic: string, replaceUser = true) => {
    return userWalletService.signInWithMnemonic(mnemonic, replaceUser);
  };

  signInWithPrivatekey = async (pk: string, replaceUser = true) => {
    return userWalletService.sigInWithPk(pk, replaceUser);
  };

  signInWithProxy = async (token: string, user: string) => {
    return proxyService.proxySign(token, user);
  };

  requestProxyToken = async () => {
    return proxyService.requestJwt();
  };

  signInV3 = async (mnemonic: string, accountKey: any, deviceInfo: any, replaceUser = true) => {
    return userWalletService.signInv3(mnemonic, accountKey, deviceInfo, replaceUser);
  };

  signMessage = async (message: string): Promise<string> => {
    return userWalletService.sign(message);
  };
  abortController = new AbortController();
  abort() {
    this.abortController.abort(); // Abort ongoing operations
    this.abortController = new AbortController(); // Create a new controller for subsequent operations
  }

  switchNetwork = async (network: string) => {
    await userWalletService.setNetwork(network);
    eventBus.emit('switchNetwork', network);

    // setup fcl for the new network
    await userWalletService.setupFcl();
    this.refreshAll();

    chrome.tabs.query({ active: true, currentWindow: true }, function (tabs) {
      if (!tabs || tabs.length === 0) {
        console.log('No active tab found');
        return;
      }
      if (tabs[0].id) {
        chrome.tabs.sendMessage(tabs[0].id, {
          type: 'FCW:NETWORK',
          network: network,
        });
      }
    });
  };

  checkNetwork = async () => {
    const network = await this.getNetwork();
    await this.switchNetwork(network);
  };

  switchMonitor = async (monitor: string) => {
    await userWalletService.setMonitor(monitor);
  };

  getMonitor = (): string => {
    return userWalletService.getMonitor();
  };

  refreshAll = async () => {
    console.log('refreshAll');
    await this.refreshUserWallets();
    this.clearNFT();
    this.refreshAddressBook();
    this.refreshEvmWallets();
    await this.getCadenceScripts();
    const address = await this.getCurrentAddress();
    if (address) {
      this.refreshTransactions(address, 15, 0);
    }

    this.abort();
    await this.refreshCoinList(5000);
  };

  getNetwork = async (): Promise<string> => {
    return await userWalletService.getNetwork();
  };
  getEmulatorMode = async (): Promise<boolean> => {
    // Check feature flag first
    const enableEmulatorMode = await this.getFeatureFlag('emulator_mode');
    if (!enableEmulatorMode) {
      return false;
    }
    return await userWalletService.getEmulatorMode();
  };

  setEmulatorMode = async (mode: boolean) => {
    return await userWalletService.setEmulatorMode(mode);
  };

  clearChildAccount = () => {
    storage.remove('checkUserChildAccount');
  };

  getEvmEnabled = async (): Promise<boolean> => {
    // Get straight from the userWalletService as getEvmAddress() throws an error if the address is not valid
    const address = userWalletService.getEvmWallet();
    return !!address && isValidEthereumAddress(address);
  };

  refreshEvmWallets = () => {
    userWalletService.refreshEvm();
  };

  clearWallet = () => {
    userWalletService.clear();
  };

  getFlowscanUrl = async (): Promise<string> => {
    const network = await this.getNetwork();
    const isEvm = await this.getActiveWallet();
    let baseURL = 'https://www.flowscan.io';

    // Check if it's an EVM wallet and update the base URL
    if (isEvm === 'evm') {
      switch (network) {
        case 'testnet':
          baseURL = 'https://evm-testnet.flowscan.io';
          break;
        case 'mainnet':
          baseURL = 'https://evm.flowscan.io';
          break;
      }
    } else {
      // Set baseURL based on the network
      switch (network) {
        case 'testnet':
          baseURL = 'https://testnet.flowscan.io';
          break;
        case 'mainnet':
          baseURL = 'https://www.flowscan.io';
          break;
        case 'crescendo':
          baseURL = 'https://flow-view-source.vercel.app/crescendo';
          break;
      }
    }

    return baseURL;
  };

  getViewSourceUrl = async (): Promise<string> => {
    const network = await this.getNetwork();
    let baseURL = 'https://f.dnz.dev';
    switch (network) {
      case 'mainnet':
        baseURL = 'https://f.dnz.dev';
        break;
      case 'testnet':
        baseURL = 'https://f.dnz.dev';
        break;
      case 'crescendo':
        baseURL = 'https://f.dnz.dev';
        break;
    }
    return baseURL;
  };

  poll = async (fn, fnCondition, ms) => {
    let result = await fn();
    while (fnCondition(result)) {
      await this.wait(ms);
      result = await fn();
    }
    return result;
  };

  wait = (ms = 1000) => {
    return new Promise((resolve) => {
      setTimeout(resolve, ms);
    });
  };

  pollingTrnasaction = async (txId: string, network: string) => {
    if (!txId || !txId.match(/^0?x?[0-9a-fA-F]{64}/)) {
      return;
    }

    const fetchReport = async () =>
      (await fetch(`https://rest-${network}.onflow.org/v1/transaction_results/${txId}`)).json();
    const validate = (result) => result.status !== 'Sealed';
    return await this.poll(fetchReport, validate, 3000);
  };

  pollTransferList = async (address: string, txHash: string, maxAttempts = 5) => {
    let attempts = 0;
    const poll = async () => {
      if (attempts >= maxAttempts) {
        console.log('Max polling attempts reached');
        return;
      }

      const { list: newTransactions } = await this.getTransactions(address, 15, 0, 5000, true);
      // Copy the list as we're going to modify the original list

      const foundTx = newTransactions?.find((tx) => txHash.includes(tx.hash));
      if (foundTx && foundTx.indexed) {
        // Send a message to the UI to update the transfer list
        chrome.runtime.sendMessage({ msg: 'transferListUpdated' });
      } else {
        // All of the transactions have not been picked up by the indexer yet
        attempts++;
        setTimeout(poll, 5000); // Poll every 5 seconds
      }
    };

    await poll();
  };

  listenTransaction = async (
    txId: string,
    sendNotification = true,
    title = chrome.i18n.getMessage('Transaction__Sealed'),
    body = '',
    icon = chrome.runtime.getURL('./images/icon-64.png')
  ) => {
    if (!txId || !txId.match(/^0?x?[0-9a-fA-F]{64}/)) {
      return;
    }
    const address = (await this.getCurrentAddress()) || '0x';
    const network = await this.getNetwork();
    let txHash = txId;
    try {
      chrome.storage.session.set({
        transactionPending: { txId, network, date: new Date() },
      });
      eventBus.emit('transactionPending');
      chrome.runtime.sendMessage({
        msg: 'transactionPending',
        network: network,
      });
      transactionService.setPending(txId, address, network, icon, title);

      // Listen to the transaction until it's sealed.
      // This will throw an error if there is an error with the transaction
      const txStatus = await fcl.tx(txId).onceExecuted();
      // Update the pending transaction with the transaction status
      txHash = transactionService.updatePending(txId, network, txStatus);

      // Track the transaction result
      mixpanelTrack.track('transaction_result', {
        tx_id: txId,
        is_successful: true,
      });

      try {
        // Send a notification to the user only on success
        if (sendNotification) {
          const baseURL = this.getFlowscanUrl();
          notification.create(`${baseURL}/transaction/${txId}`, title, body, icon);
        }
      } catch (err: unknown) {
        // We don't want to throw an error if the notification fails
        console.error('listenTransaction notification error ', err);
      }
    } catch (err: unknown) {
      // An error has occurred while listening to the transaction
      let errorMessage = 'unknown error';
      let errorCode: number | undefined = undefined;

      if (err instanceof TransactionError) {
        errorCode = err.code;
        errorMessage = err.message;
      } else {
        if (err instanceof Error) {
          errorMessage = err.message;
        } else if (typeof err === 'string') {
          errorMessage = err;
        }
        // From fcl-core transaction-error.ts
        const ERROR_CODE_REGEX = /\[Error Code: (\d+)\]/;
        const match = errorMessage.match(ERROR_CODE_REGEX);
        errorCode = match ? parseInt(match[1], 10) : undefined;
      }

      console.warn({
        msg: 'transactionError',
        errorMessage,
        errorCode,
      });

      // Track the transaction error
      mixpanelTrack.track('transaction_result', {
        tx_id: txId,
        is_successful: false,
        error_message: errorMessage,
      });

      // Tell the UI that there was an error
      chrome.runtime.sendMessage({
        msg: 'transactionError',
        errorMessage,
        errorCode,
      });
    } finally {
      // Remove the pending transaction from the UI
      await chrome.storage.session.remove('transactionPending');

      // Message the UI that the transaction is done
      eventBus.emit('transactionDone');
      chrome.runtime.sendMessage({
        msg: 'transactionDone',
      });

      if (txHash) {
        // Start polling for transfer list updates
        await this.pollTransferList(address, txHash);
      }
    }
  };

  clearPending = async () => {
    const network = await this.getNetwork();
    transactionService.clearPending(network);
  };

  getNFTListCahce = async (): Promise<NFTData> => {
    const network = await this.getNetwork();
    // const list =
    // if (!list.length){
    // const data = this.refreshNft(address);
    // return data;
    // }
    return await nftService.getNft(network);
  };

  refreshNft = async (address: string, offset = 0): Promise<NFTData> => {
    // change the address to real address after testing complete
    // const address = await this.getCurrentAddress();
    const limit = 24;
    const network = await this.getNetwork();
    const data = await openapiService.nftCatalogList(address!, limit, offset, network);
    const nfts = data.nfts;
    if (!nfts) {
      return {
        nfts: [],
        nftCount: data.nftCount,
      };
    }
    nfts.map((nft) => {
      nft.unique_id = nft.collectionName + '_' + nft.id;
    });
    function getUniqueListBy(arr, key) {
      return [...new Map(arr.map((item) => [item[key], item])).values()];
    }
    const unique_nfts = getUniqueListBy(nfts, 'unique_id');
    const result = { nfts: unique_nfts, nftCount: data.nftCount };
    nftService.setNft(result, network);
    return result;
  };

  clearNFT = () => {
    nftService.clear();
  };

  clearNFTList = async () => {
    await nftService.clearNFTList();
  };

  clearNFTCollection = async () => {
    await nftService.clearNFTCollection();
  };

  clearCoinList = async () => {
    await coinListService.clear();
  };

  clearAllStorage = () => {
    nftService.clear();
    userInfoService.removeUserInfo();
    coinListService.clear();
    addressBookService.clear();
    userWalletService.clear();
    transactionService.clear();
  };

  clearLocalStorage = async () => {
    await storage.clear();
  };

  getCollectionCache = async () => {
    const network = await this.getNetwork();
    const list = await nftService.getCollectionList(network);
    if (!list) {
      return [];
    }
    const sortedList = list.sort((a, b) => b.count - a.count);
    return sortedList;
  };

  getSingleCollectionCache = async (collectionId: string) => {
    const network = await this.getNetwork();
    const list = await nftService.getSingleCollection(collectionId, network);
    if (!list) {
      return [];
    }
    return list;
  };

  getSingleCollection = async (address: string, contract: string, offset = 0) => {
    const network = await this.getNetwork();
    const data = await openapiService.nftCatalogCollectionList(
      address!,
      contract,
      24,
      offset,
      network
    );

    data.nfts.map((nft) => {
      nft.unique_id = nft.collectionName + '_' + nft.id;
    });
    function getUniqueListBy(arr, key) {
      return [...new Map(arr.map((item) => [item[key], item])).values()];
    }
    const unique_nfts = getUniqueListBy(data.nfts, 'unique_id');
    data.nfts = unique_nfts;
    return data;
  };

  getSingleCollectionv2 = async (address: string, contract: string, offset = 0) => {
    const network = await this.getNetwork();
    const data = await openapiService.getNFTCadenceCollection(
      address!,
      network,
      contract,
      offset,
      24
    );

    data.nfts.map((nft) => {
      nft.unique_id = nft.collectionName + '_' + nft.id;
    });
    function getUniqueListBy(arr, key) {
      return [...new Map(arr.map((item) => [item[key], item])).values()];
    }
    const unique_nfts = getUniqueListBy(data.nfts, 'unique_id');
    data.nfts = unique_nfts;
    return data;
  };

  getCollectionApi = async (address: string, contract: string, offset = 0) => {
    const network = await this.getNetwork();
    const result = await openapiService.nftCollectionApiPaging(
      address!,
      contract,
      24,
      offset,
      network
    );
    result['info'] = result.collection;
    // result['info']['collectionDisplay']['name'] = result.collection.display.name
    // result['nftCount'] = result.collection.nftCount
    console.log('result  ---- ', result);
    return result;
  };

  refreshCollection = async (address: string) => {
    // change the address to real address after testing complete
    // const address = await this.getCurrentAddress();
    const network = await this.getNetwork();
    const data = await openapiService.nftCatalogCollections(address!, network);
    if (!data) {
      return [];
    }
    const sortedList = data.sort((a, b) => b.count - a.count);
    nftService.setCollectionList(sortedList, network);
    return sortedList;
  };

  getNftCatalog = async () => {
    const catStorage = await storage.get('catalogData');

    const now = new Date();
    const exp = 1000 * 60 * 60 * 1 + now.getTime();
    if (catStorage && catStorage['expiry'] && now.getTime() <= catStorage['expiry']) {
      return catStorage['data'];
    }

    const data = (await openapiService.nftCatalog()) ?? [];

    // TODO: check if data is empty
    const catalogData = {
      data: data,
      expiry: exp,
    };
    return data;
  };

  getCadenceScripts = async () => {
    try {
      const cadenceScrpts = await storage.get('cadenceScripts');
      const now = new Date();
      const exp = 1000 * 60 * 60 * 1 + now.getTime();
      const network = await userWalletService.getNetwork();
      if (
        cadenceScrpts &&
        cadenceScrpts['expiry'] &&
        now.getTime() <= cadenceScrpts['expiry'] &&
        cadenceScrpts.network === network
      ) {
        return cadenceScrpts['data'];
      }

      // const { cadence, networks } = data;
      // const cadencev1 = (await openapiService.cadenceScripts(network)) ?? {};

      const cadenceScriptsV2 = (await openapiService.cadenceScriptsV2()) ?? {};
      // const { scripts, version } = cadenceScriptsV2;
      // const cadenceVersion = cadenceScriptsV2.version;
      const cadence = cadenceScriptsV2.scripts[network];

      // for (const item of cadence) {
      //   console.log(cadenceVersion, 'cadenceVersion');
      //   if (item && item.version == cadenceVersion) {
      //     script = item;
      //   }
      // }

      const scripts = {
        data: cadence,
        expiry: exp,
        network,
      };
      storage.set('cadenceScripts', scripts);

      return cadence;
    } catch (error) {
      console.log(error, '=== get scripts error ===');
    }
  };

  reset = async () => {
    await keyringService.loadStore(undefined);
    keyringService.store.subscribe((value) => storage.set('keyringState', value));
  };

  // Google Drive - Backup
  getBackupFiles = async () => {
    return googleDriveService.listFiles();
  };

  hasGooglePremission = async () => {
    return googleDriveService.hasGooglePremission();
  };

  deleteAllBackups = async () => {
    return googleDriveService.deleteAllFile();
  };

  deleteCurrentUserBackup = async () => {
    const data = await userInfoService.getUserInfo();
    const username = data.username;
    return googleDriveService.deleteUserBackup(username);
  };

  deleteUserBackup = async (username: string) => {
    return googleDriveService.deleteUserBackup(username);
  };

  hasCurrentUserBackup = async () => {
    const data = await userInfoService.getUserInfo();
    const username = data.username;
    return googleDriveService.hasUserBackup(username);
  };

  hasUserBackup = async (username: string) => {
    return googleDriveService.hasUserBackup(username);
  };

  syncBackup = async () => {
    const data = await userInfoService.getUserInfo();
    const username = data.username;
    const password = keyringService.password;
    const mnemonic = await this.getMnemonics(password || '');
    return this.uploadMnemonicToGoogleDrive(mnemonic, username, password);
  };

  uploadMnemonicToGoogleDrive = async (mnemonic, username, password) => {
    const isValidMnemonic = bip39.validateMnemonic(mnemonic);
    if (!isValidMnemonic) {
      throw new Error('Invalid mnemonic');
    }
    const app = getApp(process.env.NODE_ENV!);
    const user = await getAuth(app).currentUser;
    try {
      await googleDriveService.uploadMnemonicToGoogleDrive(mnemonic, username, user!.uid, password);
      mixpanelTrack.track('multi_backup_created', {
        address: (await this.getCurrentAddress()) || '',
        providers: ['GoogleDrive'],
      });
    } catch {
      mixpanelTrack.track('multi_backup_creation_failed', {
        address: (await this.getCurrentAddress()) || '',
        providers: ['GoogleDrive'],
      });
    }
  };

  loadBackupAccounts = async (): Promise<string[]> => {
    return googleDriveService.loadBackupAccounts();
  };

  loadBackupAccountLists = async (): Promise<any[]> => {
    return googleDriveService.loadBackupAccountLists();
  };

  restoreAccount = async (username, password): Promise<string | null> => {
    return googleDriveService.restoreAccount(username, password);
  };

  getCurrentPassword = async (password: string) => {
    await keyringService.verifyPassword(password);
  };

  getPayerAddressAndKeyId = async () => {
    try {
      const config = await fetchConfig.remoteConfig();
      const network = await this.getNetwork();
      return config.payer[network];
    } catch {
      const network = await this.getNetwork();
      return defaultConfig.payer[network];
    }
  };

  getFeatureFlags = async (): Promise<FeatureFlags> => {
    return openapiService.getFeatureFlags();
  };

  getFeatureFlag = async (featureFlag: FeatureFlagKey): Promise<boolean> => {
    return openapiService.getFeatureFlag(featureFlag);
  };

  allowLilicoPay = async (): Promise<boolean> => {
    const isFreeGasFeeKillSwitch = await storage.get('freeGas');
    const isFreeGasFeeEnabled = await storage.get('lilicoPayer');
    return isFreeGasFeeKillSwitch && isFreeGasFeeEnabled;
  };

  signPayer = async (signable): Promise<string> => {
    return await userWalletService.signPayer(signable);
  };

  signProposer = async (signable): Promise<string> => {
    return await userWalletService.signProposer(signable);
  };

  updateProfilePreference = async (privacy: number) => {
    await openapiService.updateProfilePreference(privacy);
  };

  flownsPrepare = async () => {
    const resp = await openapiService.flownsPrepare();
    return resp;
  };

  // flownsResponse = async (script, domain, flownsAddress, lilicoAddress) => {
  //   const resp = await flownsService.sendTransaction(script, domain, flownsAddress, lilicoAddress);
  //   return resp;
  // };

  setHistory = async (token, nft) => {
    const network = await userWalletService.getNetwork();
    const data = {
      token,
      nft,
    };
    await flownsService.setHistory(network, data);
  };

  getHistory = async () => {
    const network = await userWalletService.getNetwork();
    const resp = await flownsService.getHistory(network);
    return resp;
  };

  getAccount = async (): Promise<FclAccount> => {
    const address = await this.getCurrentAddress();
    const account = await fcl.account(address!);
    return account;
  };

  getEmoji = async () => {
    return emoji.emojis;
  };

  setEmoji = async (emoji, type, index) => {
    const network = await this.getNetwork();

    if (type === 'evm') {
      await userWalletService.setEvmEmoji(emoji);
    } else {
      await userWalletService.setWalletEmoji(emoji, network, index);
    }

    return emoji;
  };

  // Get the news from the server
  getNews = async () => {
    return await newsService.getNews();
  };
  markNewsAsDismissed = async (id: string) => {
    return await newsService.markAsDismissed(id);
  };

  markNewsAsRead = async (id: string): Promise<boolean> => {
    return await newsService.markAsRead(id);
  };

  markAllNewsAsRead = async () => {
    return await newsService.markAllAsRead();
  };

  getUnreadNewsCount = async () => {
    return newsService.getUnreadCount();
  };

  isNewsRead = (id: string) => {
    return newsService.isRead(id);
  };

  resetNews = async () => {
    return await newsService.clear();
  };

  // Check the storage status
  checkStorageStatus = async ({
    transferAmount,
    coin,
    movingBetweenEVMAndFlow,
  }: {
    transferAmount?: number; // amount in coins
    coin?: string; // coin name
    movingBetweenEVMAndFlow?: boolean; // are we moving between EVM and Flow?
  } = {}): Promise<EvaluateStorageResult> => {
    const address = await this.getCurrentAddress();
    const isFreeGasFeeEnabled = await this.allowLilicoPay();
    const result = await this.storageEvaluator.evaluateStorage(
      address!,
      transferAmount,
      coin,
      movingBetweenEVMAndFlow,
      isFreeGasFeeEnabled
    );
    return result;
  };

  // Tracking stuff

  trackOnRampClicked = async (source: 'moonpay' | 'coinbase') => {
    mixpanelTrack.track('on_ramp_clicked', {
      source: source,
    });
  };

  // This is called from the front end, we should find a better way to track this event
  trackAccountRecovered = async () => {
    mixpanelTrack.track('account_recovered', {
      address: (await this.getCurrentAddress()) || '',
      mechanism: 'Multi-Backup',
      methods: [],
    });
  };

  trackPageView = async (pathname: string) => {
    mixpanelTrack.trackPageView(pathname);
  };

  trackTime = async (eventName: keyof TrackingEvents) => {
    mixpanelTrack.time(eventName);
  };

  decodeEvmCall = async (callData: string, address = '') => {
    return await openapiService.decodeEvmCall(callData, address);
  };

  saveIndex = async (username = '', userId = null) => {
    const loggedInAccounts: LoggedInAccount[] = (await storage.get('loggedInAccounts')) || [];
    let currentindex = 0;

    if (!loggedInAccounts || loggedInAccounts.length === 0) {
      currentindex = 0;
    } else {
      const index = loggedInAccounts.findIndex((account) => account.username === username);
      currentindex = index !== -1 ? index : loggedInAccounts.length;
    }

    const path = (await storage.get('temp_path')) || "m/44'/539'/0'/0/0";
    const passphrase = (await storage.get('temp_phrase')) || '';
    await storage.set(`user${currentindex}_path`, path);
    await storage.set(`user${currentindex}_phrase`, passphrase);
    await storage.set(`user${userId}_path`, path);
    await storage.set(`user${userId}_phrase`, passphrase);
    await storage.remove(`temp_path`);
    await storage.remove(`temp_phrase`);
    // Note that currentAccountIndex is only used in keyring for old accounts that don't have an id stored in the keyring
    // currentId always takes precedence
    await storage.set('currentAccountIndex', currentindex);
    if (userId) {
      await storage.set('currentId', userId);
    }
  };
}

export default new WalletController();<|MERGE_RESOLUTION|>--- conflicted
+++ resolved
@@ -1303,26 +1303,6 @@
     }
   };
 
-<<<<<<< HEAD
-  fetchCoinList = async (_expiry = 5000, { signal } = { signal: new AbortController().signal }) => {
-    const network = await this.getNetwork();
-    try {
-      await this.fetchBalance({ signal });
-
-      const coinListResult = coinListService.listCoins(network);
-      return coinListResult;
-    } catch (err) {
-      if (err.message === 'Operation aborted') {
-        console.log('refreshCoinList operation aborted.');
-      } else {
-        console.error('fetch coinlist encountered an error:', err);
-      }
-      throw err;
-    }
-  };
-
-=======
->>>>>>> 3a0db909
   refreshEvmList = async (_expiry = 60000) => {
     const now = new Date();
     const exp = _expiry + now.getTime();
