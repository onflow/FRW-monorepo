--- conflicted
+++ resolved
@@ -1409,13 +1409,8 @@
       return updatedList;
     };
 
-<<<<<<< HEAD
-
-    let mergedList = await mergeBalances(tokenList, allBalanceMap, flowBalance);
-    mergedList = await customToken(mergedList, evmCustomToken);
-=======
     const mergedList = await mergeBalances(tokenList, allBalanceMap, flowBalance);
->>>>>>> 306c2843
+
     const data = await openapiService.getTokenEvmPrices();
     const prices = tokenList.map((token) => this.evmtokenPrice(token, data));
 
