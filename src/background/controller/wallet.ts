import * as ethUtil from 'ethereumjs-util';
import { ethErrors } from 'eth-rpc-errors';
import {
  keyringService,
  preferenceService,
  notificationService,
  permissionService,
  sessionService,
  openapiService,
  pageStateCacheService,
  userInfoService,
  coinListService,
  addressBookService,
  userWalletService,
  transactionService,
  nftService,
  googleDriveService,
  passwordService,
  flownsService,
  stakingService,
} from 'background/service';
import BN from 'bignumber.js';
import { openIndexPage } from 'background/webapi/tab';
import { CacheState } from 'background/service/pageStateCache';
import i18n from 'background/service/i18n';
import { KEYRING_CLASS, DisplayedKeryring } from 'background/service/keyring';
import { openInternalPageInTab } from 'ui/utils/webapi';
import BaseController from './base';
import { INTERNAL_REQUEST_ORIGIN, EVENTS, KEYRING_TYPE } from 'consts';
import { Account } from '../service/preference';
import { ConnectedSite } from '../service/permission';
import user, { UserInfoStore } from '../service/user';
import { CoinItem } from '../service/coinList';
import DisplayKeyring from '../service/keyring/display';
import provider from './provider';
import eventBus from '@/eventBus';
<<<<<<< HEAD
import HDWallet from 'ethereum-hdwallet';
=======
import { setPageStateCacheWhenPopupClose, getScripts } from 'background/utils';
>>>>>>> d916c012
import { withPrefix, getAccountKey } from 'ui/utils/address';
import * as t from '@onflow/types';
import * as fcl from '@onflow/fcl';
import {
  fclTestnetConfig,
  fclMainnetConfig,
  fclCrescendoConfig,
  fclPreviewnetConfig,
} from '../fclConfig';
import { notification, storage } from 'background/webapi';
import { NFTData, NFTModel } from '../service/networkModel';
import fetchConfig from 'background/utils/remoteConfig';
import defaultConfig from '../utils/defaultConfig.json';
import { getApp } from 'firebase/app';
import { getAuth } from '@firebase/auth';
import testnetCodes from '../service/swap/swap.deploy.config.testnet.json';
import mainnetCodes from '../service/swap/swap.deploy.config.mainnet.json';
import { pk2PubKey } from '../../ui/utils/modules/passkey';

const stashKeyrings: Record<string, any> = {};

export class WalletController extends BaseController {
  openapi = openapiService;

  /* wallet */
  boot = (password) => keyringService.boot(password);
  isBooted = () => keyringService.isBooted();
  verifyPassword = (password: string) =>
    keyringService.verifyPassword(password);

  // requestETHRpc = (data: { method: string; params: any }, chainId: string) => {
  //   return providerController.ethRpc(
  //     {
  //       data,
  //       session: {
  //         name: 'Flow Reference',
  //         origin: INTERNAL_REQUEST_ORIGIN,
  //         icon: './images/icon-128.png',
  //       },
  //     },
  //     chainId
  //   );
  // };

  sendRequest = (data) => {
    return provider({
      data,
      session: {
        name: 'Flow Wallet',
        origin: INTERNAL_REQUEST_ORIGIN,
        icon: './images/icon-128.png',
      },
    });
  };

  getApproval = notificationService.getApproval;
  resolveApproval = notificationService.resolveApproval;
  rejectApproval = notificationService.rejectApproval;

  // initAlianNames = async () => {
  //   await preferenceService.changeInitAlianNameStatus();
  //   const keyrings = await keyringService.getAllTypedAccounts();
  //   const walletConnectKeyrings = keyrings.filter(
  //     (item) => item.type === 'WalletConnect'
  //   );
  //   const catergoryGroupAccount = keyrings.map((item) => ({
  //     type: item.type,
  //     accounts: item.accounts,
  //   }));
  //   let walletConnectList: DisplayedKeryring['accounts'] = [];
  //   for (let i = 0; i < walletConnectKeyrings.length; i++) {
  //     const keyring = walletConnectKeyrings[i];
  //     walletConnectList = [...walletConnectList, ...keyring.accounts];
  //   }
  //   const groupedWalletConnectList = groupBy(walletConnectList, 'brandName');
  //   if (keyrings.length > 0) {
  //     console.log(
  //       keyrings,
  //       'keyrings',
  //       groupedWalletConnectList,
  //       '==================='
  //     );
  //     // Object.keys(groupedWalletConnectList).forEach((key) => {
  //     //   groupedWalletConnectList[key].map((acc, index) => {
  //     //     this.updateAlianName(
  //     //       acc?.address,
  //     //       `${WALLET_BRAND_CONTENT[acc?.brandName]} ${index + 1}`
  //     //     );
  //     //   });
  //     // });
  //     const catergories = groupBy(
  //       catergoryGroupAccount.filter((group) => group.type !== 'WalletConnect'),
  //       'type'
  //     );
  //     const result = Object.keys(catergories)
  //       .map((key) =>
  //         catergories[key].map((item) =>
  //           item.accounts.map((acc) => ({
  //             address: acc.address,
  //             type: key,
  //           }))
  //         )
  //       )
  //       .map((item) => item.flat(1));
  //     result.forEach((group) =>
  //       group.forEach((acc, index) => {
  //         this.updateAlianName(
  //           acc?.address,
  //           `${BRAND_ALIAN_TYPE_TEXT[acc?.type]} ${index + 1}`
  //         );
  //       })
  //     );
  //   }
  // };

  unlock = async (password: string) => {
    // const alianNameInited = await preferenceService.getInitAlianNameStatus();
    // const alianNames = await preferenceService.getAllAlianName();
    await keyringService.submitPassword(password);

    // only password is correct then we store it
    await passwordService.setPassword(password);

    sessionService.broadcastEvent('unlock');
    // if (!alianNameInited && Object.values(alianNames).length === 0) {
    //   this.initAlianNames();
    // }
  };

  switchUnlock = async (password: string) => {
    // const alianNameInited = await preferenceService.getInitAlianNameStatus();
    // const alianNames = await preferenceService.getAllAlianName();

    await keyringService.submitPassword(password);

    // only password is correct then we store it
    await passwordService.setPassword(password);

    sessionService.broadcastEvent('unlock');
    const key = await this.getKey(password);
    const keyRing = await this.getKeyrings(password);

    await userWalletService.switchLogin(key);
    // if (!alianNameInited && Object.values(alianNames).length === 0) {
    //   this.initAlianNames();
    // }
  };

  isUnlocked = async () => {
    const isUnlocked = keyringService.memStore.getState().isUnlocked;
    if (!isUnlocked) {
      let password = '';
      try {
        password = await passwordService.getPassword();
      } catch (err) {
        password = '';
      }
      if (password && password.length > 0) {
        try {
          await this.unlock(password);
          return keyringService.memStore.getState().isUnlocked;
        } catch (err) {
          await passwordService.clear();
          return false;
        }
      }
    }
    return isUnlocked;
  };

  lockWallet = async () => {
    await keyringService.setLocked();
    await passwordService.clear();
    sessionService.broadcastEvent('accountsChanged', []);
    sessionService.broadcastEvent('lock');
  };

  lockAdd = async () => {
    const tempPass = keyringService.getPassword();
    await storage.set('tempPassword', tempPass);
    await keyringService.setLocked();
    await passwordService.clear();
    sessionService.broadcastEvent('accountsChanged', []);
    sessionService.broadcastEvent('lock');
    openInternalPageInTab('addwelcome', true);
    window.close();
  };

  lockImport = async () => {
    const tempPass = keyringService.getPassword();
    await storage.set('tempPassword', tempPass);
    await keyringService.setLocked();
    await passwordService.clear();
    sessionService.broadcastEvent('accountsChanged', []);
    sessionService.broadcastEvent('lock');
    openInternalPageInTab('add', true);
    window.close();
  };
  setPopupOpen = (isOpen) => {
    preferenceService.setPopupOpen(isOpen);
  };
  openIndexPage = openIndexPage;

  hasPageStateCache = () => pageStateCacheService.has();
  getPageStateCache = () => {
    if (!this.isUnlocked()) return null;
    return pageStateCacheService.get();
  };
  clearPageStateCache = () => pageStateCacheService.clear();
  setPageStateCache = (cache: CacheState) => pageStateCacheService.set(cache);

  getAddressBalance = async (address: string) => {
    const data = await openapiService.getCoinList(address);
    preferenceService.updateAddressBalance(address, data);
    return data;
  };
  getAddressCacheBalance = (address: string | undefined) => {
    if (!address) return null;
    return preferenceService.getAddressBalance(address);
  };

  setHasOtherProvider = (val: boolean) =>
    preferenceService.setHasOtherProvider(val);
  getHasOtherProvider = () => preferenceService.getHasOtherProvider();

  getExternalLinkAck = () => preferenceService.getExternalLinkAck();

  setExternalLinkAck = (ack) => preferenceService.setExternalLinkAck(ack);

  getLocale = () => preferenceService.getLocale();
  setLocale = (locale: string) => preferenceService.setLocale(locale);

  getLastTimeSendToken = (address: string) =>
    preferenceService.getLastTimeSendToken(address);
  setLastTimeSendToken = (address: string, token: any) =>
    preferenceService.setLastTimeSendToken(address, token);

  /* chains */
  getSavedChains = () => preferenceService.getSavedChains();
  saveChain = (id: string) => preferenceService.saveChain(id);
  updateChain = (list: string[]) => preferenceService.updateChain(list);
  /* connectedSites */

  getConnectedSite = permissionService.getConnectedSite;
  getConnectedSites = permissionService.getConnectedSites;
  setRecentConnectedSites = (sites: ConnectedSite[]) => {
    permissionService.setRecentConnectedSites(sites);
  };
  getRecentConnectedSites = () => {
    return permissionService.getRecentConnectedSites();
  };
  getCurrentConnectedSite = (tabId: number) => {
    const { origin } = sessionService.getSession(tabId) || {};
    return permissionService.getWithoutUpdate(origin);
  };
  updateConnectSite = (origin: string, data: ConnectedSite) => {
    permissionService.updateConnectSite(origin, data);
    // sessionService.broadcastEvent(
    //   'chainChanged',
    //   {
    //     chain: CHAINS[data.chain].hex,
    //     networkVersion: CHAINS[data.chain].network,
    //   },
    //   data.origin
    // );
  };
  removeConnectedSite = (origin: string) => {
    sessionService.broadcastEvent('accountsChanged', [], origin);
    permissionService.removeConnectedSite(origin);
  };
  // getSitesByDefaultChain = permissionService.getSitesByDefaultChain;
  topConnectedSite = (origin: string) =>
    permissionService.topConnectedSite(origin);
  unpinConnectedSite = (origin: string) =>
    permissionService.unpinConnectedSite(origin);
  /* keyrings */

  clearKeyrings = () => keyringService.clearKeyrings();

  getPrivateKey = async (
    password: string,
    { address, type }: { address: string; type: string }
  ) => {
    await this.verifyPassword(password);
    const keyring = await keyringService.getKeyringForAccount(address, type);
    if (!keyring) return null;
    return await keyring.exportAccount(address);
  };

  getMnemonics = async (password: string) => {
    await this.verifyPassword(password);
    const keyring = this._getKeyringByType(KEYRING_CLASS.MNEMONIC);
    const serialized = await keyring.serialize();
    const seedWords = serialized.mnemonic;
    return seedWords;
  };

  getKey = async (password) => {
    let privateKey;
    const keyrings = await this.getKeyrings(password || '');

    if (keyrings[0].mnemonic) {

      const mnemonic = await this.getMnemonics(password || '');
      const hdwallet = HDWallet.fromMnemonic(mnemonic);
      privateKey = hdwallet.derive("m/44'/539'/0'/0/0").getPrivateKey().toString('hex');
    } else {
      privateKey = keyrings[0].wallets[0].privateKey.toString('hex');
    }
    return privateKey;
  };

  getPubKey = async () => {
    let privateKey;
    const keyrings = await keyringService.getKeyring();

    if (keyrings[0].mnemonic) {

      const keyring = this._getKeyringByType(KEYRING_CLASS.MNEMONIC);
      const serialized = await keyring.serialize();
      const seedWords = serialized.mnemonic;
      const hdwallet = HDWallet.fromMnemonic(seedWords);
      privateKey = hdwallet.derive("m/44'/539'/0'/0/0").getPrivateKey().toString('hex');
    } else {
      privateKey = keyrings[0].wallets[0].privateKey.toString('hex');
    }
    const pubKTuple = await pk2PubKey(privateKey);
    return pubKTuple;
  };

  importPrivateKey = async (data) => {
    const privateKey = ethUtil.stripHexPrefix(data);
    const buffer = Buffer.from(privateKey, 'hex');

    const error = new Error(i18n.t('the private key is invalid'));
    try {
      if (!ethUtil.isValidPrivate(buffer)) {
        throw error;
      }
    } catch {
      throw error;
    }

    const keyring = await keyringService.importPrivateKey(privateKey);
    return this._setCurrentAccountFromKeyring(keyring);
  };

  getPreMnemonics = () => keyringService.getPreMnemonics();
  generatePreMnemonic = () => keyringService.generatePreMnemonic();
  removePreMnemonics = () => keyringService.removePreMnemonics();
  createKeyringWithMnemonics = async (mnemonic) => {
    // TODO: NEED REVISIT HERE:
    await keyringService.clearKeyrings();

    const keyring = await keyringService.createKeyringWithMnemonics(mnemonic);
    keyringService.removePreMnemonics();
    return this._setCurrentAccountFromKeyring(keyring);
  };

  addAccounts = async (mnemonic) => {
    // TODO: NEED REVISIT HERE:

    const keyring = await keyringService.createKeyringWithMnemonics(mnemonic);
    console.log('current key ring ', keyring)
    keyringService.removePreMnemonics();
    return this._setCurrentAccountFromKeyring(keyring);
  };

  getHiddenAddresses = () => preferenceService.getHiddenAddresses();
  showAddress = (type: string, address: string) =>
    preferenceService.showAddress(type, address);
  hideAddress = (type: string, address: string, brandName: string) => {
    preferenceService.hideAddress(type, address, brandName);
    const current = preferenceService.getCurrentAccount();
    if (current?.address === address && current.type === type) {
      this.resetCurrentAccount();
    }
  };

  removeAddress = async (address: string, type: string, brand?: string) => {
    await keyringService.removeAccount(address, type, brand);
    preferenceService.removeAddressBalance(address);
    const current = preferenceService.getCurrentAccount();
    if (
      current?.address === address &&
      current.type === type &&
      current.brandName === brand
    ) {
      this.resetCurrentAccount();
    }
  };

  resetCurrentAccount = async () => {
    const [account] = await this.getAccounts();
    if (account) {
      preferenceService.setCurrentAccount(account);
    } else {
      preferenceService.setCurrentAccount(null);
    }
  };

  addKeyring = async (keyringId) => {
    const keyring = stashKeyrings[keyringId];
    if (keyring) {
      await keyringService.addKeyring(keyring);
      this._setCurrentAccountFromKeyring(keyring);
    } else {
      throw new Error('failed to addKeyring, keyring is undefined');
    }
  };

  getKeyringByType = (type: string) => keyringService.getKeyringByType(type);

  checkHasMnemonic = () => {
    try {
      const keyring = this._getKeyringByType(KEYRING_CLASS.MNEMONIC);
      return !!keyring.mnemonic;
    } catch (e) {
      return false;
    }
  };

  deriveNewAccountFromMnemonic = async () => {
    const keyring = this._getKeyringByType(KEYRING_CLASS.MNEMONIC);

    const result = await keyringService.addNewAccount(keyring);
    this._setCurrentAccountFromKeyring(keyring, -1);
    return result;
  };

  getAccountsCount = async () => {
    const accounts = await keyringService.getAccounts();
    return accounts.filter((x) => x).length;
  };

  getKeyrings = async (password) => {
    await this.verifyPassword(password);
    const accounts = await keyringService.getKeyring();
    return accounts;
  };

  getTypedAccounts = async (type) => {
    return Promise.all(
      keyringService.keyrings
        .filter((keyring) => !type || keyring.type === type)
        .map((keyring) => keyringService.displayForKeyring(keyring))
    );
  };

  getAllVisibleAccounts: () => Promise<DisplayedKeryring[]> = async () => {
    const typedAccounts = await keyringService.getAllTypedVisibleAccounts();

    return typedAccounts.map((account) => ({
      ...account,
      keyring: new DisplayKeyring(account.keyring),
    }));
  };

  getAllVisibleAccountsArray: () => Promise<Account[]> = () => {
    return keyringService.getAllVisibleAccountsArray();
  };

  getAllClassAccounts: () => Promise<DisplayedKeryring[]> = async () => {
    const typedAccounts = await keyringService.getAllTypedAccounts();

    return typedAccounts.map((account) => ({
      ...account,
      keyring: new DisplayKeyring(account.keyring),
    }));
  };

  changeAccount = (account: Account) => {
    preferenceService.setCurrentAccount(account);
  };

  isUseLedgerLive = () => preferenceService.isUseLedgerLive();

  // updateUseLedgerLive = async (value: boolean) =>
  //   preferenceService.updateUseLedgerLive(value);

  connectHardware = async ({
    type,
    hdPath,
    needUnlock = false,
    isWebUSB = false,
  }: {
    type: string;
    hdPath?: string;
    needUnlock?: boolean;
    isWebUSB?: boolean;
  }) => {
    let keyring;
    let stashKeyringId: number | null = null;
    try {
      keyring = this._getKeyringByType(type);
    } catch {
      const Keyring = keyringService.getKeyringClassForType(type);
      keyring = new Keyring();
      stashKeyringId = Object.values(stashKeyrings).length;
      stashKeyrings[stashKeyringId] = keyring;
    }

    if (hdPath && keyring.setHdPath) {
      keyring.setHdPath(hdPath);
    }

    if (needUnlock) {
      await keyring.unlock();
    }

    if (keyring.useWebUSB) {
      keyring.useWebUSB(isWebUSB);
    }

    return stashKeyringId;
  };

  signPersonalMessage = async (
    type: string,
    from: string,
    data: string,
    options?: any
  ) => {
    const keyring = await keyringService.getKeyringForAccount(from, type);
    const res = await keyringService.signPersonalMessage(
      keyring,
      { from, data },
      options
    );
    if (type === KEYRING_TYPE.WalletConnectKeyring) {
      eventBus.emit(EVENTS.broadcastToUI, {
        method: EVENTS.SIGN_FINISHED,
        params: {
          success: true,
          data: res,
        },
      });
    }
    return res;
  };

  signTransaction = async (
    type: string,
    from: string,
    data: any,
    options?: any
  ) => {
    const keyring = await keyringService.getKeyringForAccount(from, type);
    return keyringService.signTransaction(keyring, data, options);
  };

  requestKeyring = (type, methodName, keyringId: number | null, ...params) => {
    let keyring;
    if (keyringId !== null && keyringId !== undefined) {
      keyring = stashKeyrings[keyringId];
    } else {
      try {
        keyring = this._getKeyringByType(type);
      } catch {
        const Keyring = keyringService.getKeyringClassForType(type);
        keyring = new Keyring();
      }
    }
    if (keyring[methodName]) {
      return keyring[methodName].call(keyring, ...params);
    }
  };

  unlockHardwareAccount = async (keyring, indexes, keyringId) => {
    let keyringInstance: any = null;
    try {
      keyringInstance = this._getKeyringByType(keyring);
    } catch (e) {
      // NOTHING
    }
    if (!keyringInstance && keyringId !== null && keyringId !== undefined) {
      await keyringService.addKeyring(stashKeyrings[keyringId]);
      keyringInstance = stashKeyrings[keyringId];
    }
    for (let i = 0; i < indexes.length; i++) {
      keyringInstance!.setAccountToUnlock(indexes[i]);
      await keyringService.addNewAccount(keyringInstance);
    }

    return this._setCurrentAccountFromKeyring(keyringInstance);
  };

  setIsDefaultWallet = (val: boolean) =>
    preferenceService.setIsDefaultWallet(val);
  isDefaultWallet = () => preferenceService.getIsDefaultWallet();

  private _getKeyringByType(type) {
    const keyring = keyringService.getKeyringsByType(type)[0];

    if (keyring) {
      return keyring;
    }

    throw ethErrors.rpc.internal(`No ${type} keyring found`);
  }

  private async _setCurrentAccountFromKeyring(keyring, index = 0) {
    const accounts = keyring.getAccountsWithBrand
      ? await keyring.getAccountsWithBrand()
      : await keyring.getAccounts();
    const account = accounts[index < 0 ? index + accounts.length : index];

    if (!account) {
      throw new Error('the current account is empty');
    }

    const _account = {
      address: typeof account === 'string' ? account : account.address,
      type: keyring.type,
      brandName: typeof account === 'string' ? keyring.type : account.brandName,
    };
    preferenceService.setCurrentAccount(_account);

    return [_account];
  }

  getHighlightWalletList = () => {
    return preferenceService.getWalletSavedList();
  };

  updateHighlightWalletList = (list) => {
    return preferenceService.updateWalletSavedList(list);
  };

  getAlianName = (address: string) => preferenceService.getAlianName(address);
  updateAlianName = (address: string, name: string) =>
    preferenceService.updateAlianName(address, name);
  getAllAlianName = () => preferenceService.getAllAlianName();
  // getInitAlianNameStatus = () => preferenceService.getInitAlianNameStatus();
  // updateInitAlianNameStatus = () =>
  //   preferenceService.changeInitAlianNameStatus();
  // getLastTimeGasSelection = (chainId) => {
  //   return preferenceService.getLastTimeGasSelection(chainId);
  // };

  // updateLastTimeGasSelection = (chainId: string, gas: ChainGas) => {
  //   return preferenceService.updateLastTimeGasSelection(chainId, gas);
  // };
  getIsFirstOpen = () => {
    return preferenceService.getIsFirstOpen();
  };
  updateIsFirstOpen = () => {
    return preferenceService.updateIsFirstOpen();
  };
  listChainAssets = async (address: string) => {
    return await openapiService.getCoinList(address);
  };
  // getAddedToken = (address: string) => {
  //   return preferenceService.getAddedToken(address);
  // };
  // updateAddedToken = (address: string, tokenList: []) => {
  //   return preferenceService.updateAddedToken(address, tokenList);
  // };

  // lilico new service

  // userinfo
  getUserInfo = async (forceRefresh: boolean) => {
    const data = await userInfoService.getUserInfo();

    if (forceRefresh) {
      return await this.fetchUserInfo();
    }

    if (data.username.length) {
      return data;
    }

    return await this.fetchUserInfo();
  };

  fetchUserInfo = async () => {
    const result = await openapiService.userInfo();
    const info = result['data'];
    info.avatar = this.addTokenForFirebaseImage(info.avatar);
    userInfoService.addUserInfo(info);
    return info;
  };

  addTokenForFirebaseImage = (avatar: string): string => {
    if (!avatar) {
      return avatar;
    }
    try {
      const url = new URL(avatar);
      if (url.host === 'firebasestorage.googleapis.com') {
        url.searchParams.append('alt', 'media');
        return url.toString();
      }
      return avatar;
    } catch (err) {
      console.log(err);
      return avatar;
    }
  };

  checkUserDomain = async (username: string) => {
    const res = await openapiService.getFlownsAddress(username, 'meow');
    const network = await this.getNetwork();

    if (res) {
      await userInfoService.setMeow(username + '.meow', network);
    }
  };

  checkUserChildAccount = async () => {
    try {
      const network = await this.getNetwork();
      let meta: any = {};
      let result: any = {};
      const address = await userWalletService.getMainWallet(network);
      if (network !== 'crescendo') {
        result = await openapiService.checkChildAccountMeta(address);
      }

      console.log('checkUserChildAccount result', result);

      if (result) {
        meta = result;
      }
      return meta;
    } catch (error) {
      console.error('Error occurred:', error);
      return {}; // Return an empty object in case of an error
    }
  };

  checkAccessibleNft = async (childAccount) => {
    const network = await this.getNetwork();

    const address = await userWalletService.getMainWallet(network);
    // const res = await openapiService.checkChildAccount(address);
    // const nfts = await openapiService.queryAccessible(
    //   '0x84221fe0294044d7',
    //   '0x16c41a2b76dee69b'
    // );
    const nfts = await openapiService.queryAccessible(address, childAccount);
    // openapiService.checkChildAccountNFT(address).then((res) => {
    //   console.log(res)
    // }).catch((err) => {
    //   console.log(err)
    // })
    console.log('res nfts ', nfts);

    return nfts;
  };

  checkAccessibleFt = async (childAccount) => {
    const network = await this.getNetwork();

    const address = await userWalletService.getMainWallet(network);
    // const res = await openapiService.checkChildAccount(address);
    const result = await openapiService.queryAccessibleFt(
      address,
      childAccount
    );
    // openapiService.checkChildAccountNFT(address).then((res) => {
    //   console.log(res)
    // }).catch((err) => {
    //   console.log(err)
    // })
    console.log('res nfts ', result);

    return result;
  };

  fetchFlownsInbox = async () => {
    const info = await userInfoService.getUserInfo();
    const res = await openapiService.getFlownsInbox(info.username);

    return res;
  };

  setPopStat = async (stat: boolean) => {
    const network = await this.getNetwork();
    flownsService.setPop(network, stat);
  };

  fetchPopStat = async () => {
    const network = await this.getNetwork();
    const popStat = await flownsService.getPop(network);
    return popStat;
  };

  fetchUserDomain = async () => {
    const network = await this.getNetwork();
    const domain = await userInfoService.getMeow(network);
    return domain;
  };

  updateUserInfo = (data: UserInfoStore) => {
    userInfoService.updateUserInfo(data);
  };

  removeUserInfo = () => {
    userInfoService.removeUserInfo();
  };

  getDashIndex = async () => {
    const dashIndex = await userInfoService.getDashIndex();
    return dashIndex;
  };

  setDashIndex = (data: number) => {
    userInfoService.setDashIndex(data);
  };

  //coinList
  getCoinList = async (_expiry = 5000): Promise<CoinItem[]> => {
    const network = await this.getNetwork();
    const now = new Date();
    const expiry = coinListService.getExpiry();

    // compare the expiry time of the item with the current time
    if (now.getTime() > expiry) {
      this.refreshCoinList(_expiry);
    }

    return coinListService.listCoins(network);
  };

  private tokenPrice = async (tokenSymbol: string) => {
    const token = tokenSymbol.toLowerCase();
    switch (token) {
      case 'flow':
        return await openapiService.getTokenPrice('flow');
      case 'usdc':
        return await openapiService.getUSDCPrice();
      case 'fusd':
        return Promise.resolve({
          price: { last: '1.0', change: { percentage: '0.0' } },
        });
      default:
        return null;
    }
  };

  refreshCoinList = async (_expiry = 5000) => {
    const now = new Date();
    const exp = _expiry + now.getTime();
    coinListService.setExpiry(exp);

    const address = await this.getCurrentAddress();
    console.log('getCurrentAddress ', address);
    const tokenList = await openapiService.getEnabledTokenList();
<<<<<<< HEAD
    const balances = await openapiService.getTokenListBalance(
=======
    const allBalanceMap = await openapiService.getTokenListBalance(
>>>>>>> d916c012
      address || '0x',
      tokenList
    );
    console.log(allBalanceMap, 'allBalanceMap =========')
    const prices = tokenList.map((token) => this.tokenPrice(token.symbol));

    const allPrice = await Promise.all(prices);

    // const allBalanceMap = await Promise.all(balances);
    // const allPrice = await Promise.all(prices);
    const coins: CoinItem[] = tokenList.map((token, index) => {

      const tokenId = `A.${token.address.slice(2)}.${token.contractName}`
      return {
        coin: token.name,
        unit: token.symbol,
        icon: token['logoURI'] || '',
        balance: parseFloat(parseFloat(allBalanceMap[tokenId]).toFixed(3)),
        price:
          allPrice[index] === null
            ? 0
            : new BN(allPrice[index].price.last).toNumber(),
        change24h:
          allPrice[index] === null
            ? 0
            : new BN(allPrice[index].price.change.percentage)
              .multipliedBy(100)
              .toNumber(),
        total:
          allPrice[index] === null
            ? 0
            : this.currencyBalance(
              allBalanceMap[tokenId],
              allPrice[index].price.last
            ),
      };
    });

    const network = await this.getNetwork();
    coins
      .sort((a, b) => {
        if (b.total === a.total) {
          return b.balance - a.balance;
        } else {
          return b.total - a.total;
        }
      })
      .map((coin) => coinListService.addCoin(coin, network));
    const allTokens = await openapiService.getAllTokenInfo();
    const enabledSymbols = tokenList.map((token) => token.symbol);
    const disableSymbols = allTokens
      .map((token) => token.symbol)
      .filter((symbol) => !enabledSymbols.includes(symbol));
    disableSymbols.map((coin) => coinListService.removeCoin(coin, network));
    return coinListService.listCoins(network);
  };

  private currencyBalance = (balance, price) => {
    const bnBalance = new BN(balance);
    const currencyBalance = bnBalance.times(new BN(price));
    return currencyBalance.toNumber();
  };

  setCurrentCoin = async (coinName: string) => {
    await coinListService.setCurrentCoin(coinName);
  };

  getCurrentCoin = async () => {
    return await coinListService.getCurrentCoin();
  };
  // addressBook
  setRecent = async (data) => {
    const network = await this.getNetwork();
    addressBookService.setRecent(data, network);
  };

  getRecent = async () => {
    const network = await this.getNetwork();
    return addressBookService.getRecent(network);
  };

  getAddressBook = async () => {
    const network = await this.getNetwork();
    const addressBook = await addressBookService.getAddresBook(network);
    if (!addressBook) {
      return await this.refreshAddressBook();
    } else if (!addressBook[0]) {
      return await this.refreshAddressBook();
    }
    return addressBook;
  };

  refreshAddressBook = async () => {
    const network = await this.getNetwork();
    const { data } = await openapiService.getAddressBook();
    const list = data.contacts;
    if (list && list.length > 0) {
      list.forEach((addressBook, index) => {
        if (list[index] && list[index].avatar) {
          list[index].avatar = this.addTokenForFirebaseImage(
            addressBook.avatar
          );
        }
      });
    }
    addressBookService.setAddressBook(list, network);
    return list;
  };

  checkAddress = async (address: string) => {
    const formatted = withPrefix(address.trim())!;

    if (!/^(0x)?[a-fA-F0-9]{16}$/.test(formatted)) {
      throw new Error('Invalid address length or format');
    }

    const account = await openapiService.getFlowAccount(formatted);
    if (!account) {
      throw new Error("Can't find address in chain");
    }
    return account;
  };

  //user wallets
  refreshUserWallets = async () => {
    const network = await this.getNetwork();
    const active = await userWalletService.getActiveWallet();
    const v2data = await openapiService.userWalletV2();
    const filteredData = v2data.data.wallets.filter(item => item.blockchain !== null);

    if (!active) {
      userInfoService.addUserId(v2data.data.id);
      userWalletService.setUserWallets(filteredData, network);
    }

    return filteredData;
  };

  getUserWallets = async () => {
    const network = await this.getNetwork();
    const wallets = await userWalletService.getUserWallets(network);
    if (!wallets[0]) {
      await this.refreshUserWallets();
      const data = await userWalletService.getUserWallets(network);
      return data;
    } else if (!wallets[0].blockchain) {
      await this.refreshUserWallets();
      const data = await userWalletService.getUserWallets(network);
      return data;
    }
    return wallets;
  };

  // switchWallet = async (walletId:number, blockId:number, _sortKey = 'id' ) => {
  //   const network = await this.getNetwork();
  //   await userWalletService.switchWallet(walletId, blockId, _sortKey,network);
  // }

  setChildWallet = async (wallet: any) => {
    await userWalletService.setChildWallet(wallet);
  };

  getActiveWallet = async () => {
    const activeWallet = await userWalletService.getActiveWallet();
    return activeWallet;
  };

  setActiveWallet = async (wallet: any, key: any) => {
    await userWalletService.setActiveWallet(key);

    const network = await this.getNetwork();
    await userWalletService.setCurrentWallet(wallet, key, network);
  };

  hasCurrentWallet = async () => {
    const wallet = await userWalletService.getCurrentWallet();
    return wallet.address !== '';
  };

  getCurrentWallet = async () => {
    const wallet = await userWalletService.getCurrentWallet();
    if (!wallet.address) {
      const data = this.refreshUserWallets();
      return data[0].blockchain[0];
    }
    return wallet;
  };

  getCurrentAddress = async () => {
    const address = await userWalletService.getCurrentAddress();
    if (!address) {
      const data = this.refreshUserWallets();
      return withPrefix(data[0].blockchain[0].address);
    } else if (address.length < 3) {
      const data = this.refreshUserWallets();
      return withPrefix(data[0].blockchain[0].address);
    }
    return withPrefix(address);
  };

  sendTransaction = async (cadence: string, args: any[]): Promise<string> => {
    return await userWalletService.sendTransaction(cadence, args);
  };

  unlinkChildAccount = async (address: string): Promise<string> => {
    const network = await this.getNetwork();
    const script = await getScripts('hybridCustody', 'getChildAccountMeta');

    return await userWalletService.sendTransaction(script, [
      fcl.arg(address, t.Address),
    ]);
  };

  editChildAccount = async (
    address: string,
    name: string,
    description: string,
    thumbnail: string
  ): Promise<string> => {
    const network = await this.getNetwork();
    const script = await getScripts('hybridCustody', 'editChildAccount');

    return await userWalletService.sendTransaction(script, [
      fcl.arg(address, t.Address),
      fcl.arg(name, t.String),
      fcl.arg(description, t.String),
      fcl.arg(thumbnail, t.String),
    ]);
  };

  // TODO: Replace with generic token
  transferTokens = async (
    symbol: string,
    address: string,
    amount: string
  ): Promise<string> => {
    const token = await openapiService.getTokenInfo(symbol);
    if (!token) {
      throw new Error(`Invaild token name - ${symbol}`);
    }
    const network = await this.getNetwork();
    const script = await getScripts('ft', 'transferTokens');

    return await userWalletService.sendTransaction(
      script
        .replaceAll('<Token>', token.contract_name)
        .replaceAll('<TokenBalancePath>', token.storage_path.balance)
        .replaceAll('<TokenReceiverPath>', token.storage_path.receiver)
        .replaceAll('<TokenStoragePath>', token.storage_path.vault)
        .replaceAll('<TokenAddress>', token.address[network]),
      [fcl.arg(amount, t.UFix64), fcl.arg(address, t.Address)]
    );
  };

  // TODO: Replace with generic token
  transferInboxTokens = async (
    symbol: string,
    address: string,
    amount: string
  ): Promise<string> => {
    console.log('inbox');

    console.log('this is address ', address);

    console.log('this is symbol ', symbol);
    const token = await openapiService.getTokenInfo(symbol);
    const script = await getScripts('ft', 'transferTokens');

    if (!token) {
      throw new Error(`Invaild token name - ${symbol}`);
    }
    const network = await this.getNetwork();

    console.log('this is network ', network);
    return await userWalletService.sendTransaction(
      script
        .replaceAll('<Token>', token.contract_name)
        .replaceAll('<TokenBalancePath>', token.storage_path.balance)
        .replaceAll('<TokenReceiverPath>', token.storage_path.receiver)
        .replaceAll('<TokenStoragePath>', token.storage_path.vault)
        .replaceAll('<TokenAddress>', token.address[network]),
      [fcl.arg(amount, t.UFix64), fcl.arg(address, t.Address)]
    );
  };

  revokeKey = async (index: string): Promise<string> => {
    const script = await getScripts('basic', 'revokeKey');

    return await userWalletService.sendTransaction(script, [
      fcl.arg(index, t.Int),
    ]);
  };

  addKeyToAccount = async (
    publicKey: string,
    signatureAlgorithm: number,
    hashAlgorithm: number,
    weight: number,
  ): Promise<string> => {

    console.log('this is weight ', weight)
    return await userWalletService.sendTransaction(
      `
      import Crypto
      transaction(publicKey: String, signatureAlgorithm: UInt8, hashAlgorithm: UInt8, weight: UFix64) {
          prepare(signer: AuthAccount) {
              let key = PublicKey(
                  publicKey: publicKey.decodeHex(),
                  signatureAlgorithm: SignatureAlgorithm(rawValue: signatureAlgorithm)!
              )
              signer.keys.add(
                  publicKey: key,
                  hashAlgorithm: HashAlgorithm(rawValue: hashAlgorithm)!,
                  weight: weight
              )
          }
      }
      `
      ,
      [fcl.arg(publicKey, t.String), fcl.arg(signatureAlgorithm, t.UInt8), fcl.arg(hashAlgorithm, t.UInt8), fcl.arg(weight.toFixed(1), t.UFix64)]
    );
  };

  // TODO: Replace with generic token
  claimFTFromInbox = async (
    domain: string,
    amount: string,
    symbol: string,
    root = 'meow'
  ): Promise<string> => {
    const domainName = domain.split('.')[0];
    const token = await openapiService.getTokenInfoByContract(symbol);
    const script = await getScripts('domain', 'claimFTFromInbox');

    if (!token) {
      throw new Error(`Invaild token name - ${symbol}`);
    }
    const network = await this.getNetwork();
    const address = fcl.sansPrefix(token.address[network]);
    const key = `A.${address}.${symbol}.Vault`;
    return await userWalletService.sendTransaction(
      script
        .replaceAll('<Token>', token.contract_name)
        .replaceAll('<TokenBalancePath>', token.storage_path.balance)
        .replaceAll('<TokenReceiverPath>', token.storage_path.receiver)
        .replaceAll('<TokenStoragePath>', token.storage_path.vault)
        .replaceAll('<TokenAddress>', token.address[network]),
      [
        fcl.arg(domainName, t.String),
        fcl.arg(root, t.String),
        fcl.arg(key, t.String),
        fcl.arg(amount, t.UFix64),
      ]
    );
  };

  claimNFTFromInbox = async (
    domain: string,
    itemId: string,
    symbol: string,
    root = 'meow'
  ): Promise<string> => {
    const domainName = domain.split('.')[0];
    const token = await openapiService.getNFTCollectionInfo(symbol);
    if (!token) {
      throw new Error(`Invaild token name - ${symbol}`);
    }
    const address = fcl.sansPrefix(token.address);
    const key = `A.${address}.${symbol}.Collection`;
    const script = await getScripts('domain', 'claimNFTFromInbox');

    return await userWalletService.sendTransaction(
      script
        .replaceAll('<NFT>', token.contract_name)
        .replaceAll('<NFTAddress>', token.address)
        .replaceAll('<CollectionStoragePath>', token.path.storage_path)
        .replaceAll('<CollectionPublicType>', token.path.public_type)
        .replaceAll('<CollectionPublicPath>', token.path.public_path),
      [
        fcl.arg(domainName, t.String),
        fcl.arg(root, t.String),
        fcl.arg(key, t.String),
        fcl.arg(itemId, t.UInt64),
      ]
    );
  };

  enableTokenStorage = async (symbol: string) => {
    const token = await openapiService.getTokenInfo(symbol);
    if (!token) {
      return;
    }
    const network = await this.getNetwork();
    const script = await getScripts('storage', 'enableTokenStorage');

    return await userWalletService.sendTransaction(
      script
        .replaceAll('<Token>', token.contract_name)
        .replaceAll('<TokenBalancePath>', token.storage_path.balance)
        .replaceAll('<TokenReceiverPath>', token.storage_path.receiver)
        .replaceAll('<TokenStoragePath>', token.storage_path.vault)
        .replaceAll('<TokenAddress>', token.address[network]),
      []
    );
  };

  enableNFTStorage = async (contract_name: string) => {
    const result = await openapiService.genTx(contract_name);
    if (!result) {
      return;
    }
    const cadence = result.data;
    return await userWalletService.sendTransaction(cadence, []);
  };

  enableNFTStorageLocal = async (token: NFTModel) => {
    const script = await getScripts('collection', 'enableNFTStorage');

    const cadence = script
      .replaceAll('<NFT>', token.contract_name)
      .replaceAll('<NFTAddress>', token.address)
      .replaceAll('<CollectionStoragePath>', token.path.storage_path)
      .replaceAll('<CollectionPublicType>', token.path.public_type)
      .replaceAll('<CollectionPublicPath>', token.path.public_path);
    return await userWalletService.sendTransaction(cadence, []);
  };

  sendNFT = async (
    recipient: string,
    id: any,
    token: NFTModel
  ): Promise<string> => {
    const network = await this.getNetwork();
    const script = await getScripts('collection', 'sendNFT');

    return await userWalletService.sendTransaction(
      script
        .replaceAll('<NFT>', token.contract_name)
        .replaceAll('<NFTAddress>', token.address)
        .replaceAll('<CollectionStoragePath>', token.path.storage_path)
        .replaceAll('<CollectionPublicPath>', token.path.public_path),
      [fcl.arg(recipient, t.Address), fcl.arg(parseInt(id), t.UInt64)]
    );
  };

  sendNBANFT = async (
    recipient: string,
    id: any,
    token: NFTModel
  ): Promise<string> => {
    const network = await this.getNetwork();
    const script = await getScripts('collection', 'sendNbaNFT');

    return await userWalletService.sendTransaction(
      script
        .replaceAll('<NFT>', token.contract_name)
        .replaceAll('<NFTAddress>', token.address)
        .replaceAll('<CollectionStoragePath>', token.path.storage_path)
        .replaceAll('<CollectionPublicPath>', token.path.public_path),
      [fcl.arg(recipient, t.Address), fcl.arg(parseInt(id), t.UInt64)]
    );
  };

  sendInboxNFT = async (
    recipient: string,
    id: any,
    token: NFTModel
  ): Promise<string> => {
    console.log(token, id);
    const script = await getScripts('domain', 'sendInboxNFT');

    return await userWalletService.sendTransaction(
      script
        .replaceAll('<NFT>', token.contract_name)
        .replaceAll('<NFTAddress>', token.address)
        .replaceAll('<CollectionStoragePath>', token.path.storage_path)
        .replaceAll('<CollectionPublicPath>', token.path.public_path),
      [fcl.arg(recipient, t.Address), fcl.arg(parseInt(id), t.UInt64)]
    );
  };

  // SwapTokensForExactTokens
  swapSend = async (
    swapPaths,
    tokenInMax,
    tokenInVaultPath,
    tokenOutSplit,
    tokenOutVaultPath,
    tokenOutReceiverPath,
    tokenOutBalancePath,
    deadline
  ): Promise<string> => {
    const network = await this.getNetwork();
    // let SwapConfig = testnetCodes;

    // if (network == 'mainnet') {
    //   SwapConfig = mainnetCodes;
    // }

    // const CODE = SwapConfig.Codes.Transactions.SwapTokensForExactTokens;
    const CODE = await getScripts('swap', 'SwapTokensForExactTokens');
    const tokenInKey = swapPaths[0];
    const tokenOutKey = swapPaths[swapPaths.length - 1];
    const arr = tokenOutKey.split('.');
    if (arr.length != 3) {
      throw Error(
        `Invalid TokenKey String, expect [A.adress.name] got ${tokenOutKey}`
      );
    }
    const tokenName = arr[2];
    const tokenAddress = `0x${arr[1]}`;
    return await userWalletService.sendTransaction(
      CODE.replaceAll('Token1Name', tokenName).replaceAll(
        'Token1Addr',
        tokenAddress
      ),
      [
        fcl.arg(swapPaths, t.Array(t.String)),
        fcl.arg(tokenOutSplit, t.Array(t.UFix64)),
        fcl.arg(tokenInMax.toFixed(8), t.UFix64),
        fcl.arg(deadline.toFixed(8), t.UFix64),
        fcl.arg({ domain: 'storage', identifier: tokenInVaultPath }, t.Path),
        fcl.arg({ domain: 'storage', identifier: tokenOutVaultPath }, t.Path),
        fcl.arg({ domain: 'public', identifier: tokenOutReceiverPath }, t.Path),
        fcl.arg({ domain: 'public', identifier: tokenOutBalancePath }, t.Path),
      ]
    );
  };

  // SwapExactTokensForTokens
  sendSwap = async (
    swapPaths,
    tokenInSplit,
    tokenInVaultPath,
    tokenOutMin,
    tokenOutVaultPath,
    tokenOutReceiverPath,
    tokenOutBalancePath,
    deadline
  ): Promise<string> => {
    const network = await this.getNetwork();
    // let SwapConfig = testnetCodes;
    // if (network == 'mainnet') {
    //   SwapConfig = mainnetCodes;
    // }
    // const CODE = SwapConfig.Codes.Transactions.SwapExactTokensForTokens;
    const CODE = await getScripts('swap', 'SwapExactTokensForTokens');

    const tokenOutKey = swapPaths[swapPaths.length - 1];
    const arr = tokenOutKey.split('.');
    if (arr.length != 3) {
      throw Error(
        `Invalid TokenKey String, expect [A.adress.name] got ${tokenOutKey}`
      );
    }
    const tokenName = arr[2];
    const tokenAddress = `0x${arr[1]}`;
    return await userWalletService.sendTransaction(
      CODE.replaceAll('Token1Name', tokenName).replaceAll(
        'Token1Addr',
        tokenAddress
      ),
      [
        fcl.arg(swapPaths, t.Array(t.String)),
        fcl.arg(tokenInSplit, t.Array(t.UFix64)),
        fcl.arg(tokenOutMin.toFixed(8), t.UFix64),
        fcl.arg(deadline.toFixed(8), t.UFix64),
        fcl.arg({ domain: 'storage', identifier: tokenInVaultPath }, t.Path),
        fcl.arg({ domain: 'storage', identifier: tokenOutVaultPath }, t.Path),
        fcl.arg({ domain: 'public', identifier: tokenOutReceiverPath }, t.Path),
        fcl.arg({ domain: 'public', identifier: tokenOutBalancePath }, t.Path),
      ]
    );
  };

  //transaction

  getTransaction = async (
    address: string,
    limit: number,
    offset: number,
    _expiry = 60000
  ) => {
    const network = await this.getNetwork();
    const now = new Date();
    const expiry = transactionService.getExpiry();
    // compare the expiry time of the item with the current time

    const txList = {};

    // txList['list'] = await transactionService.listTransactions();
    txList['count'] = await transactionService.getCount();
    const sealed = await transactionService.listTransactions(network);
    if (now.getTime() > expiry) {
      this.refreshTransaction(address, limit, offset, _expiry);
    }
    const pending = await transactionService.listPending(network);
    let totalList = sealed;
    if (pending && pending.length > 0) {
      totalList = pending.concat(sealed);
    }
    txList['list'] = totalList;

    return txList;
  };

  getPendingTx = async () => {
    const network = await this.getNetwork();
    const pending = await transactionService.listPending(network);
    return pending;
  };

  refreshTransaction = async (
    address: string,
    limit: number,
    offset: number,
    _expiry = 5000
  ) => {
    const network = await this.getNetwork();
    const now = new Date();
    const exp = _expiry + now.getTime();
    transactionService.setExpiry(exp);

    const dataResult = await openapiService.getTransfers(address, '', limit);
    transactionService.setTransaction(dataResult.data, network);
    chrome.runtime.sendMessage({
      msg: 'transferListReceived',
    });
  };

  signInWithMnemonic = async (mnemonic: string, replaceUser = true) => {
    return userWalletService.signInWithMnemonic(mnemonic, replaceUser);
  };

  signInWithPrivatekey = async (pk: string, replaceUser = true) => {
    return userWalletService.sigInWithPk(pk, replaceUser);
  };

  signInV3 = async (mnemonic: string, accountKey: any, deviceInfo: any, replaceUser = true) => {
    return userWalletService.signInv3(mnemonic, accountKey, deviceInfo, replaceUser);
  };

  signMessage = async (message: string): Promise<string> => {
    return userWalletService.sign(message);
  };

  switchNetwork = async (network: string) => {
    await userWalletService.setNetwork(network);
    if (network === 'testnet') {
      await fclTestnetConfig();
    } else if (network == 'mainnet') {
      await fclMainnetConfig();
<<<<<<< HEAD
    } else if (network == 'crescendo') {
      await fclCrescendoConfig();
    } else {
      await fclTestnetConfig();
=======
    } else {
      // await fclCrescendoConfig();
      await fclPreviewnetConfig();
>>>>>>> d916c012
    }
    this.refreshAll();
    eventBus.emit('switchNetwork', network);

    chrome.tabs.query({ active: true, currentWindow: true }, function (tabs) {
      tabs[0].id &&
        chrome.tabs.sendMessage(tabs[0].id, {
          type: 'FCW:NETWORK',
          network: network,
        });
    });
  };

  checkNetwork = async () => {
    const network = await this.getNetwork();
    await this.switchNetwork(network);
  };

  switchMonitor = async (monitor: string) => {
    await userWalletService.setMonitor(monitor);
  };

  getMonitor = (): string => {
    return userWalletService.getMonitor();
  };

  refreshAll = async () => {
    const wallets = await this.refreshUserWallets();
    this.refreshAddressBook();
    await this.getCadenceScripts();
    const address = await this.getCurrentAddress();
    if (address) {
      this.refreshTransaction(address, 15, 0);
    }
    this.refreshCoinList();
  };

  getNetwork = async (): Promise<string> => {
    return await userWalletService.getNetwork();
  };

  getFlowscanURL = async (): Promise<string> => {
    const network = await this.getNetwork();
    let baseURL = 'https://flowdiver.io';
    switch (network) {
      case 'testnet':
        baseURL = 'https://testnet.flowdiver.io';
        break;
      case 'mainnet':
        baseURL = 'https://flowdiver.io';
        break;
      case 'crescendo':
        baseURL = 'https://flow-view-source.vercel.app/crescendo';
        break;
      case 'previewnet':
        baseURL = 'https://previewnet.flowdiver.io';
        break;
    }
    return baseURL;
  };

  getViewSourceUrl = async (): Promise<string> => {
    const network = await this.getNetwork();
    let baseURL = 'https://f.dnz.dev';
    switch (network) {
      case 'mainnet':
        baseURL = 'https://f.dnz.dev';
        break;
      case 'testnet':
        baseURL = 'https://f.dnz.dev';
        break;
      case 'crescendo':
        baseURL = 'https://f.dnz.dev';
        break;
    }
    return baseURL;
  };

  listenTransaction = async (
    txId: string,
    sendNotification = true,
    title = chrome.i18n.getMessage('Transaction__Sealed'),
    body = '',
    icon = chrome.runtime.getURL('./images/icon-64.png')
  ) => {
    if (!txId || !txId.match(/^0?x?[0-9a-fA-F]{64}/)) {
      return;
    }
    const address = (await this.getCurrentAddress()) || '0x';
    const network = await this.getNetwork();
    try {
      // eslint-disable-next-line @typescript-eslint/ban-ts-comment
      // @ts-ignore
      chrome.storage.session.set({
        transactionPending: { txId, network, date: new Date() },
      });
      eventBus.emit('transactionPending');
      chrome.runtime.sendMessage({
        msg: 'transactionPending',
        network: network,
      });
      transactionService.setPending(txId, address, network, icon, title);
      await fcl.tx(txId).onceSealed();
      // eslint-disable-next-line @typescript-eslint/ban-ts-comment
      // @ts-ignore
      await chrome.storage.session.remove('transactionPending');
      const baseURL = this.getFlowscanURL();
      transactionService.removePending(txId, address, network);
      this.refreshTransaction(address, 15, 0);
      eventBus.emit('transactionDone');
      chrome.runtime.sendMessage({
        msg: 'transactionDone',
      });
      if (sendNotification) {
        notification.create(
          `${baseURL}/transaction/${txId}`,
          title,
          body,
          icon
        );
      }
    } catch (err) {
      // eslint-disable-next-line @typescript-eslint/ban-ts-comment
      // @ts-ignore
      await chrome.storage.session.remove('transactionPending');
      transactionService.removePending(txId, address, network);
      chrome.runtime.sendMessage({
        msg: 'transactionDone',
      });
    }
  };

  getNFTListCahce = async (): Promise<NFTData> => {
    const network = await this.getNetwork();
    // const list =
    // if (!list.length){
    // const data = this.refreshNft(address);
    // return data;
    // }
    return await nftService.getNft(network);
  };

  refreshNft = async (address: string, offset = 0): Promise<NFTData> => {
    // change the address to real address after testing complete
    // const address = await this.getCurrentAddress();
    const limit = 24;
    // const {data} = await openapiService.getNFTListV2(address!, offset, limit);
    const data = await openapiService.nftCatalogList(address!, limit, offset);
    const nfts = data.nfts;
    if (!nfts) {
      return {
        nfts: [],
        nftCount: data.nftCount,
      };
    }
    nfts.map((nft) => {
      nft.unique_id = nft.collectionName + '_' + nft.id;
    });
    function getUniqueListBy(arr, key) {
      return [...new Map(arr.map((item) => [item[key], item])).values()];
    }
    const unique_nfts = getUniqueListBy(nfts, 'unique_id');
    const network = await this.getNetwork();
    const result = { nfts: unique_nfts, nftCount: data.nftCount };
    nftService.setNft(result, network);
    return result;
  };

  clearNFT = () => {
    nftService.clear();
  };

  clearNFTList = async () => {
    await nftService.clearNFTList();
  };

  clearNFTCollection = async () => {
    await nftService.clearNFTCollection();
  };

  clearAllStorage = () => {
    nftService.clear();
    userInfoService.removeUserInfo();
    coinListService.clear();
    addressBookService.clear();
    userWalletService.clear();
    transactionService.clear();
  };

  clearLocalStorage = async () => {
    await storage.clear();
  };

  getCollectionCache = async () => {
    const network = await this.getNetwork();
    const list = await nftService.getCollectionList(network);
    if (!list) {
      return [];
    }
    const sortedList = list.sort((a, b) => b.count - a.count);
    return sortedList;
  };

  getSingleCollectionCache = async (collectionId: string) => {
    const network = await this.getNetwork();
    const list = await nftService.getSingleCollection(collectionId, network);
    if (!list) {
      return [];
    }
    return list;
  };

  getSingleCollection = async (
    address: string,
    contract: string,
    offset = 0
  ) => {
    // const {data} = await openapiService.getSingleCollectionV2(address!, contract, offset)
    const data = await openapiService.nftCatalogCollectionList(
      address!,
      contract,
      24,
      offset
    );

    data.nfts.map((nft) => {
      nft.unique_id = nft.collectionName + '_' + nft.id;
    });
    function getUniqueListBy(arr, key) {
      return [...new Map(arr.map((item) => [item[key], item])).values()];
    }
    const unique_nfts = getUniqueListBy(data.nfts, 'unique_id');
    data.nfts = unique_nfts;
    return data;
  };

  getCollectionApi = async (address: string, contract: string, offset = 0) => {
    const network = await this.getNetwork();
    // const {data} = await openapiService.getSingleCollectionV2(address!, contract, offset)
    const result = await openapiService.nftCollectionApiPaging(
      address!,
      contract,
      24,
      offset,
      network
    );
    console.log('result  ---- ', result.collection.display);
    result['info'] = result.collection;
    // result['info']['collectionDisplay']['name'] = result.collection.display.name
    // result['nftCount'] = result.collection.nftCount
    console.log('result  ---- ', result);
    return result;
  };

  refreshCollection = async (address: string) => {
    // change the address to real address after testing complete
    // const address = await this.getCurrentAddress();
    const network = await this.getNetwork();
    // const {data} = await openapiService.getNFTCollectionV2(address!)
    const data = await openapiService.nftCatalogCollections(address!);
    if (!data) {
      return [];
    }
    const sortedList = data.sort((a, b) => b.count - a.count);
    nftService.setCollectionList(sortedList, network);
    return sortedList;
  };

  getNftCatalog = async () => {
    const catStorage = await storage.get('catalogData');

    const now = new Date();
    const exp = 1000 * 60 * 60 * 1 + now.getTime();
    console.log('catstorage ', now, catStorage);
    if (
      catStorage &&
      catStorage['expiry'] &&
      now.getTime() <= catStorage['expiry']
    ) {
      return catStorage['data'];
    }

    const data = (await openapiService.nftCatalog()) ?? [];
    console.log('data expired ');
    const catalogData = {
      data: data,
      expiry: exp,
    };
    storage.set('catalogData', catalogData);
    return data;
  };

  getCadenceScripts = async () => {
    try {
      const cadenceScrpts = await storage.get('cadenceScripts');
      const now = new Date();
      const exp = 1000 * 60 * 60 * 1 + now.getTime();
      const network = await userWalletService.getNetwork();

      if (
        cadenceScrpts &&
        cadenceScrpts['expiry'] &&
        now.getTime() <= cadenceScrpts['expiry'] &&
        cadenceScrpts.network == network
      ) {
        console.log('use cache data');
        console.log(cadenceScrpts);
        return cadenceScrpts['data'];
      }

      const data = (await openapiService.cadenceScripts(network)) ?? {};

      const { cadence, networks } = data;

      const cadenceVersion = networks[network];

      let script = {};

      for (const item of cadence) {
        console.log(cadenceVersion, 'cadenceVersion');
        if (item && item.version == cadenceVersion) {
          script = item;
        }
      }

      const scripts = {
        data: script,
        expiry: exp,
        network,
      };
      storage.set('cadenceScripts', scripts);
      console.log(scripts, 'scripts ====');

      return script;
    } catch (error) {
      console.log(error, '=== get scripts error ===');
    }
  };

  getSwapConfig = async () => {
    const swapStorage = await storage.get('swapConfig');

    const now = new Date();
    const exp = 1000 * 60 * 60 * 1 + now.getTime();
    console.log('swapConfig ', now, swapStorage);
    if (
      swapStorage &&
      swapStorage['expiry'] &&
      now.getTime() <= swapStorage['expiry']
    ) {
      return swapStorage['data'];
    }

    const data = (await openapiService.getSwapInfo()) ?? false;
    console.log('data expired ');
    const swapConfig = {
      data: data,
      expiry: exp,
    };
    storage.set('swapConfig', swapConfig);
    return data;
  };

  reset = async () => {
    await keyringService.loadStore(undefined);
    keyringService.store.subscribe((value) =>
      storage.set('keyringState', value)
    );
  };

  // Google Drive - Backup
  getBackupFiles = async () => {
    return googleDriveService.listFiles();
  };

  hasGooglePremission = async () => {
    return googleDriveService.hasGooglePremission();
  };

  deleteAllBackups = async () => {
    return googleDriveService.deleteAllFile();
  };

  deleteCurrentUserBackup = async () => {
    const data = await userInfoService.getUserInfo();
    const username = data.username;
    return googleDriveService.deleteUserBackup(username);
  };

  deleteUserBackup = async (username: string) => {
    return googleDriveService.deleteUserBackup(username);
  };

  hasCurrentUserBackup = async () => {
    const data = await userInfoService.getUserInfo();
    const username = data.username;
    return googleDriveService.hasUserBackup(username);
  };

  hasUserBackup = async (username: string) => {
    return googleDriveService.hasUserBackup(username);
  };

  syncBackup = async () => {
    const data = await userInfoService.getUserInfo();
    const username = data.username;
    const password = keyringService.password;
    const mnemonic = await this.getMnemonics(password || '');
    return this.uploadMnemonicToGoogleDrive(mnemonic, username, password);
  };

  uploadMnemonicToGoogleDrive = async (mnemonic, username, password) => {
    const app = getApp(process.env.NODE_ENV!);
    const user = await getAuth(app).currentUser;
    return googleDriveService.uploadMnemonicToGoogleDrive(
      mnemonic,
      username,
      user!.uid,
      password
    );
  };

  loadBackupAccounts = async (): Promise<string[]> => {
    return googleDriveService.loadBackupAccounts();
  };

  restoreAccount = async (username, password): Promise<string | null> => {
    return googleDriveService.restoreAccount(username, password);
  };

  getCurrentPassword = async (password: string) => {
    await keyringService.verifyPassword(password);
  };

  getPayerAddressAndKeyId = async () => {
    console.log('getPayerAddressAndKeyId 111111');
    try {
      const config = await fetchConfig.remoteConfig();
      console.log('config config', config);
      const network = await this.getNetwork();
      console.log(network, 'network================', config.payer[network]);
      return config.payer[network];
    } catch {
      const network = await this.getNetwork();
      return defaultConfig.payer[network];
    }
  };

  allowLilicoPay = async (): Promise<boolean> => {
    const isFreeGasFeeKillSwitch = await storage.get('freeGas');
    const isFreeGasFeeEnabled = await storage.get('lilicoPayer');
    return isFreeGasFeeKillSwitch && isFreeGasFeeEnabled;
  };

  signPayer = async (signable): Promise<string> => {
    return await userWalletService.signPayer(signable);
  };

  updateProfilePreference = async (privacy: number) => {
    await openapiService.updateProfilePreference(privacy);
  };

  flownsPrepare = async () => {
    const resp = await openapiService.flownsPrepare();
    return resp;
  };

  flownsResponse = async (script, domain, flownsAddress, lilicoAddress) => {
    const resp = await flownsService.sendTransaction(
      script,
      domain,
      flownsAddress,
      lilicoAddress
    );
    return resp;
  };

  setHistory = async (token, nft) => {
    const network = await userWalletService.getNetwork();
    const data = {
      token,
      nft,
    };
    await flownsService.setHistory(network, data);
  };

  getHistory = async () => {
    const network = await userWalletService.getNetwork();
    const resp = await flownsService.getHistory(network);
    return resp;
  };

  nodeInfo = async (address) => {
    const result = await stakingService.nodeInfo(address);
    return result;
  };

  stakeInfo = async (address) => {
    const result = await stakingService.stakeInfo(address);
    return result;
  };

  delegateInfo = async (address) => {
    const result = await stakingService.delegateInfo(address);
    return result;
  };

  delegateStore = async () => {
    const result = await stakingService.delegateStore();
    return result;
  };

  createDelegator = async (amount, node) => {
    const result = await stakingService.createDelegator(amount, node);
    return result;
  };

  createStake = async (amount, node, delegate) => {
    const result = await stakingService.createStake(amount, node, delegate);
    return result;
  };

  withdrawReward = async (amount, node, delegate) => {
    const result = await stakingService.withdrawReward(amount, node, delegate);
    return result;
  };

  restakeReward = async (amount, node, delegate) => {
    const result = await stakingService.restakeReward(amount, node, delegate);
    return result;
  };

  restakeUnstaked = async (amount, node, delegate) => {
    const result = await stakingService.restakeUnstaked(amount, node, delegate);
    return result;
  };

  withdrawUnstaked = async (amount, node, delegate) => {
    const result = await stakingService.withdrawUnstaked(
      amount,
      node,
      delegate
    );
    return result;
  };

  unstake = async (amount, node, delegate) => {
    const result = await stakingService.unstake(amount, node, delegate);
    return result;
  };

  getApr = async () => {
    const result = await stakingService.getApr();
    return result;
  };

  checkStakingSetup = async (address) => {
    return await stakingService.checkSetup(address);
  };

  setupDelegator = async (address) => {
    const result = await stakingService.setup(address);
    return result;
  };

  createFlowSandboxAddress = async (network) => {
    const password = keyringService.password;
    const mnemonic = await this.getMnemonics(password || '');
    const accountKey = await getAccountKey(mnemonic);
    const result = await openapiService.createFlowNetworkAddress(
      accountKey,
      network
    );
    return result;
  };

  checkCrescendo = async () => {
    const result = await userWalletService.checkCrescendo();
    return result;
  };

  checkPreviewnet = async () => {
    const result = await userWalletService.checkPreviewnet();
    return result;
  };

  getAccount = async () => {
    const address = await this.getCurrentAddress();
    const account = await fcl.send([fcl.getAccount(address)]).then(fcl.decode);
    return account;
  };
}

export default new WalletController();<|MERGE_RESOLUTION|>--- conflicted
+++ resolved
@@ -34,11 +34,8 @@
 import DisplayKeyring from '../service/keyring/display';
 import provider from './provider';
 import eventBus from '@/eventBus';
-<<<<<<< HEAD
 import HDWallet from 'ethereum-hdwallet';
-=======
 import { setPageStateCacheWhenPopupClose, getScripts } from 'background/utils';
->>>>>>> d916c012
 import { withPrefix, getAccountKey } from 'ui/utils/address';
 import * as t from '@onflow/types';
 import * as fcl from '@onflow/fcl';
@@ -889,11 +886,7 @@
     const address = await this.getCurrentAddress();
     console.log('getCurrentAddress ', address);
     const tokenList = await openapiService.getEnabledTokenList();
-<<<<<<< HEAD
-    const balances = await openapiService.getTokenListBalance(
-=======
     const allBalanceMap = await openapiService.getTokenListBalance(
->>>>>>> d916c012
       address || '0x',
       tokenList
     );
@@ -1546,16 +1539,9 @@
       await fclTestnetConfig();
     } else if (network == 'mainnet') {
       await fclMainnetConfig();
-<<<<<<< HEAD
-    } else if (network == 'crescendo') {
-      await fclCrescendoConfig();
-    } else {
-      await fclTestnetConfig();
-=======
     } else {
       // await fclCrescendoConfig();
       await fclPreviewnetConfig();
->>>>>>> d916c012
     }
     this.refreshAll();
     eventBus.emit('switchNetwork', network);
