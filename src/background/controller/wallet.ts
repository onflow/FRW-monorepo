--- conflicted
+++ resolved
@@ -1339,32 +1339,6 @@
     }
   };
 
-<<<<<<< HEAD
-=======
-  fetchCoinList = async (_expiry = 5000, { signal } = { signal: new AbortController().signal }) => {
-    const network = await this.getNetwork();
-    try {
-      await this.fetchBalance({ signal });
-
-      // const allTokens = await openapiService.getAllTokenInfo();
-      // const enabledSymbols = tokenList.map((token) => token.symbol);
-      // const disableSymbols = allTokens.map((token) => token.symbol).filter((symbol) => !enabledSymbols.includes(symbol));
-      // console.log('disableSymbols are these ', disableSymbols, enabledSymbols, coins)
-      // disableSymbols.forEach((coin) => coinListService.removeCoin(coin, network));
-
-      const coinListResult = coinListService.listCoins(network);
-      return coinListResult;
-    } catch (err) {
-      if (err.message === 'Operation aborted') {
-        console.log('refreshCoinList operation aborted.');
-      } else {
-        console.error('fetch coinlist encountered an error:', err);
-      }
-      throw err;
-    }
-  };
-
->>>>>>> 6d011409
   refreshEvmList = async (_expiry = 60000) => {
     const now = new Date();
     const exp = _expiry + now.getTime();
