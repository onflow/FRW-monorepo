--- conflicted
+++ resolved
@@ -4080,10 +4080,6 @@
     });
   };
 
-<<<<<<< HEAD
-  decodeEvmCall = async (callData: string, address = '') => {
-    return await openapiService.decodeEvmCall(callData, address);
-=======
   // This is called from the front end, we should find a better way to track this event
   trackAccountRecovered = async () => {
     mixpanelTrack.track('account_recovered', {
@@ -4099,7 +4095,10 @@
 
   trackTime = async (eventName: keyof TrackingEvents) => {
     mixpanelTrack.time(eventName);
->>>>>>> 735120d3
+  };
+
+  decodeEvmCall = async (callData: string, address = '') => {
+    return await openapiService.decodeEvmCall(callData, address);
   };
 }
 
