--- conflicted
+++ resolved
@@ -46,11 +46,8 @@
   type EvmAddress,
   type WalletAddress,
   isEvmAccountType,
-<<<<<<< HEAD
   type Currency,
-=======
   type ActiveAccountType,
->>>>>>> bca67860
 } from '@/shared/types/wallet-types';
 import {
   ensureEvmAddressPrefix,
@@ -1108,209 +1105,10 @@
     userInfoService.setDashIndex(data);
   };
 
-<<<<<<< HEAD
-  //coinList
-  getCoinList = async (_expiry = 60000, currentEnv = ''): Promise<CoinItem[]> => {
-    try {
-      const network = await this.getNetwork();
-      const now = new Date();
-      const expiry = coinListService.getExpiry();
-
-      // Determine childType: use currentEnv if not empty, otherwise fallback to active wallet type
-      let childType = currentEnv || (await userWalletService.getActiveAccountType());
-      childType = childType === 'evm' ? 'evm' : 'coinItem';
-
-      // Otherwise, fetch from the coinListService
-      const listCoins = coinListService.listCoins(network, childType);
-
-      // Validate and ensure listCoins is of type CoinItem[]
-      if (
-        !listCoins ||
-        !Array.isArray(listCoins) ||
-        listCoins.length === 0 ||
-        now.getTime() > expiry
-      ) {
-        let refreshedList;
-        if (childType === 'evm') {
-          refreshedList = await this.refreshEvmList(_expiry);
-        } else {
-          refreshedList = await this.refreshCoinList(_expiry);
-        }
-        if (refreshedList) {
-          return refreshedList;
-        }
-      }
-
-      return listCoins;
-    } catch (error) {
-      console.error('Error fetching coin list:', error);
-      throw new Error('Failed to fetch coin list'); // Re-throw the error with a custom message
-    }
-  };
-
-  private async getFlowTokenPrice(flowPrice?: string): Promise<any> {
-    const cachedFlowTokenPrice = await storage.getExpiry('flowTokenPrice');
-    if (cachedFlowTokenPrice) {
-      if (flowPrice) {
-        cachedFlowTokenPrice.price.last = flowPrice;
-      }
-      return cachedFlowTokenPrice;
-    }
-    const result = await openapiService.getTokenPrice('flow');
-    if (flowPrice) {
-      result.price.last = flowPrice;
-    }
-    await storage.setExpiry('flowTokenPrice', result, 300000); // Cache for 5 minutes
-    return result;
-  }
-
-  private async calculateTokenPrice(token: string, price: string | null): Promise<any> {
-    if (price) {
-      return { price: { last: price, change: { percentage: '0.0' } } };
-    } else {
-      return { price: { last: '0.0', change: { percentage: '0.0' } } };
-    }
-  }
-
-  private async tokenPrice(
-    tokenSymbol: string,
-    address: string,
-    data: Record<string, any>,
-    contractName: string
-  ) {
-    const token = tokenSymbol.toLowerCase();
-    const key = `${contractName.toLowerCase()}${address.toLowerCase()}`;
-    const price = await openapiService.getPricesByKey(key, data);
-
-    if (token === 'flow') {
-      const flowPrice = price || data['FLOW'];
-      return this.getFlowTokenPrice(flowPrice);
-    }
-
-    return this.calculateTokenPrice(token, price);
-  }
-
-  private async evmtokenPrice(tokeninfo, data) {
-    const token = tokeninfo.symbol.toLowerCase();
-    const price = await openapiService.getPricesByEvmaddress(
-      tokeninfo.evmAddress || tokeninfo.address,
-      data
-    );
-
-    if (token === 'flow') {
-      const flowPrice = price || data['FLOW'];
-      return this.getFlowTokenPrice(flowPrice);
-    }
-
-    return this.calculateTokenPrice(token, price);
-  }
-
-  /**
-   * Refreshes coin list with updated balances and prices
-   * @param _expiry Expiry time in milliseconds
-   * @returns Array of coin items
-   */
-  refreshCoinList = async (_expiry = 60000): Promise<ExtendedTokenInfo[]> => {
-    try {
-      const isChild = await this.getActiveWallet();
-      const currency = await userWalletService.getDisplayCurrency();
-
-      // Handle EVM wallets
-      if (isEvmAccountType(isChild)) {
-        return await this.refreshEvmList(_expiry);
-      }
-
-      // Set expiry
-      const now = new Date();
-      const exp = _expiry + now.getTime();
-      coinListService.setExpiry(exp);
-
-      // Get network and address
-      const network = await this.getNetwork();
-      const address = await this.getCurrentAddress();
-      const userTokenResult = await openapiService.getUserTokens(
-        address || '0x',
-        network,
-        currency.code
-      );
-
-      // Update storage
-      await coinListService.addCoins(userTokenResult, network);
-
-      return userTokenResult;
-    } catch (err) {
-      if (err.message === 'Operation aborted') {
-        console.error('refreshCoinList operation aborted.');
-      } else {
-        console.error('refreshCoinList encountered an error:', err);
-      }
-      throw err;
-    }
-  };
-
-  refreshEvmList = async (_expiry = 60000): Promise<ExtendedTokenInfo[]> => {
-    const now = new Date();
-    const exp = _expiry + now.getTime();
-    coinListService.setExpiry(exp);
-
-    const network = await this.getNetwork();
-    const currency = await userWalletService.getDisplayCurrency();
-    const address = await this.getRawEvmAddressWithPrefix();
-    if (!isValidEthereumAddress(address)) {
-      throw new Error('Invalid Ethereum address in coinlist');
-    }
-    const evmCustomToken = (await storage.get(`${network}evmCustomToken`)) || [];
-    const customToken = (coins: ExtendedTokenInfo[], evmCustomToken: any): ExtendedTokenInfo[] => {
-      const updatedList = [...coins];
-
-      evmCustomToken.forEach((customToken) => {
-        // Check if the customToken already exists in mergedList
-        const existingToken = updatedList.find((token) => {
-          return token?.unit?.toLowerCase() === customToken?.unit?.toLowerCase();
-        });
-
-        if (existingToken) {
-          existingToken.custom = true;
-        } else {
-          updatedList.push({
-            custom: true,
-            coin: customToken?.coin || '',
-            unit: customToken?.unit || '',
-            icon: '',
-            balance: '0',
-            price: 0,
-            change24h: 0,
-            total: 0,
-            id: '',
-            // Add missing TokenInfo properties
-            address: customToken?.address || '',
-            name: customToken?.name || customToken?.unit || '',
-            contractName: customToken?.contractName || '',
-            decimals: customToken?.decimals || 8,
-            symbol: customToken?.unit || '',
-            logoURI: '',
-            path: customToken?.path || '',
-          });
-        }
-      });
-
-      return updatedList;
-    };
-
-    const userTokenResult = await openapiService.getUserTokens(
-      address || '0x',
-      network,
-      currency.code
-    );
-    const tokenFinalResult = customToken(userTokenResult, evmCustomToken);
-    coinListService.addCoins(tokenFinalResult, network, 'evm');
-    return tokenFinalResult;
-=======
   initCoinListSession = async (address: string) => {
     console.log('initCoinListSession', address);
     const network = await this.getNetwork();
     await coinListService.initCoinList(network, address);
->>>>>>> bca67860
   };
 
   reqeustEvmNft = async () => {
@@ -1359,22 +1157,12 @@
     return NFTList;
   };
 
-<<<<<<< HEAD
-  setCurrentCoin = async (coinName: string) => {
-    await coinListService.setCurrentCoin(coinName);
-  };
-
-  getCurrentCoin = async () => {
-    return await coinListService.getCurrentCoin();
-  };
-=======
   private currencyBalance = (balance: string, price) => {
     const bnBalance = new BN(balance);
     const currencyBalance = bnBalance.times(new BN(price));
     return currencyBalance.toNumber();
   };
 
->>>>>>> bca67860
   // addressBook
   setRecent = async (data) => {
     const network = await this.getNetwork();
@@ -3067,13 +2855,9 @@
   };
 
   refreshAll = async () => {
-<<<<<<< HEAD
-    await this.loadMainAccounts();
-=======
     console.log('refreshAll');
     // Clear the active wallet if any
     // If we don't do this, the user wallets will not be refreshed
->>>>>>> bca67860
     this.clearNFT();
     this.refreshAddressBook();
     await this.getCadenceScripts();
@@ -3421,39 +3205,12 @@
 
   getCadenceScripts = async (): Promise<CategoryScripts | undefined> => {
     try {
-<<<<<<< HEAD
-      const cadenceScrpts = await storage.get('cadenceScripts');
-      const now = new Date();
-      const exp = 1000 * 60 * 60 * 1 + now.getTime();
-      const network = await userWalletService.getNetwork();
-      if (
-        cadenceScrpts &&
-        cadenceScrpts['expiry'] &&
-        now.getTime() <= cadenceScrpts['expiry'] &&
-        cadenceScrpts.network === network
-      ) {
-        return cadenceScrpts['data'];
-      }
-
-      const cadenceScriptsV2 = (await openapiService.cadenceScriptsV2()) ?? {};
-      const cadence = cadenceScriptsV2.scripts[network];
-
-      const scripts = {
-        data: cadence,
-        expiry: exp,
-        network,
-      };
-      storage.set('cadenceScripts', scripts);
-
-      return cadence;
-=======
       const cadenceScripts = await getCachedScripts();
 
       const network = userWalletService.getNetwork();
       return network === 'mainnet'
         ? cadenceScripts?.scripts.mainnet
         : cadenceScripts?.scripts.testnet;
->>>>>>> bca67860
     } catch (error) {
       console.log(error, '=== get scripts error ===');
     }
