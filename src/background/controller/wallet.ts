--- conflicted
+++ resolved
@@ -254,11 +254,7 @@
 
   // lockadd here
   lockAdd = async () => {
-<<<<<<< HEAD
     const switchingTo = 'mainnet';
-=======
-    const switchingTo = process.env.NODE_ENV === 'production' ? 'mainnet' : 'testnet';
->>>>>>> c206c75d
 
     const password = keyringService.getPassword();
     await storage.set('tempPassword', password);
@@ -273,11 +269,7 @@
 
   // lockadd here
   resetPwd = async () => {
-<<<<<<< HEAD
     const switchingTo = 'mainnet';
-=======
-    const switchingTo = process.env.NODE_ENV === 'production' ? 'mainnet' : 'testnet';
->>>>>>> c206c75d
     await storage.clear();
 
     await keyringService.resetKeyRing();
@@ -292,11 +284,7 @@
 
   // lockadd here
   restoreWallet = async () => {
-<<<<<<< HEAD
     const switchingTo = 'mainnet';
-=======
-    const switchingTo = process.env.NODE_ENV === 'production' ? 'mainnet' : 'testnet';
->>>>>>> c206c75d
 
     const password = keyringService.getPassword();
     await storage.set('tempPassword', password);
@@ -1554,67 +1542,65 @@
   };
 
   //user wallets
-  refreshUserWallets =  async () => {
-    const network = await this.getNetwork();
-<<<<<<< HEAD
-=======
-    const active = await userWalletService.getActiveWallet();
-    const v2data = await openapiService.userWalletV2();
-    const filteredData = v2data.data.wallets.filter((item) => item.blockchain !== null);
->>>>>>> c206c75d
-
+  refreshUserWallets = async () => {
+    const network = await this.getNetwork();
 
     const pubKey = await this.getPubKey();
     const address = await findAddressWithNetwork(pubKey, network);
 
     const emoji = await this.getEmoji();
 
-    console.log('findAddressWithNetwork emoji ', emoji)
-
+    console.log('findAddressWithNetwork emoji ', emoji);
 
     let transformedArray: any[];
 
     // Check if the addresses array is empty
     if (address.length === 0) {
       // Add a placeholder blockchain item
-      transformedArray = [{
-        "id": 0,
-        "name": "flow",
-        "chain_id": network,
-        "icon": "placeholder",
-        "color": "placeholder",
-        "blockchain": [{
+      transformedArray = [
+        {
           id: 0,
-          name: "Flow",
+          name: 'flow',
           chain_id: network,
-          address: '0x00000000',
-          coins: ["flow"],
-          icon: ""
-        }]
-      }];
+          icon: 'placeholder',
+          color: 'placeholder',
+          blockchain: [
+            {
+              id: 0,
+              name: 'Flow',
+              chain_id: network,
+              address: '0x00000000',
+              coins: ['flow'],
+              icon: '',
+            },
+          ],
+        },
+      ];
     } else {
       // Transform the address array into blockchain objects
       transformedArray = address.map((item, index) => {
         return {
-          "id": 0,
-          "name": emoji[index].name,
-          "chain_id": network,
-          "icon": emoji[index].emoji,
-          "color": emoji[index].bgcolor,
-          "blockchain": [{
-            id: index,
-            "name": emoji[index].name,
-            chain_id: network,
-            address: item.address,
-            coins: ["flow"],
-            "icon": emoji[index].emoji,
-            "color": emoji[index].bgcolor,
-          }]
-        }
+          id: 0,
+          name: emoji[index].name,
+          chain_id: network,
+          icon: emoji[index].emoji,
+          color: emoji[index].bgcolor,
+          blockchain: [
+            {
+              id: index,
+              name: emoji[index].name,
+              chain_id: network,
+              address: item.address,
+              coins: ['flow'],
+              icon: emoji[index].emoji,
+              color: emoji[index].bgcolor,
+            },
+          ],
+        };
       });
     }
 
-    console.log('v2data ', transformedArray, address)
+    console.log('v2data ', transformedArray, address);
     const active = await userWalletService.getActiveWallet();
     if (!active) {
       // userInfoService.addUserId(v2data.data.id);
@@ -1627,7 +1613,7 @@
   getUserWallets = async () => {
     const network = await this.getNetwork();
     const wallets = await userWalletService.getUserWallets(network);
-    console.log('getUserWallets ', wallets)
+    console.log('getUserWallets ', wallets);
     if (!wallets[0]) {
       await this.refreshUserWallets();
       const data = await userWalletService.getUserWallets(network);
@@ -1668,7 +1654,7 @@
 
   getCurrentWallet = async () => {
     const wallet = await userWalletService.getCurrentWallet();
-    console.log('getCurrentWallet ', wallet)
+    console.log('getCurrentWallet ', wallet);
     if (!wallet.address) {
       const network = await this.getNetwork();
       await this.refreshUserWallets();
@@ -1684,15 +1670,9 @@
   };
 
   setEvmAddress = async (address) => {
-<<<<<<< HEAD
     const emoji = await this.getEmoji();
     await userWalletService.setEvmAddress(address, emoji);
-  }
-
-=======
-    await userWalletService.setEvmAddress(address);
-  };
->>>>>>> c206c75d
+  };
 
   getEvmAddress = async () => {
     const wallet = await userWalletService.getEvmWallet();
@@ -1702,7 +1682,7 @@
 
   getCurrentAddress = async () => {
     const address = await userWalletService.getCurrentAddress();
-    console.log('getCurrentAddress ', address)
+    console.log('getCurrentAddress ', address);
     if (!address) {
       const data = await this.refreshUserWallets();
       return withPrefix(data[0].blockchain[0].address);
@@ -1716,7 +1696,7 @@
   getMainAddress = async () => {
     const network = await this.getNetwork();
     const address = await userWalletService.getMainWallet(network);
-    console.log('getMainAddress ', address)
+    console.log('getMainAddress ', address);
     if (!address) {
       const data = await this.refreshUserWallets();
       return withPrefix(data[0].blockchain[0].address);
@@ -3584,70 +3564,32 @@
 
   getEmoji = async () => {
     const currentId = await storage.get('currentId');
-<<<<<<< HEAD
     // let emojires = await storage.get(`${currentId}emoji`)
     // if (!emojires) {
     //   const index1 = Math.floor(Math.random() * emoji.emojis.length);
     //   let index2;
-=======
-    let emojires = await storage.get(`${currentId}emoji`);
-    if (!emojires) {
-      const index1 = Math.floor(Math.random() * emoji.emojis.length);
-      let index2;
->>>>>>> c206c75d
 
     //   do {
     //     index2 = Math.floor(Math.random() * emoji.emojis.length);
     //   } while (index1 === index2);
 
-<<<<<<< HEAD
     //   emojires = [emoji.emojis[index1], emoji.emojis[index2]];
     //   storage.set(`${currentId}emoji`, emojires)
     // }
-=======
-      emojires = [emoji.emojis[index1], emoji.emojis[index2]];
-      storage.set(`${currentId}emoji`, emojires);
-    }
->>>>>>> c206c75d
 
     return emoji.emojis;
   };
 
-<<<<<<< HEAD
-
   setEmoji = async (emoji, type, index) => {
     const network = await this.getNetwork();
-=======
-  setEmoji = async (emoji, type) => {
-    const currentId = await storage.get('currentId');
-    let emojires = await storage.get(`${currentId}emoji`);
-    if (!emojires) {
-      const index1 = Math.floor(Math.random() * emoji.emojis.length);
-      let index2;
-
-      do {
-        index2 = Math.floor(Math.random() * emoji.emojis.length);
-      } while (index1 === index2);
->>>>>>> c206c75d
 
     if (type === 'evm') {
-<<<<<<< HEAD
-      await userWalletService.setEvmEmoji(emoji)
+      await userWalletService.setEvmEmoji(emoji);
     } else {
-      await userWalletService.setWalletEmoji(emoji, network, index)
+      await userWalletService.setWalletEmoji(emoji, network, index);
     }
 
     return emoji;
-=======
-      emojires[1] = emoji;
-    } else {
-      emojires[0] = emoji;
-    }
-
-    await storage.set(`${currentId}emoji`, emojires);
-
-    return emojires;
->>>>>>> c206c75d
   };
 
   // Get the news from the server
