--- conflicted
+++ resolved
@@ -71,12 +71,9 @@
   coinListKey,
   type ChildAccountFtStore,
   accountBalanceKey,
-<<<<<<< HEAD
   getCachedMainAccounts,
   mainAccountsKey,
-=======
   childAccountFtKey,
->>>>>>> 76300820
 } from '@/shared/utils/cache-data-keys';
 import { consoleError, consoleWarn } from '@/shared/utils/console-log';
 import { returnCurrentProfileId } from '@/shared/utils/current-id';
