/* eslint-disable no-console */
/* eslint-disable @typescript-eslint/no-explicit-any */
import * as fcl from '@onflow/fcl';
import type { Account as FclAccount } from '@onflow/typedefs';
import * as t from '@onflow/types';
import BN from 'bignumber.js';
import * as bip39 from 'bip39';
import { ethErrors } from 'eth-rpc-errors';
import * as ethUtil from 'ethereumjs-util';
import { getApp } from 'firebase/app';
import { getAuth } from 'firebase/auth/web-extension';
import { type TokenInfo } from 'flow-native-token-registry';
import { encode } from 'rlp';
import web3, { TransactionError, Web3 } from 'web3';

import {
  findAddressWithSeed,
  findAddressWithPK,
} from '@/background/utils/modules/findAddressWithPK';
import {
  pk2PubKey,
  jsonToKey,
  seed2PublicPrivateKey,
  seedWithPathAndPhrase2PublicPrivateKey,
  formPubKeyTuple,
} from '@/background/utils/modules/publicPrivateKey';
import eventBus from '@/eventBus';
import type { CoinItem, ExtendedTokenInfo } from '@/shared/types/coin-types';
import { type FeatureFlagKey, type FeatureFlags } from '@/shared/types/feature-types';
import { type PublicKeyTuple } from '@/shared/types/key-types';
import { ContactType } from '@/shared/types/network-types';
import { type NFTCollectionData } from '@/shared/types/nft-types';
import { type TrackingEvents } from '@/shared/types/tracking-types';
import { type TransferItem, type TransactionState } from '@/shared/types/transaction-types';
import {
  type ActiveChildType,
  type LoggedInAccount,
  type FlowAddress,
  type PublicKeyAccount,
  type MainAccount,
  type ChildAccountMap,
  type WalletAccount,
  type EvmAddress,
  type WalletAddress,
  isEvmAccountType,
} from '@/shared/types/wallet-types';
import {
  ensureEvmAddressPrefix,
  getAccountKey,
  isValidEthereumAddress,
  isValidFlowAddress,
  withPrefix,
} from '@/shared/utils/address';
import { getSignAlgo } from '@/shared/utils/algo';
import { FLOW_BIP44_PATH, SIGN_ALGO_NUM_ECDSA_P256 } from '@/shared/utils/algo-constants';
import {
  convertFlowBalanceToString,
  convertToIntegerAmount,
  validateAmount,
} from '@/shared/utils/number';
import { retryOperation } from '@/shared/utils/retryOperation';
import {
  keyringService,
  preferenceService,
  notificationService,
  permissionService,
  sessionService,
  openapiService,
  pageStateCacheService,
  userInfoService,
  coinListService,
  addressBookService,
  userWalletService,
  transactionService,
  nftService,
  googleDriveService,
  proxyService,
  newsService,
  mixpanelTrack,
  evmNftService,
} from 'background/service';
import i18n from 'background/service/i18n';
import {
  type DisplayedKeryring,
  type Keyring,
  KEYRING_CLASS,
  type KeyringType,
} from 'background/service/keyring';
import type { CacheState } from 'background/service/pageStateCache';
import { getScripts, replaceNftKeywords } from 'background/utils';
import emoji from 'background/utils/emoji.json';
import fetchConfig from 'background/utils/remoteConfig';
import { notification, storage } from 'background/webapi';
import { openIndexPage } from 'background/webapi/tab';
import {
  INTERNAL_REQUEST_ORIGIN,
  EVENTS,
  KEYRING_TYPE,
  EVM_ENDPOINT,
  HTTP_STATUS_CONFLICT,
} from 'consts';

import type {
  BlockchainResponse,
  Contact,
  NFTModelV2,
  UserInfoResponse,
} from '../../shared/types/network-types';
import placeholder from '../images/placeholder.png';
import DisplayKeyring from '../service/keyring/display';
import { HDKeyring } from '../service/keyring/hdKeyring';
import { SimpleKeyring } from '../service/keyring/simpleKeyring';
import type { ConnectedSite } from '../service/permission';
import type { PreferenceAccount } from '../service/preference';
import { type EvaluateStorageResult, StorageEvaluator } from '../service/storage-evaluator';
import defaultConfig from '../utils/defaultConfig.json';
import erc20ABI from '../utils/erc20.abi.json';
import { getLoggedInAccount } from '../utils/getLoggedInAccount';
import {
  getAccountsByPublicKeyTuple,
  getOrCheckAccountsByPublicKeyTuple,
} from '../utils/modules/findAddressWithPubKey';

import BaseController from './base';
import provider from './provider';

const stashKeyrings: Record<string, Keyring> = {};

interface TokenTransaction {
  symbol: string;
  contractName: string;
  address: string;
  timestamp: number;
}

export class WalletController extends BaseController {
  openapi = openapiService;
  private storageEvaluator: StorageEvaluator;
  private loaded = false;

  constructor() {
    super();
    this.storageEvaluator = new StorageEvaluator();
  }
  // Adding as tests load the extension really, really fast
  // It's possible to call the wallet controller before services are loaded
  // setLoaded is called in index.ts of the background
  isLoaded = async () => this.loaded;
  setLoaded = async (loaded: boolean) => {
    this.loaded = loaded;
  };

  /* wallet */
  boot = async (password) => {
    // When wallet first initializes through install, it will add a encrypted password to boot state. If is boot is false, it means there's no password set.
    const isBooted = await keyringService.isBooted();
    if (isBooted) {
      await keyringService.verifyPassword(password);
      await keyringService.updateUnlocked(password);
    } else {
      await keyringService.boot(password);
    }
  };
  isBooted = () => keyringService.isBooted();
  loadMemStore = () => keyringService.loadMemStore();
  verifyPassword = (password: string) => keyringService.verifyPassword(password);

  sendRequest = (data) => {
    return provider({
      data,
      session: {
        name: 'Flow Wallet',
        origin: INTERNAL_REQUEST_ORIGIN,
        icon: './images/icon-128.png',
      },
    });
  };

  getApproval = notificationService.getApproval;
  resolveApproval = notificationService.resolveApproval;
  rejectApproval = notificationService.rejectApproval;

  /**
   * Create a new wallet profile.
   * This is called on first registration and when the user wants to add a profile
   * @param password the password for the new profile, or confirmation of existing password
   * @param username the username for the new profile
   * @param mnemonic the mnemonic for the new private key
   */
  registerNewProfile = async (username: string, password: string, mnemonic: string) => {
    // The account is the public key of the account. It's derived from the mnemonic. We do not support custom curves or passphrases for new accounts

    const accountKey = getAccountKey(mnemonic);
    console.log('accountKey', accountKey);

    // We're booting the keyring with the new password
    // This does not update the vault, it simply sets the password / cypher methods we're going to use to store our private keys in the vault

    await this.boot(password);
    // We're then registering the account with the public key
    // This calls our backend API which gives us back an account id
    // This register call ALSO sets the currentId in local storage
    // In addition, it will sign us in to the new account with our auth (Firebase) on our backend
    // Note this auth is different to unlocking the wallet with the password.
    await openapiService.register(accountKey, username);

    // We're creating the keyring with the mnemonic. This will encypt the private keys and store them in the keyring vault and deepVault
    await this.createKeyringWithMnemonics(mnemonic);
    // We're creating the Flow address for the account
    // Only after this, do we have a valid wallet with a Flow address
    await openapiService.createFlowAddress();
  };

  /**
   * Sign in or create a new user by public key tuple
   */
  private signInOrCreateUserByPubKeyTuple = async (
    pubKTuple: PublicKeyTuple,
    username: string,
    signInFunction: () => Promise<void>
  ) => {
    // Check if the account is registered on our backend (i.e. it's been created in wallet or used previously in wallet)
    // Check if the seed phrase is valid and exists on the network
    // Note we're not bothering to check against any address here. We're assuming that's been done in the front end. We use the indexer to get the accounts
    const accounts = await getOrCheckAccountsByPublicKeyTuple(pubKTuple);
    if (accounts.length === 0) {
      throw new Error('Invalid seed phrase');
    }

    // Now check if the account is registered on our backend (i.e. it's been created in wallet or used previously in wallet)
    const importCheckResult = await openapiService.checkImport(accounts[0].publicKey);
    if (importCheckResult.status === HTTP_STATUS_CONFLICT) {
      // The account has been previously imported, so just retrieve the current user name
      // Just login to the existing account using the private key

      // Sign in with the mnemonic
      await signInFunction();
    } else {
      // We have to create a new user on our backend

      const accountKeyStruct = {
        public_key: accounts[0].publicKey,
        sign_algo: accounts[0].signAlgo,
        hash_algo: accounts[0].hashAlgo,
        weight: 1000,
      };
      // Get the device info so e can do analytics
      const installationId = await openapiService.getInstallationId();

      const device_info = {
        device_id: installationId,
        device_name: navigator.userAgent,
        device_type: 'extension',
        push_token: '',
        platform: 'chrome',
      };
      // Import the account creating a new user on our backend
      // Sign in as the new user
      await openapiService.importKey(
        accountKeyStruct,
        device_info,
        username,
        {},
        accounts[0].address
      );
    }
  };

  /**
   * Import a profile using a mnemonic
   * @param username
   * @param password
   * @param mnemonic
   * @param address
   * @param derivationPath
   * @param passphrase
   */
  importProfileUsingMnemonic = async (
    username: string,
    password: string,
    mnemonic: string,
    derivationPath: string = FLOW_BIP44_PATH,
    passphrase: string = ''
  ) => {
    // Boot the keyring with the password
    // We should be validating the password as the first thing we do
    await this.boot(password);
    // Get the public key tuple from the mnemonic

    const pubKTuple: PublicKeyTuple = formPubKeyTuple(
      await seedWithPathAndPhrase2PublicPrivateKey(mnemonic, derivationPath, passphrase)
    );
    const signInFunction = async () => {
      await this.signInWithMnemonic(mnemonic, true, derivationPath, passphrase);
    };
    // Sign in or create a new user by public key tuple
    await this.signInOrCreateUserByPubKeyTuple(pubKTuple, username, signInFunction);

    // TODO: Remove this
    storage.remove('premnemonic');
    await this.saveIndex(username);

    // Now we can create the keyring with the mnemonic (and path and phrase)
    await this.createKeyringWithMnemonics(mnemonic, derivationPath, passphrase);
  };

  /**
   * Import a profile using a private key
   * @param username
   * @param password
   * @param pk
   * @param address
   */

  importProfileByPrivateKey = async (
    username: string,
    password: string,
    pk: string,
    address: FlowAddress | null = null
  ) => {
    // Boot the keyring with the password
    // We should be validating the password as the first thing we do
    await this.boot(password);

    // Get the public key tuple from the private key
    const pubKTuple: PublicKeyTuple = await pk2PubKey(pk);

    const signInFunction = async () => {
      await this.signInWithPrivatekey(pk, true);
    };
    // Sign in or create a new user by public key tuple
    await this.signInOrCreateUserByPubKeyTuple(pubKTuple, username, signInFunction);

    // TODO: Remove this
    storage.remove('premnemonic');
    await this.saveIndex(username);

    // Now we can create the keyring with the mnemonic (and path and phrase)
    await this.importPrivateKey(pk);
  };

  /**
   * Switch the wallet profile to a different profile
   * @param id - The id of the keyring to switch to.
   */
  switchProfile = async (id: string) => {
    try {
      await keyringService.switchKeyring(id);
      const pubKey = await keyringService.getCurrentPublicKeyTuple();
      await userWalletService.switchLogin(pubKey);
    } catch (error) {
      throw new Error('Failed to switch account: ' + (error.message || 'Unknown error'));
    }
  };

  checkAvailableAccount = async (currentId: string) => {
    try {
      await keyringService.checkAvailableAccount(currentId);
    } catch (error) {
      console.error('Error finding available account:', error);
      throw new Error('Failed to find available account: ' + (error.message || 'Unknown error'));
    }
  };

  unlock = async (password: string) => {
    await keyringService.submitPassword(password);

    // only password is correct then we store it
    const pubKey = await keyringService.getCurrentPublicKeyTuple();
    await userWalletService.switchLogin(pubKey);
    // Set up all the wallet data
    await this.refreshWallets();

    sessionService.broadcastEvent('unlock');
  };

  submitPassword = async (password: string) => {
    await keyringService.submitPassword(password);
  };

  refreshWallets = async () => {
    // Refresh all the wallets after unlocking or switching profiles
    // Refresh the cadence scripts first
    await this.getCadenceScripts();

    // Refresh the main wallets
    await this.loadMainAccounts();

    // Get the selected main address
    const mainAddress = await this.getParentAddress();
    if (!mainAddress) {
      throw new Error('Main address not found');
    }

    // Refresh the EVM wallet
    await this.queryEvmAddress(mainAddress);
    // Refresh the child wallets
    await this.checkUserChildAccount();

    // Refresh the user info
    let userInfo = {};
    try {
      userInfo = await retryOperation(async () => this.getUserInfo(true), 3, 1000);
    } catch (error) {
      console.error('Error refreshing user info:', error);
    }
    // Refresh the logged in account
    const pubKTuple = await keyringService.getCurrentPublicKeyTuple();
    const fclAccount = await this.getAccount();
    // Refresh the user info
    await openapiService.freshUserInfo(
      mainAddress as FlowAddress,
      fclAccount,
      pubKTuple,
      userInfo,
      null
    );
  };

  retrievePk = async (password: string) => {
    const pk = await keyringService.retrievePk(password);
    return pk;
  };

  // This is not used anymore
  extractKeys = (keyrings) => {
    let privateKeyHex, publicKeyHex;

    for (const keyring of keyrings) {
      if (keyring.type === 'Simple Key Pair' && keyring.wallets?.length > 0) {
        const privateKeyData = keyring.wallets[0].privateKey.data;
        privateKeyHex = Buffer.from(privateKeyData).toString('hex');
        const publicKeyData = keyring.wallets[0].publicKey.data;
        publicKeyHex = Buffer.from(publicKeyData).toString('hex');
        break;
      } else if (keyring.type === 'HD Key Tree') {
        const activeIndex = keyring.activeIndexes?.[0];
        if (activeIndex !== undefined) {
          const wallet = keyring._index2wallet?.[activeIndex.toString()];
          if (wallet) {
            const privateKeyData = wallet.privateKey.data;
            privateKeyHex = Buffer.from(privateKeyData).toString('hex');
            const publicKeyData = wallet.publicKey.data;
            publicKeyHex = Buffer.from(publicKeyData).toString('hex');
            break;
          }
        }
      }
    }

    return { privateKeyHex, publicKeyHex };
  };

  isUnlocked = async () => {
    if (!this.isBooted()) {
      return false;
    }

    const isUnlocked = keyringService.memStore.getState().isUnlocked;
    return isUnlocked;
  };

  lockWallet = async () => {
    await keyringService.setLocked();
    await userWalletService.signOutCurrentUser();
    await userWalletService.clear();
    sessionService.broadcastEvent('accountsChanged', []);
    sessionService.broadcastEvent('lock');
  };

  signOutWallet = async () => {
    await keyringService.updateKeyring();
    await userWalletService.signOutCurrentUser();
    await userWalletService.clear();
    sessionService.broadcastEvent('accountsChanged', []);
  };

  // lockadd here
  lockAdd = async () => {
    await keyringService.setLocked();
    sessionService.broadcastEvent('accountsChanged', []);
    sessionService.broadcastEvent('lock');
    openIndexPage('welcome?add=true');
  };

  // lockadd here
  resetPwd = async () => {
    // WARNING: This resets absolutely everything
    // This is used when the user forgets their password
    // It should only be called from the landing page when the user is logged out
    // And the user should be redirected to the landing page
    // After calling this function

    // TODO: I believe the user should be logged out here
    // e.g. call signOutCurrentUser

    // This clears local storage but a lot is still kept in memory
    await storage.clear();

    // Note that this does not clear the 'booted' state
    // We should fix this, but it would involve making changes to keyringService
    await keyringService.resetKeyRing();
    await keyringService.setLocked();

    sessionService.broadcastEvent('accountsChanged', []);
    sessionService.broadcastEvent('lock');
    // Redirect to welcome so that users can import their account again
    openIndexPage('/welcome');
  };

  // lockadd here
  restoreWallet = async () => {
    const switchingTo = 'mainnet';

    await keyringService.setLocked();

    sessionService.broadcastEvent('accountsChanged', []);
    sessionService.broadcastEvent('lock');
    openIndexPage('restore');
    await this.switchNetwork(switchingTo);
  };

  setPopupOpen = (isOpen) => {
    preferenceService.setPopupOpen(isOpen);
  };
  openIndexPage = openIndexPage;

  hasPageStateCache = () => pageStateCacheService.has();
  getPageStateCache = () => {
    if (!this.isUnlocked()) return null;
    return pageStateCacheService.get();
  };
  clearPageStateCache = () => pageStateCacheService.clear();
  setPageStateCache = (cache: CacheState) => pageStateCacheService.set(cache);

  getAddressCacheBalance = (address: string | undefined) => {
    if (!address) return null;
    return preferenceService.getAddressBalance(address);
  };

  setHasOtherProvider = (val: boolean) => preferenceService.setHasOtherProvider(val);
  getHasOtherProvider = () => preferenceService.getHasOtherProvider();

  getExternalLinkAck = () => preferenceService.getExternalLinkAck();

  setExternalLinkAck = (ack) => preferenceService.setExternalLinkAck(ack);

  getLocale = () => preferenceService.getLocale();
  setLocale = (locale: string) => preferenceService.setLocale(locale);

  getLastTimeSendToken = (address: string) => preferenceService.getLastTimeSendToken(address);
  setLastTimeSendToken = (address: string, token: TokenTransaction) =>
    preferenceService.setLastTimeSendToken(address, token);

  /* chains */
  getSavedChains = () => preferenceService.getSavedChains();
  saveChain = (id: string) => preferenceService.saveChain(id);
  updateChain = (list: string[]) => preferenceService.updateChain(list);
  /* connectedSites */

  getConnectedSite = permissionService.getConnectedSite;
  getConnectedSites = permissionService.getConnectedSites;
  setRecentConnectedSites = (sites: ConnectedSite[]) => {
    permissionService.setRecentConnectedSites(sites);
  };
  getRecentConnectedSites = () => {
    return permissionService.getRecentConnectedSites();
  };
  getCurrentConnectedSite = (tabId: number) => {
    const { origin } = sessionService.getSession(tabId) || {};
    return permissionService.getWithoutUpdate(origin);
  };
  addConnectedSite = (
    origin: string,
    name: string,
    icon: string,
    defaultChain = 747,
    isSigned = false
  ) => {
    permissionService.addConnectedSite(origin, name, icon, defaultChain, isSigned);
  };

  updateConnectSite = (origin: string, data: ConnectedSite) => {
    permissionService.updateConnectSite(origin, data);
    // sessionService.broadcastEvent(
    //   'chainChanged',
    //   {
    //     chain: CHAINS[data.chain].hex,
    //     networkVersion: CHAINS[data.chain].network,
    //   },
    //   data.origin
    // );
  };
  removeConnectedSite = (origin: string) => {
    sessionService.broadcastEvent('accountsChanged', [], origin);
    permissionService.removeConnectedSite(origin);
  };
  // getSitesByDefaultChain = permissionService.getSitesByDefaultChain;
  topConnectedSite = (origin: string) => permissionService.topConnectedSite(origin);
  unpinConnectedSite = (origin: string) => permissionService.unpinConnectedSite(origin);
  /* keyrings */

  clearKeyrings = () => keyringService.clearKeyrings();

  getPrivateKey = async (password: string, address: string) => {
    await this.verifyPassword(password);
    const keyring = await keyringService.getKeyringForAccount(address);
    if (!keyring) return null;
    return await keyring.exportAccount(address);
  };

  getMnemonics = async (password: string) => {
    await this.verifyPassword(password);
    const keyring = this._getKeyringByType(KEYRING_CLASS.MNEMONIC);
    const serialized = await keyring.serialize();
    const seedWords = serialized.mnemonic;
    return seedWords;
  };

  checkMnemonics = async () => {
    const keyring = this._getKeyringByType(KEYRING_CLASS.MNEMONIC);
    const serialized = await keyring.serialize();
    if (serialized) {
      return true;
    }
    return false;
  };

  getPrivateKeyForCurrentAccount = async (password) => {
    let privateKey;
    const keyrings = await this.getKeyrings(password || '');

    for (const keyring of keyrings) {
      if (keyring instanceof HDKeyring) {
        const mnemonic = await this.getMnemonics(password || '');
        const publicPrivateKeyTuple = await seed2PublicPrivateKey(mnemonic);

        // We need to know the signAlgo for the account, so we can use the correct private key
        // The signAlgo is stored in the account object for each public key return from fcl

        // getLoggedInAccount is using currentId from storage to get the account
        // That should tell us the account to use

        try {
          // Try using logged in accounts first
          const account = await getLoggedInAccount();
          const signAlgo =
            typeof account.signAlgo === 'string' ? getSignAlgo(account.signAlgo) : account.signAlgo;
          privateKey =
            signAlgo === SIGN_ALGO_NUM_ECDSA_P256
              ? publicPrivateKeyTuple.P256.pk
              : publicPrivateKeyTuple.SECP256K1.pk;
        } catch {
          // Couldn't load from logged in accounts.
          // The signAlgo used to login isn't saved. We need to

          // We may be in the process of switching login. We have a public and private key, but we don't have the signAlgo or the address of the account
          console.error('Error getting logged in account - using the indexer instead');

          // Look for the account using the pubKey
          const network = (await this.getNetwork()) || 'mainnet';
          // Find the address associated with the pubKey
          // This should return an array of address information records
          const addressAndKeyInfoArray = await getAccountsByPublicKeyTuple(
            publicPrivateKeyTuple,
            network
          );

          // Follow the same logic as freshUserInfo in openapi.ts
          // Look for the P256 key first
          let index = addressAndKeyInfoArray.findIndex(
            (key) => key.publicKey === publicPrivateKeyTuple.P256.pubK
          );
          if (index === -1) {
            // If no P256 key is found, look for the SECP256K1 key
            index = addressAndKeyInfoArray.findIndex(
              (key) => key.publicKey === publicPrivateKeyTuple.SECP256K1.pubK
            );
          }

          const signAlgo: number = addressAndKeyInfoArray[index].signAlgo;

          privateKey =
            signAlgo === SIGN_ALGO_NUM_ECDSA_P256
              ? publicPrivateKeyTuple.P256.pk
              : publicPrivateKeyTuple.SECP256K1.pk;
        }

        break;
      } else if (
        keyring instanceof SimpleKeyring &&
        keyring.wallets &&
        keyring.wallets.length > 0 &&
        keyring.wallets[0].privateKey
      ) {
        privateKey = keyring.wallets[0].privateKey.toString('hex');
        break;
      }
    }
    if (!privateKey) {
      const error = new Error('No mnemonic or private key found in any of the keyrings.');
      throw error;
    }
    return privateKey;
  };

  getPubKey = async (): Promise<PublicKeyTuple> => {
    return await keyringService.getCurrentPublicKeyTuple();
  };

  importPrivateKey = async (data) => {
    const privateKey = ethUtil.stripHexPrefix(data);
    const buffer = Buffer.from(privateKey, 'hex');

    const error = new Error(i18n.t('the private key is invalid'));
    try {
      if (!ethUtil.isValidPrivate(buffer)) {
        throw error;
      }
    } catch {
      throw error;
    }

    const keyring = await keyringService.importPrivateKey(privateKey);
    return this._setCurrentAccountFromKeyring(keyring);
  };

  jsonToPrivateKeyHex = async (json: string, password: string): Promise<string | null> => {
    const pk = await jsonToKey(json, password);
    return pk ? Buffer.from(pk.data()).toString('hex') : null;
  };
  findAddressWithPrivateKey = async (pk: string, address: string) => {
    return await findAddressWithPK(pk, address);
  };
  findAddressWithSeedPhrase = async (
    seed: string,
    address: string | null = null,
    derivationPath: string = FLOW_BIP44_PATH,
    passphrase: string = ''
  ): Promise<PublicKeyAccount[]> => {
    return await findAddressWithSeed(seed, address, derivationPath, passphrase);
  };
  getPreMnemonics = () => keyringService.getPreMnemonics();
  generatePreMnemonic = () => keyringService.generatePreMnemonic();
  removePreMnemonics = () => keyringService.removePreMnemonics();
  createKeyringWithMnemonics = async (
    mnemonic,
    derivationPath = FLOW_BIP44_PATH,
    passphrase = ''
  ) => {
    // TODO: NEED REVISIT HERE:
    await keyringService.clearKeyrings();

    const keyring = await keyringService.createKeyringWithMnemonics(
      mnemonic,
      derivationPath,
      passphrase
    );
    keyringService.removePreMnemonics();
    return this._setCurrentAccountFromKeyring(keyring);
  };

  createKeyringWithProxy = async (publicKey, mnemonic) => {
    // TODO: NEED REVISIT HERE:
    await keyringService.clearKeyrings();

    const keyring = await keyringService.importPublicKey(publicKey, mnemonic);
    keyringService.removePreMnemonics();
    return this._setCurrentAccountFromKeyring(keyring);
  };

  addAccounts = async (mnemonic) => {
    // TODO: NEED REVISIT HERE:

    const keyring = await keyringService.createKeyringWithMnemonics(mnemonic);
    keyringService.removePreMnemonics();
    return this._setCurrentAccountFromKeyring(keyring);
  };

  getHiddenAddresses = () => preferenceService.getHiddenAddresses();
  showAddress = (type: string, address: string) => preferenceService.showAddress(type, address);
  hideAddress = (type: string, address: string, brandName: string) => {
    preferenceService.hideAddress(type, address, brandName);
    const current = preferenceService.getCurrentAccount();
    if (current?.address === address && current.type === type) {
      this.resetCurrentAccount();
    }
  };

  removeAddress = async (address: string, type: string, brand?: string) => {
    await keyringService.removeAccount(address, type, brand);
    preferenceService.removeAddressBalance(address);
    const current = preferenceService.getCurrentAccount();
    if (current?.address === address && current.type === type && current.brandName === brand) {
      this.resetCurrentAccount();
    }
  };

  resetCurrentAccount = async () => {
    const [account] = await this.getAccounts();
    if (account) {
      preferenceService.setCurrentAccount(account);
    } else {
      preferenceService.setCurrentAccount(null);
    }
  };

  addKeyring = async (keyringId) => {
    const keyring = stashKeyrings[keyringId];
    if (keyring) {
      await keyringService.addKeyring(keyring);
      this._setCurrentAccountFromKeyring(keyring);
    } else {
      throw new Error('failed to addKeyring, keyring is undefined');
    }
  };

  getKeyringByType = (type: string) => keyringService.getKeyringByType(type);

  checkHasMnemonic = () => {
    try {
      const keyring = this._getKeyringByType(KEYRING_CLASS.MNEMONIC);
      return !!keyring.mnemonic;
    } catch {
      return false;
    }
  };

  deriveNewAccountFromMnemonic = async () => {
    const keyring = this._getKeyringByType(KEYRING_CLASS.MNEMONIC);

    const result = await keyringService.addNewAccount(keyring);
    this._setCurrentAccountFromKeyring(keyring, -1);
    return result;
  };

  getAccountsCount = async () => {
    const accounts = await keyringService.getAccounts();
    return accounts.filter((x) => x).length;
  };

  getKeyrings = async (password) => {
    await this.verifyPassword(password);
    const accounts = await keyringService.getKeyring();
    return accounts;
  };

  getTypedAccounts = async (type) => {
    return Promise.all(
      keyringService.currentKeyring
        .filter((keyring) => !type || keyring.type === type)
        .map((keyring) => keyringService.displayForKeyring(keyring))
    );
  };

  getAllVisibleAccounts: () => Promise<DisplayedKeryring[]> = async () => {
    const typedAccounts = await keyringService.getAllTypedVisibleAccounts();

    return typedAccounts.map((account) => ({
      ...account,
      keyring: new DisplayKeyring(account.keyring),
    }));
  };

  getAllVisibleAccountsArray: () => Promise<PreferenceAccount[]> = () => {
    return keyringService.getAllVisibleAccountsArray();
  };

  getAllClassAccounts: () => Promise<DisplayedKeryring[]> = async () => {
    const typedAccounts = await keyringService.getAllTypedAccounts();

    return typedAccounts.map((account) => ({
      ...account,
      keyring: new DisplayKeyring(account.keyring),
    }));
  };

  changeAccount = (account: PreferenceAccount) => {
    preferenceService.setCurrentAccount(account);
  };

  isUseLedgerLive = () => preferenceService.isUseLedgerLive();

  // updateUseLedgerLive = async (value: boolean) =>
  //   preferenceService.updateUseLedgerLive(value);

  connectHardware = async ({
    type,
    hdPath,
    needUnlock = false,
    isWebUSB = false,
  }: {
    type: KeyringType;
    hdPath?: string;
    needUnlock?: boolean;
    isWebUSB?: boolean;
  }) => {
    let keyring;
    let stashKeyringId: number | null = null;
    try {
      keyring = this._getKeyringByType(type);
    } catch {
      const Keyring = keyringService.getKeyringClassForType(type);
      if (!Keyring) {
        throw new Error(`No keyring class found for type: ${type}`);
      }
      keyring = new Keyring();
      stashKeyringId = Object.values(stashKeyrings).length;
      stashKeyrings[stashKeyringId] = keyring;
    }

    if (hdPath && keyring.setHdPath) {
      keyring.setHdPath(hdPath);
    }

    if (needUnlock) {
      await keyring.unlock();
    }

    if (keyring.useWebUSB) {
      keyring.useWebUSB(isWebUSB);
    }

    return stashKeyringId;
  };

  signPersonalMessage = async (type: string, from: string, data: string, options?: any) => {
    const keyring = await keyringService.getKeyringForAccount(from, type);
    const res = await keyringService.signPersonalMessage(keyring, { from, data }, options);
    if (type === KEYRING_TYPE.WalletConnectKeyring) {
      eventBus.emit(EVENTS.broadcastToUI, {
        method: EVENTS.SIGN_FINISHED,
        params: {
          success: true,
          data: res,
        },
      });
    }
    return res;
  };

  signTransaction = async (type: string, from: string, data: any, options?: any) => {
    const keyring = await keyringService.getKeyringForAccount(from, type);
    const res = await keyringService.signTransaction(keyring, data, options);

    return res;
  };

  requestKeyring = (type, methodName, keyringId: number | null, ...params) => {
    let keyring;
    if (keyringId !== null && keyringId !== undefined) {
      keyring = stashKeyrings[keyringId];
    } else {
      try {
        keyring = this._getKeyringByType(type);
      } catch {
        const Keyring = keyringService.getKeyringClassForType(type);
        if (!Keyring) {
          throw new Error(`No keyring class found for type: ${type}`);
        }
        keyring = new Keyring();
      }
    }
    if (keyring[methodName]) {
      return keyring[methodName].call(keyring, ...params);
    }
  };

  unlockHardwareAccount = async (keyring, indexes, keyringId) => {
    let keyringInstance: any = null;
    try {
      keyringInstance = this._getKeyringByType(keyring);
    } catch {
      // NOTHING
    }
    if (!keyringInstance && keyringId !== null && keyringId !== undefined) {
      await keyringService.addKeyring(stashKeyrings[keyringId]);
      keyringInstance = stashKeyrings[keyringId];
    }
    for (let i = 0; i < indexes.length; i++) {
      keyringInstance!.setAccountToUnlock(indexes[i]);
      await keyringService.addNewAccount(keyringInstance);
    }

    return this._setCurrentAccountFromKeyring(keyringInstance);
  };

  setIsDefaultWallet = (val: boolean) => preferenceService.setIsDefaultWallet(val);
  isDefaultWallet = () => preferenceService.getIsDefaultWallet();

  private _getKeyringByType(type) {
    const keyring = keyringService.getKeyringsByType(type)[0];

    if (keyring) {
      return keyring;
    }

    throw ethErrors.rpc.internal(`No ${type} keyring found`);
  }

  private async _setCurrentAccountFromKeyring(keyring, index = 0) {
    const accounts = keyring.getAccountsWithBrand
      ? await keyring.getAccountsWithBrand()
      : await keyring.getAccounts();
    const account = accounts[index < 0 ? index + accounts.length : index];

    if (!account) {
      throw new Error('the current account is empty');
    }

    const _account = {
      address: typeof account === 'string' ? account : account.address,
      type: keyring.type,
      brandName: typeof account === 'string' ? keyring.type : account.brandName,
    };
    preferenceService.setCurrentAccount(_account);

    return [_account];
  }

  getHighlightWalletList = () => {
    return preferenceService.getWalletSavedList();
  };

  updateHighlightWalletList = (list) => {
    return preferenceService.updateWalletSavedList(list);
  };

  getAlianName = (address: string) => preferenceService.getAlianName(address);
  updateAlianName = (address: string, name: string) =>
    preferenceService.updateAlianName(address, name);
  getAllAlianName = () => preferenceService.getAllAlianName();

  getIsFirstOpen = () => {
    return preferenceService.getIsFirstOpen();
  };
  updateIsFirstOpen = () => {
    return preferenceService.updateIsFirstOpen();
  };
  // userinfo
  getUserInfo = async (forceRefresh: boolean = false): Promise<UserInfoResponse> => {
    if (!forceRefresh) {
      const data = await userInfoService.getCurrentUserInfo();
      if (data.username.length) {
        return data;
      }
    }
    // Either force refresh or the user info is not set
    return await this.fetchUserInfo();
  };

  fetchUserInfo = async () => {
    const info = await openapiService.userInfo();
    const avatar = this.addTokenForFirebaseImage(info.avatar);

    const updatedUrl = this.replaceAvatarUrl(avatar);

    info.avatar = updatedUrl;
    userInfoService.setCurrentUserInfo(info);
    return info;
  };

  replaceAvatarUrl = (url) => {
    const baseUrl = 'https://source.boringavatars.com/';
    const newBaseUrl = 'https://lilico.app/api/avatar/';

    if (url.startsWith(baseUrl)) {
      return url.replace(baseUrl, newBaseUrl);
    }

    return url;
  };

  addTokenForFirebaseImage = (avatar: string): string => {
    if (!avatar) {
      return avatar;
    }
    try {
      const url = new URL(avatar);
      if (url.host === 'firebasestorage.googleapis.com') {
        url.searchParams.append('alt', 'media');
        return url.toString();
      }
      return avatar;
    } catch (err) {
      console.error(err);
      return avatar;
    }
  };

  checkUserChildAccount = async (): Promise<void> => {
    const network = await this.getNetwork();
    const address = await userWalletService.getParentAddress(network);
    if (!address) {
      throw new Error('Parent address not found');
    }

    try {
      const result: ChildAccountMap = await openapiService.checkChildAccountMeta(address);

      if (result) {
        await userWalletService.setChildAccounts(result, address, network);
      }
    } catch (error) {
      console.error('Error occurred:', error);
    }
  };

  checkAccessibleNft = async (childAccount) => {
    try {
      const nfts = await openapiService.checkChildAccountNFT(childAccount);

      return nfts;
    } catch (error) {
      console.error(error, 'error ===');
      return [];
    }
  };

  checkAccessibleFt = async (childAccount) => {
    const network = await this.getNetwork();

    const address = await userWalletService.getParentAddress(network);
    if (!address) {
      throw new Error('Parent address not found');
    }
    const result = await openapiService.queryAccessibleFt(address, childAccount);

    return result;
  };

  getParentAddress = async () => {
    const network = await this.getNetwork();
    const address = await userWalletService.getParentAddress(network);

    return address;
  };

  returnParentWallet = async () => {
    const network = await this.getNetwork();
    const wallet = await userWalletService.returnParentWallet(network);

    return wallet;
  };

  getDashIndex = async () => {
    const dashIndex = await userInfoService.getDashIndex();
    return dashIndex;
  };

  setDashIndex = (data: number) => {
    userInfoService.setDashIndex(data);
  };

  //coinList
  getCoinList = async (_expiry = 60000, currentEnv = ''): Promise<CoinItem[]> => {
    try {
      const network = await this.getNetwork();
      const now = new Date();
      const expiry = coinListService.getExpiry();

      // Determine childType: use currentEnv if not empty, otherwise fallback to active wallet type
      let childType = currentEnv || (await userWalletService.getActiveAccountType());
      childType = childType === 'evm' ? 'evm' : 'coinItem';

      // Otherwise, fetch from the coinListService
      const listCoins = coinListService.listCoins(network, childType);

      // Validate and ensure listCoins is of type CoinItem[]
      if (
        !listCoins ||
        !Array.isArray(listCoins) ||
        listCoins.length === 0 ||
        now.getTime() > expiry
      ) {
        console.log('listCoins is empty or invalid, refreshing...');
        let refreshedList;
        if (childType === 'evm') {
          refreshedList = await this.refreshEvmList(_expiry);
        } else {
          refreshedList = await this.refreshCoinList(_expiry);
        }
        if (refreshedList) {
          return refreshedList;
        }
      }

      return listCoins;
    } catch (error) {
      console.error('Error fetching coin list:', error);
      throw new Error('Failed to fetch coin list'); // Re-throw the error with a custom message
    }
  };

  private async getFlowTokenPrice(flowPrice?: string): Promise<any> {
    const cachedFlowTokenPrice = await storage.getExpiry('flowTokenPrice');
    if (cachedFlowTokenPrice) {
      if (flowPrice) {
        cachedFlowTokenPrice.price.last = flowPrice;
      }
      return cachedFlowTokenPrice;
    }
    const result = await openapiService.getTokenPrice('flow');
    if (flowPrice) {
      result.price.last = flowPrice;
    }
    await storage.setExpiry('flowTokenPrice', result, 300000); // Cache for 5 minutes
    return result;
  }

  private async calculateTokenPrice(token: string, price: string | null): Promise<any> {
    if (price) {
      return { price: { last: price, change: { percentage: '0.0' } } };
    } else {
      return { price: { last: '0.0', change: { percentage: '0.0' } } };
    }
  }

  private async tokenPrice(
    tokenSymbol: string,
    address: string,
    data: Record<string, any>,
    contractName: string
  ) {
    const token = tokenSymbol.toLowerCase();
    const key = `${contractName.toLowerCase()}${address.toLowerCase()}`;
    const price = await openapiService.getPricesByKey(key, data);

    if (token === 'flow') {
      const flowPrice = price || data['FLOW'];
      return this.getFlowTokenPrice(flowPrice);
    }

    return this.calculateTokenPrice(token, price);
  }

  private async evmtokenPrice(tokeninfo, data) {
    const token = tokeninfo.symbol.toLowerCase();
    const price = await openapiService.getPricesByEvmaddress(
      tokeninfo.evmAddress || tokeninfo.address,
      data
    );

    if (token === 'flow') {
      const flowPrice = price || data['FLOW'];
      return this.getFlowTokenPrice(flowPrice);
    }

    return this.calculateTokenPrice(token, price);
  }

  /**
   * Refreshes coin list with updated balances and prices
   * @param _expiry Expiry time in milliseconds
   * @returns Array of coin items
   */
  refreshCoinList = async (_expiry = 60000): Promise<ExtendedTokenInfo[]> => {
    try {
      const isChild = await this.getActiveWallet();

      // Handle EVM wallets
      if (isEvmAccountType(isChild)) {
        return await this.refreshEvmList(_expiry);
      }

      // Set expiry
      const now = new Date();
      const exp = _expiry + now.getTime();
      coinListService.setExpiry(exp);

      // Get network and address
      const network = await this.getNetwork();
      const address = await this.getCurrentAddress();
      const userTokenResult = await openapiService.getUserTokens(address || '0x', network);

      // Update storage
      await coinListService.addCoins(userTokenResult, network);

      return userTokenResult;
    } catch (err) {
      if (err.message === 'Operation aborted') {
        console.error('refreshCoinList operation aborted.');
      } else {
        console.error('refreshCoinList encountered an error:', err);
      }
      throw err;
    }
  };

  refreshEvmList = async (_expiry = 60000): Promise<ExtendedTokenInfo[]> => {
    const now = new Date();
    const exp = _expiry + now.getTime();
    coinListService.setExpiry(exp);

    const network = await this.getNetwork();

    const address = await this.getRawEvmAddressWithPrefix();
    if (!isValidEthereumAddress(address)) {
      throw new Error('Invalid Ethereum address in coinlist');
    }
<<<<<<< HEAD

    const allBalanceMap = await openapiService.getEvmFT(address || '0x', network);

    const flowBalance = await this.getEvmBalance(address);

    const mergeBalances = (tokenList, allBalanceMap, flowBalance) => {
      return tokenList.map((token) => {
        const balanceInfo = allBalanceMap.find((balance) => {
          return balance.address.toLowerCase() === token.address.toLowerCase();
        });
        const balanceBN = balanceInfo
          ? new BN(balanceInfo.balance).div(new BN(10).pow(new BN(balanceInfo.decimals)))
          : new BN(0);

        let balance = balanceBN.toString();
        if (token.symbol.toLowerCase() === 'flow') {
          const flowBalanceBN = new BN(flowBalance).div(new BN(10).pow(new BN(18)));
          balance = flowBalanceBN.toString();
        }

        return {
          ...token,
          balance,
        };
      });
    };

    const customToken = (coins: CoinItem[], evmCustomToken: any): CoinItem[] => {
=======
    const evmCustomToken = (await storage.get(`${network}evmCustomToken`)) || [];
    const customToken = (coins: ExtendedTokenInfo[], evmCustomToken: any): ExtendedTokenInfo[] => {
>>>>>>> 1f14e185
      const updatedList = [...coins];

      evmCustomToken.forEach((customToken) => {
        // Check if the customToken already exists in mergedList
        const existingToken = updatedList.find((token) => {
          return token?.unit?.toLowerCase() === customToken?.unit?.toLowerCase();
        });

        if (existingToken) {
          existingToken.custom = true;
        } else {
          updatedList.push({
            custom: true,
            coin: customToken?.coin || '',
            unit: customToken?.unit || '',
            icon: '',
            balance: '0',
            price: 0,
            change24h: 0,
            total: 0,
            id: '',
            // Add missing TokenInfo properties
            address: customToken?.address || '',
            name: customToken?.name || customToken?.unit || '',
            contractName: customToken?.contractName || '',
            decimals: customToken?.decimals || 8,
            symbol: customToken?.unit || '',
            logoURI: '',
            path: customToken?.path || '',
          });
        }
      });

      return updatedList;
    };

    const userTokenResult = await openapiService.getUserTokens(address || '0x', network);
    const tokenFinalResult = customToken(userTokenResult, evmCustomToken);
    coinListService.addCoins(tokenFinalResult, network, 'evm');
    return tokenFinalResult;
  };

  reqeustEvmNft = async () => {
    const address = await this.getEvmAddress();
    const evmList = await openapiService.EvmNFTID(address);
    return evmList;
  };

  EvmNFTcollectionList = async (collection) => {
    const address = await this.getEvmAddress();
    const evmList = await openapiService.EvmNFTcollectionList(address, collection);
    return evmList;
  };

  reqeustEvmNftList = async () => {
    try {
      // Check if the nftList is already in storage and not expired
      const cachedNFTList = await storage.getExpiry('evmnftList');
      if (cachedNFTList) {
        return cachedNFTList;
      } else {
        // Fetch the nftList from the API
        const nftList = await openapiService.evmNFTList();
        // Cache the nftList with a one-hour expiry (3600000 milliseconds)
        await storage.setExpiry('evmnftList', nftList, 3600000);
        return nftList;
      }
    } catch (error) {
      console.error('Error fetching NFT list:', error);
      throw error;
    }
  };

  requestCadenceNft = async () => {
    const network = await this.getNetwork();
    const address = await this.getCurrentAddress();
    const NFTList = await openapiService.getNFTCadenceList(address!, network);
    return NFTList;
  };

  requestMainNft = async () => {
    const network = await this.getNetwork();
    const address = await this.getCurrentAddress();
    const NFTList = await openapiService.getNFTCadenceList(address!, network);
    return NFTList;
  };

  private currencyBalance = (balance: string, price) => {
    const bnBalance = new BN(balance);
    const currencyBalance = bnBalance.times(new BN(price));
    return currencyBalance.toNumber();
  };

  setCurrentCoin = async (coinName: string) => {
    await coinListService.setCurrentCoin(coinName);
  };

  getCurrentCoin = async () => {
    return await coinListService.getCurrentCoin();
  };
  // addressBook
  setRecent = async (data) => {
    const network = await this.getNetwork();
    addressBookService.setRecent(data, network);
  };

  getRecent = async (): Promise<Contact[]> => {
    const network = await this.getNetwork();
    return addressBookService.getRecent(network);
  };

  getAddressBook = async (): Promise<Contact[]> => {
    const network = await this.getNetwork();
    const addressBook = await addressBookService.getAddressBook(network);
    if (!addressBook) {
      return await this.refreshAddressBook();
    } else if (!addressBook[0]) {
      return await this.refreshAddressBook();
    }
    return addressBook;
  };

  refreshAddressBook = async (): Promise<Contact[]> => {
    const network = await this.getNetwork();
    const { data } = await openapiService.getAddressBook();
    const list = data.contacts;
    if (list && list.length > 0) {
      list.forEach((addressBook, index) => {
        if (addressBook && addressBook.avatar) {
          list[index].avatar = this.addTokenForFirebaseImage(addressBook.avatar);
        }
      });
    }
    addressBookService.setAddressBook(list, network);
    return list;
  };

  searchByUsername = async (searchKey: string) => {
    const apiResponse = await openapiService.searchUser(searchKey);
    console.log('searchByUsername -apiResponse', apiResponse);

    return (
      apiResponse?.data?.users?.map((user, index): Contact => {
        const address = withPrefix(user.address) || '';
        return {
          group: 'Flow Wallet User',
          address: address,
          contact_name: user.nickname,
          username: user.username,
          avatar: user.avatar,
          domain: {
            domain_type: 999,
            value: '',
          },
          contact_type: ContactType.User,
          id: index,
        };
      }) || []
    );
  };

  checkAddress = async (address: string) => {
    const formatted = withPrefix(address.trim())!;

    if (!/^(0x)?[a-fA-F0-9]{16}$/.test(formatted)) {
      throw new Error('Invalid address length or format');
    }

    const account = await openapiService.getFlowAccount(formatted);
    if (!account) {
      throw new Error("Can't find address in chain");
    }
    return account;
  };

  /*
   * Load the main (flow) accounts for the current private key
   */

  loadMainAccounts = async () => {
    const network = await this.getNetwork();

    // Get the current public key tuple
    const pubKey: PublicKeyTuple = await keyringService.getCurrentPublicKeyTuple();
    // Get the accounts for the current public key
    const accounts: PublicKeyAccount[] = await getAccountsByPublicKeyTuple(pubKey, network);
    // If there are no accounts, throw an error
    if (!accounts || accounts.length === 0) {
      throw new Error("Can't find address in chain");
    }

    // Get the emoji list
    const emoji = await this.getEmoji();

    // Transform the address array into MainAccount objects
    const transformedArray: MainAccount[] = accounts.map((item, index): MainAccount => {
      const defaultEmoji = emoji[index] || {
        name: 'Default',
        emoji: '🐾',
        bgcolor: '#ffffff',
      };

      return {
        ...item,
        chain: network === 'mainnet' ? 747 : 545,
        id: index,
        name: defaultEmoji.name,
        icon: defaultEmoji.emoji,
        color: defaultEmoji.bgcolor,
      };
    });

    // Set the main accounts in userWalletService
    const currentAccount = userWalletService.setMainAccounts(
      transformedArray,
      // Always use the first account's public key as the current public key
      // It's technically possible to have multiple public keys generated from the same private key. So it is possible
      // that there could be two different public keys for a set of accounts, but we made the call not to support that.
      accounts[0].publicKey,
      network
    );
    if (!currentAccount) {
      throw new Error('Current account not found');
    }
    return currentAccount;
  };

  getMainAccounts = async (): Promise<MainAccount[] | null> => {
    if (!(await this.isUnlocked())) {
      return null;
    }
    const network = await this.getNetwork();
    const wallets = await userWalletService.getMainAccounts(network);
    if (!wallets) {
      const refreshData = await this.loadMainAccounts();
      if (!refreshData) {
        return null;
      }
      return refreshData[0].accounts;
    }
    return wallets;
  };

  getActiveWallet = async () => {
    const activeWallet = await userWalletService.getActiveAccountType();
    return activeWallet;
  };

  /*
   * Sets the active main wallet and current child wallet
   * This is used to switch between main accounts or switch from main to child wallet
   *
   * wallet: BlockchainResponse, // The wallet to set as active
   * key: ActiveChildType | null, // null for main wallet
   * index: number | null = null // The index of the main wallet in the array to switch to
   */
  setActiveWallet = async (
    wallet: WalletAccount,
    key: ActiveChildType | null,
    index: number | null = null
  ) => {
    await userWalletService.setCurrentAccount(wallet, key);

    // Clear collections
    this.clearNFTCollection();
    this.clearEvmNFTList();
    this.clearCoinList();
    transactionService.clear();

    // If switching main wallet, refresh the EVM wallet
    if (key === null) {
      this.refreshEvmWallets();
      await this.queryEvmAddress(wallet.address);
    }
  };

  hasCurrentWallet = async () => {
    const wallet = await userWalletService.getCurrentWallet();
    return wallet?.address !== '';
  };

  getCurrentWallet = async (): Promise<WalletAccount | undefined> => {
    if (!this.isBooted() || userWalletService.isLocked()) {
      return;
    }
    const wallet = await userWalletService.getCurrentWallet();
    if (!wallet?.address) {
      const data = await this.loadMainAccounts();
      if (!data || !data[0] || !data[0].accounts || data[0].accounts.length === 0) {
        return;
      }
      return data[0].accounts[0];
    }
    return wallet;
  };

  getEvmWallet = async (): Promise<WalletAccount | null> => {
    const wallet = await userWalletService.getEvmWallet();

    return wallet;
  };

  getRawEvmAddressWithPrefix = async (): Promise<EvmAddress | null> => {
    // Get the current EVM address without throwing an error
    const evmAddress = userWalletService.getCurrentEvmAddress();
    if (!evmAddress) {
      return null;
    }
    return withPrefix(evmAddress) as EvmAddress;
  };

  getEvmAddress = async () => {
    const address = await this.getRawEvmAddressWithPrefix();

    if (!isValidEthereumAddress(address)) {
      throw new Error(`Invalid Ethereum address ${address}`);
    }
    return address;
  };

  getCurrentAddress = async (): Promise<WalletAddress | null> => {
    const address = await userWalletService.getCurrentAddress();
    if (!address) {
      const data = await this.loadMainAccounts();
      if (!data || !data[0] || !data[0].accounts || data[0].accounts.length === 0) {
        // TODO: Check if we should throw an error here
        return null;
      }
      return withPrefix(data[0].accounts[0].address);
    }
    return withPrefix(address);
  };

  getMainAddress = async (): Promise<FlowAddress | null> => {
    if (!this.isBooted() || userWalletService.isLocked()) {
      return null;
    }
    const network = await this.getNetwork();
    const address = await userWalletService.getParentAddress(network);
    if (!isValidFlowAddress(address)) {
      const data = await this.loadMainAccounts();
      if (!data || !data[0] || !data[0].accounts || data[0].accounts.length === 0) {
        // TODO: Check if we should throw an error here
        return null;
      }
      const address = withPrefix(data[0].accounts[0].address);
      return isValidFlowAddress(address) ? address : null;
    } else {
      const prefixedAddress = withPrefix(address);
      return isValidFlowAddress(prefixedAddress) ? prefixedAddress : null;
    }
  };

  sendTransaction = async (cadence: string, args: any[]): Promise<string> => {
    return await userWalletService.sendTransaction(cadence, args);
  };

  createCOA = async (amount = '0.0'): Promise<string> => {
    const formattedAmount = parseFloat(amount).toFixed(8);

    const script = await getScripts('evm', 'createCoa');

    const txID = await userWalletService.sendTransaction(script, [
      fcl.arg(formattedAmount, t.UFix64),
    ]);

    // try to seal it
    try {
      const result = await fcl.tx(txID).onceExecuted();
      console.log('coa creation result ', result);
      // Track with success
      await this.trackCoaCreation(txID);
    } catch (error) {
      console.error('Error sealing transaction:', error);
      // Track with error
      await this.trackCoaCreation(txID, error.message);
    }

    return txID;
  };

  createCoaEmpty = async (): Promise<string> => {
    await this.getNetwork();

    const script = await getScripts('evm', 'createCoaEmpty');

    const txID = await userWalletService.sendTransaction(script, []);

    // try to seal it
    try {
      const result = await fcl.tx(txID).onceExecuted();
      console.log('coa creation result ', result);
      // Track with success
      await this.trackCoaCreation(txID);
    } catch (error) {
      console.error('Error sealing transaction:', error);
      // Track with error
      await this.trackCoaCreation(txID, error.message);
    }

    return txID;
  };

  trackCoaCreation = async (txID: string, errorMessage?: string) => {
    mixpanelTrack.track('coa_creation', {
      tx_id: txID,
      flow_address: (await this.getCurrentAddress()) || '',
      error_message: errorMessage,
    });
  };

  // Master send token function that takes a transaction state from the front end and returns the transaction ID
  transferTokens = async (transactionState: TransactionState): Promise<string> => {
    const transferTokensOnCadence = async () => {
      return this.transferCadenceTokens(
        transactionState.selectedToken.symbol,
        transactionState.toAddress,
        transactionState.amount
      );
    };

    const transferTokensFromChildToCadence = async () => {
      return this.sendFTfromChild(
        transactionState.fromAddress,
        transactionState.toAddress,
        'flowTokenProvider',
        transactionState.amount,
        transactionState.selectedToken.symbol
      );
    };

    const transferFlowFromEvmToCadence = async () => {
      return this.withdrawFlowEvm(transactionState.amount, transactionState.toAddress);
    };

    const transferFTFromEvmToCadence = async () => {
      return this.transferFTFromEvm(
        transactionState.selectedToken['flowIdentifier'],
        transactionState.amount,
        transactionState.toAddress,
        transactionState.selectedToken
      );
    };

    // Returns the transaction ID
    const transferTokensOnEvm = async () => {
      let address, gas, value, data;

      if (transactionState.selectedToken.symbol.toLowerCase() === 'flow') {
        address = transactionState.toAddress;
        gas = '1';
        // the amount is always stored as a string in the transaction state
        const integerAmountStr = convertToIntegerAmount(
          transactionState.amount,
          // Flow needs 18 digits always for EVM
          18
        );
        value = new BN(integerAmountStr).toString(16);
        data = '0x';
      } else {
        const integerAmountStr = convertToIntegerAmount(
          transactionState.amount,
          transactionState.selectedToken.decimals
        );

        // Get the current network
        const network = await this.getNetwork();
        // Get the Web3 provider
        const provider = new Web3.providers.HttpProvider(EVM_ENDPOINT[network]);
        // Get the web3 instance
        const web3Instance = new Web3(provider);
        // Get the erc20 contract
        const erc20Contract = new web3Instance.eth.Contract(
          erc20ABI,
          transactionState.selectedToken.address
        );
        // Encode the data
        const encodedData = erc20Contract.methods
          .transfer(ensureEvmAddressPrefix(transactionState.toAddress), integerAmountStr)
          .encodeABI();
        gas = '1312d00';
        address = ensureEvmAddressPrefix(transactionState.selectedToken.address);
        value = '0x0'; // Zero value as hex
        data = encodedData.startsWith('0x') ? encodedData : `0x${encodedData}`;
      }

      // Send the transaction
      return this.sendEvmTransaction(address, gas, value, data);
    };

    const transferFlowFromCadenceToEvm = async () => {
      return this.transferFlowEvm(transactionState.toAddress, transactionState.amount);
    };

    const transferFTFromCadenceToEvm = async () => {
      const address = transactionState.selectedToken!.address.startsWith('0x')
        ? transactionState.selectedToken!.address.slice(2)
        : transactionState.selectedToken!.address;

      return this.transferFTToEvmV2(
        `A.${address}.${transactionState.selectedToken!.contractName}.Vault`,
        transactionState.amount,
        transactionState.toAddress
      );
    };

    // Validate the amount. Just to be sure!
    if (!validateAmount(transactionState.amount, transactionState.selectedToken.decimals)) {
      throw new Error('Invalid amount or decimal places');
    }

    // Switch on the current transaction state
    switch (transactionState.currentTxState) {
      case 'FTFromEvmToCadence':
        return await transferFTFromEvmToCadence();
      case 'FlowFromEvmToCadence':
        return await transferFlowFromEvmToCadence();
      case 'FTFromChildToCadence':
      case 'FlowFromChildToCadence':
        return await transferTokensFromChildToCadence();
      case 'FTFromCadenceToCadence':
      case 'FlowFromCadenceToCadence':
        return await transferTokensOnCadence();
      case 'FlowFromEvmToEvm':
      case 'FTFromEvmToEvm':
        return await transferTokensOnEvm();
      case 'FlowFromCadenceToEvm':
        return await transferFlowFromCadenceToEvm();
      case 'FTFromCadenceToEvm':
        return await transferFTFromCadenceToEvm();
      default:
        throw new Error(`Unsupported transaction state: ${transactionState.currentTxState}`);
    }
  };

  transferFlowEvm = async (
    recipientEVMAddressHex: string,
    amount = '1.0',
    gasLimit = 30000000
  ): Promise<string> => {
    const script = await getScripts('evm', 'transferFlowToEvmAddress');
    if (recipientEVMAddressHex.startsWith('0x')) {
      recipientEVMAddressHex = recipientEVMAddressHex.substring(2);
    }

    const txID = await userWalletService.sendTransaction(script, [
      fcl.arg(recipientEVMAddressHex, t.String),
      fcl.arg(amount, t.UFix64),
      fcl.arg(gasLimit, t.UInt64),
    ]);

    mixpanelTrack.track('ft_transfer', {
      from_address: (await this.getCurrentAddress()) || '',
      to_address: recipientEVMAddressHex,
      amount: amount,
      ft_identifier: 'FLOW',
      type: 'evm',
    });

    return txID;
  };

  transferFTToEvm = async (
    tokenContractAddress: string,
    tokenContractName: string,
    amount = '1.0',
    contractEVMAddress: string,
    data
  ): Promise<string> => {
    const script = await getScripts('bridge', 'bridgeTokensToEvmAddress');
    if (contractEVMAddress.startsWith('0x')) {
      contractEVMAddress = contractEVMAddress.substring(2);
    }
    const dataBuffer = Buffer.from(data.slice(2), 'hex');
    const dataArray = Uint8Array.from(dataBuffer);
    const regularArray = Array.from(dataArray);
    const gasLimit = 30000000;

    const txID = await userWalletService.sendTransaction(script, [
      fcl.arg(tokenContractAddress, t.Address),
      fcl.arg(tokenContractName, t.String),
      fcl.arg(amount, t.UFix64),
      fcl.arg(contractEVMAddress, t.String),
      fcl.arg(regularArray, t.Array(t.UInt8)),
      fcl.arg(gasLimit, t.UInt64),
    ]);
    mixpanelTrack.track('ft_transfer', {
      from_address: (await this.getCurrentAddress()) || '',
      to_address: tokenContractAddress,
      amount: amount,
      ft_identifier: tokenContractName,
      type: 'evm',
    });
    return txID;
  };

  transferFTToEvmV2 = async (
    vaultIdentifier: string,
    amount = '0.0',
    recipient: string
  ): Promise<string> => {
    const script = await getScripts('bridge', 'bridgeTokensToEvmAddressV2');

    const txID = await userWalletService.sendTransaction(script, [
      fcl.arg(vaultIdentifier, t.String),
      fcl.arg(amount, t.UFix64),
      fcl.arg(recipient, t.String),
    ]);

    mixpanelTrack.track('ft_transfer', {
      from_address: (await this.getCurrentAddress()) || '',
      to_address: recipient,
      amount: amount,
      ft_identifier: vaultIdentifier,
      type: 'evm',
    });

    return txID;
  };

  transferFTFromEvm = async (
    flowidentifier: string,
    amount: string,
    receiver: string,
    tokenResult: TokenInfo
  ): Promise<string> => {
    const decimals = tokenResult.decimals ?? 18;
    if (decimals < 0 || decimals > 77) {
      // 77 is BN.js max safe decimals
      throw new Error('Invalid decimals');
    }

    const integerAmountStr = convertToIntegerAmount(amount, decimals);

    const script = await getScripts('bridge', 'bridgeTokensFromEvmToFlowV3');
    const txID = await userWalletService.sendTransaction(script, [
      fcl.arg(flowidentifier, t.String),
      fcl.arg(integerAmountStr, t.UInt256),
      fcl.arg(receiver, t.Address),
    ]);

    mixpanelTrack.track('ft_transfer', {
      from_address: (await this.getCurrentAddress()) || '',
      to_address: receiver,
      amount: amount,
      ft_identifier: flowidentifier,
      type: 'evm',
    });

    return txID;
  };

  withdrawFlowEvm = async (amount = '0.0', address: string): Promise<string> => {
    const script = await getScripts('evm', 'withdrawCoa');

    const txID = await userWalletService.sendTransaction(script, [
      fcl.arg(amount, t.UFix64),
      fcl.arg(address, t.Address),
    ]);

    return txID;
  };

  fundFlowEvm = async (amount = '1.0'): Promise<string> => {
    const script = await getScripts('evm', 'fundCoa');

    return await userWalletService.sendTransaction(script, [fcl.arg(amount, t.UFix64)]);
  };

  coaLink = async (): Promise<string> => {
    await this.getNetwork();

    const script = await getScripts('evm', 'coaLink');

    // TODO: check if args are needed
    const result = await userWalletService.sendTransaction(script, []);
    console.log('coaLink resutl ', result);
    return result;
  };

  checkCoaLink = async (): Promise<boolean> => {
    const checkedAddress = await storage.get('coacheckAddress');

    const script = await getScripts('evm', 'checkCoaLink');
    const mainAddress = await this.getMainAddress();
    console.log('getscript script ', mainAddress);
    if (checkedAddress === mainAddress) {
      return true;
    } else if (mainAddress) {
      const result = await fcl.query({
        cadence: script,
        args: (arg, t) => [arg(mainAddress, t.Address)],
      });
      if (result) {
        await storage.set('coacheckAddress', mainAddress);
      }
      return !!result;
    }
    return false;
  };

  bridgeToEvm = async (flowIdentifier, amount = '1.0'): Promise<string> => {
    const script = await getScripts('bridge', 'bridgeTokensToEvmV2');

    const txID = await userWalletService.sendTransaction(script, [
      fcl.arg(flowIdentifier, t.String),
      fcl.arg(amount, t.UFix64),
    ]);

    mixpanelTrack.track('ft_transfer', {
      from_address: (await this.getCurrentAddress()) || '',
      to_address: (await this.getRawEvmAddressWithPrefix()) ?? '',
      amount: amount,
      ft_identifier: flowIdentifier,
      type: 'evm',
    });

    return txID;
  };

  bridgeToFlow = async (flowIdentifier, amount = '1.0', tokenResult): Promise<string> => {
    const decimals = tokenResult.decimals ?? 18;
    if (decimals < 0 || decimals > 77) {
      // 77 is BN.js max safe decimals
      throw new Error('Invalid decimals');
    }
    const integerAmountStr = convertToIntegerAmount(amount, decimals);

    const script = await getScripts('bridge', 'bridgeTokensFromEvmV2');
    const txID = await userWalletService.sendTransaction(script, [
      fcl.arg(flowIdentifier, t.String),
      fcl.arg(integerAmountStr, t.UInt256),
    ]);

    mixpanelTrack.track('ft_transfer', {
      from_address: (await this.getRawEvmAddressWithPrefix()) ?? '',
      to_address: (await this.getCurrentAddress()) || '',
      amount: amount,
      ft_identifier: flowIdentifier,
      type: 'flow',
    });

    return txID;
  };

  queryEvmAddress = async (address: string | FlowAddress): Promise<string | null> => {
    if (address.length > 20) {
      return null;
    }
    if (!(await this.isUnlocked())) {
      return null;
    }
    let evmAddress;
    try {
      evmAddress = await this.getRawEvmAddressWithPrefix();
    } catch (error) {
      evmAddress = '';
      console.error('Error getting EVM address:', error);
    }
    if (isValidEthereumAddress(evmAddress)) {
      return evmAddress;
    }
    // Otherwise, refresh the EVM wallets and try again
    await this.refreshEvmWallets();

    try {
      const script = await getScripts('evm', 'getCoaAddr');
      const result = await fcl.query({
        cadence: script,
        args: (arg, t) => [arg(address, t.Address)],
      });

      if (result) {
        // This is the COA address we get straight from the script
        // This is where we encode the address in ERC-55 format
        const checksummedAddress = ethUtil.toChecksumAddress(ensureEvmAddressPrefix(result));
        await userWalletService.setAccountEvmAddress(checksummedAddress as EvmAddress);
        return checksummedAddress;
      } else {
        // If the script returns null, we need to clear the EVM address
        await userWalletService.setAccountEvmAddress(null);
        return null;
      }
    } catch (error) {
      console.trace('queryEvmAddress error', address);

      console.error('Error querying the script or setting EVM address:', error);
      return null;
    }
  };

  checkCanMoveChild = async () => {
    const mainAddress = await this.getMainAddress();
    const isChild = await this.getActiveWallet();
    if (!isChild) {
      const evmAddress = await this.queryEvmAddress(mainAddress!);
      const childResp = await this.checkUserChildAccount();
      const isEmptyObject = (obj: any) => {
        return Object.keys(obj).length === 0 && obj.constructor === Object;
      };
      if (evmAddress !== '' || !isEmptyObject(childResp)) {
        return true;
      } else {
        return false;
      }
    }
    return true;
  };

  sendEvmTransaction = async (to: string, gas: string | number, value: string, data: string) => {
    if (to.startsWith('0x')) {
      to = to.substring(2);
    }
    await this.getNetwork();

    const script = await getScripts('evm', 'callContractV2');
    const gasLimit = 30000000;
    const dataBuffer = Buffer.from(data.slice(2), 'hex');
    const dataArray = Uint8Array.from(dataBuffer);
    const regularArray = Array.from(dataArray);

    // Handle the case where the value is '0.0'
    if (/^0\.0+$/.test(value)) {
      value = '0x0';
    }

    if (!value.startsWith('0x')) {
      value = '0x' + value;
    }

    // At this point the value should be a valid hex string. Check to make sure
    if (!/^0x[0-9a-fA-F]+$/.test(value)) {
      throw new Error('Invalid hex string value');
    }

    // Convert hex to BigInt
    const transactionValue = value === '0x' ? BigInt(0) : BigInt(value);

    const result = await userWalletService.sendTransaction(script, [
      fcl.arg(to, t.String),
      fcl.arg(transactionValue.toString(), t.UInt256),
      fcl.arg(regularArray, t.Array(t.UInt8)),
      fcl.arg(gasLimit, t.UInt64),
    ]);

    mixpanelTrack.track('ft_transfer', {
      from_address: (await this.getRawEvmAddressWithPrefix()) ?? '',
      to_address: to,
      amount: value,
      ft_identifier: 'FLOW',
      type: 'evm',
    });

    return result;
  };

  dapSendEvmTX = async (to: string, gas: bigint, value: string, data: string) => {
    if (to.startsWith('0x')) {
      to = to.substring(2);
    }
    await this.getNetwork();

    const script = await getScripts('evm', 'callContractV2');
    const gasLimit = gas || 30000000;
    const dataBuffer = Buffer.from(data.slice(2), 'hex');
    const dataArray = Uint8Array.from(dataBuffer);
    const regularArray = Array.from(dataArray);

    // Handle the case where the value is '0.0'
    if (/^0\.0+$/.test(value)) {
      value = '0x0';
    }

    if (!value.startsWith('0x')) {
      value = '0x' + value;
    }

    // Check if the value is a string
    if (typeof value === 'string') {
      // Check if it starts with '0x'
      if (value.startsWith('0x')) {
        // If it's hex without '0x', add '0x'
        if (!/^0x[0-9a-fA-F]+$/.test(value)) {
          value = '0x' + value.replace(/^0x/, '');
        }
      } else {
        // If it's a regular string, convert to hex
        value = web3.utils.toHex(value);
      }
    }
    // At this point the value should be a valid hex string. Check to make sure
    if (!/^0x[0-9a-fA-F]+$/.test(value)) {
      throw new Error('Invalid hex string value');
    }
    // Convert hex to BigInt directly to avoid potential number overflow
    const transactionValue = value === '0x' ? BigInt(0) : BigInt(value);

    await userWalletService.sendTransaction(script, [
      fcl.arg(to, t.String),
      fcl.arg(transactionValue.toString(), t.UInt256),
      fcl.arg(regularArray, t.Array(t.UInt8)),
      fcl.arg(gasLimit.toString(), t.UInt64),
    ]);

    let evmAddress = await this.getEvmAddress();

    mixpanelTrack.track('ft_transfer', {
      from_address: evmAddress,
      to_address: to,
      amount: transactionValue.toString(),
      ft_identifier: 'FLOW',
      type: 'evm',
    });

    if (evmAddress.startsWith('0x')) {
      evmAddress = evmAddress.substring(2) as EvmAddress;
    }

    const addressNonce = await this.getNonce(evmAddress);

    const keccak256 = (data: Buffer) => {
      return ethUtil.keccak256(data);
    };

    // [nonce, gasPrice, gasLimit, to.addressData, value, data, v, r, s]

    const directCallTxType = 255;
    const contractCallSubType = 5;
    const noceNumber = Number(addressNonce);
    const gasPrice = 0;
    const transaction = [
      noceNumber, // nonce
      gasPrice, // Fixed value
      gasLimit, // Gas Limit
      Buffer.from(to, 'hex'), // To Address
      transactionValue, // Value
      Buffer.from(dataArray), // Call Data
      directCallTxType, // Fixed value
      BigInt('0x' + evmAddress), // From Account
      contractCallSubType, // SubType
    ];
    const encodedData = encode(transaction);
    const hash = keccak256(Buffer.from(encodedData));
    const hashHexString = Buffer.from(hash).toString('hex');
    if (hashHexString) {
      return hashHexString;
    } else {
      return null;
    }
  };

  getAllAccountBalance = async (addresses: string[]): Promise<string> => {
    await this.getNetwork();

    const script = await getScripts('basic', 'getFlowBalanceForAnyAccounts');

    const result = await fcl.query({
      cadence: script,
      args: (arg, t) => [arg(addresses, t.Array(t.String))],
    });
    return result;
  };

  getEvmBalance = async (hexEncodedAddress: string): Promise<string> => {
    await this.getNetwork();

    if (hexEncodedAddress.startsWith('0x')) {
      hexEncodedAddress = hexEncodedAddress.substring(2);
    }

    const script = await getScripts('evm', 'getBalance');

    const result = await fcl.query({
      cadence: script,
      args: (arg, t) => [arg(hexEncodedAddress, t.String)],
    });
    return result;
  };

  getFlowBalance = async (address: string): Promise<string> => {
    const cacheKey = `checkFlowBalance${address}`;
    let balance: string = await storage.getExpiry(cacheKey);
    const ttl = 1 * 60 * 1000;
    if (!balance) {
      try {
        const account = await fcl.account(address);
        // Returns the FLOW balance of the account in 10^8

        balance = convertFlowBalanceToString(account.balance);

        if (balance) {
          // Store the result in the cache with an expiry
          await storage.setExpiry(cacheKey, balance, ttl);
        }
      } catch (error) {
        console.error('Error occurred:', error);
        return '';
      }
    }

    return balance;
  };

  getNonce = async (hexEncodedAddress: string): Promise<string> => {
    await this.getNetwork();

    const script = await getScripts('evm', 'getNonce');

    const result = await fcl.query({
      cadence: script,
      args: (arg, t) => [arg(hexEncodedAddress, t.String)],
    });
    return result;
  };

  getChildAccounts = async (): Promise<ChildAccountMap | null> => {
    return await userWalletService.getChildAccounts();
  };

  unlinkChildAccount = async (address: string): Promise<string> => {
    await this.getNetwork();
    const script = await getScripts('hybridCustody', 'getChildAccountMeta');

    return await userWalletService.sendTransaction(script, [fcl.arg(address, t.Address)]);
  };

  unlinkChildAccountV2 = async (address: string): Promise<string> => {
    await this.getNetwork();
    const script = await getScripts('hybridCustody', 'unlinkChildAccount');

    return await userWalletService.sendTransaction(script, [fcl.arg(address, t.Address)]);
  };

  editChildAccount = async (
    address: string,
    name: string,
    description: string,
    thumbnail: string
  ): Promise<string> => {
    await this.getNetwork();
    const script = await getScripts('hybridCustody', 'editChildAccount');

    return await userWalletService.sendTransaction(script, [
      fcl.arg(address, t.Address),
      fcl.arg(name, t.String),
      fcl.arg(description, t.String),
      fcl.arg(thumbnail, t.String),
    ]);
  };

  // TODO: Replace with generic token
  transferCadenceTokens = async (
    symbol: string,
    address: string,
    amount: string
  ): Promise<string> => {
    const token = await openapiService.getTokenInfo(symbol);
    const script = await getScripts('ft', 'transferTokensV3');

    if (!token) {
      throw new Error(`Invaild token name - ${symbol}`);
    }
    // Validate the amount just to be safe
    if (!validateAmount(amount, token.decimals)) {
      throw new Error(`Invalid amount - ${amount}`);
    }

    await this.getNetwork();

    const txID = await userWalletService.sendTransaction(
      script
        .replaceAll('<Token>', token.contractName)
        .replaceAll('<TokenBalancePath>', token.path.balance)
        .replaceAll('<TokenReceiverPath>', token.path.receiver)
        .replaceAll('<TokenStoragePath>', token.path.vault)
        .replaceAll('<TokenAddress>', token.address),
      [fcl.arg(amount, t.UFix64), fcl.arg(address, t.Address)]
    );

    mixpanelTrack.track('ft_transfer', {
      from_address: (await this.getCurrentAddress()) || '',
      to_address: address,
      amount: amount,
      ft_identifier: token.contractName,
      type: 'flow',
    });

    return txID;
  };

  revokeKey = async (index: string): Promise<string> => {
    const script = await getScripts('basic', 'revokeKey');

    return await userWalletService.sendTransaction(script, [fcl.arg(index, t.Int)]);
  };

  addKeyToAccount = async (
    publicKey: string,
    signatureAlgorithm: number,
    hashAlgorithm: number,
    weight: number
  ): Promise<string> => {
    return await userWalletService.sendTransaction(
      `
      import Crypto
      transaction(publicKey: String, signatureAlgorithm: UInt8, hashAlgorithm: UInt8, weight: UFix64) {
          prepare(signer: AuthAccount) {
              let key = PublicKey(
                  publicKey: publicKey.decodeHex(),
                  signatureAlgorithm: SignatureAlgorithm(rawValue: signatureAlgorithm)!
              )
              signer.keys.add(
                  publicKey: key,
                  hashAlgorithm: HashAlgorithm(rawValue: hashAlgorithm)!,
                  weight: weight
              )
          }
      }
      `,
      [
        fcl.arg(publicKey, t.String),
        fcl.arg(signatureAlgorithm, t.UInt8),
        fcl.arg(hashAlgorithm, t.UInt8),
        fcl.arg(weight.toFixed(1), t.UFix64),
      ]
    );
  };

  // TODO: Replace with generic token
  claimFTFromInbox = async (
    domain: string,
    amount: string,
    symbol: string,
    root = 'meow'
  ): Promise<string> => {
    const domainName = domain.split('.')[0];
    const token = await openapiService.getTokenInfoByContract(symbol);
    const script = await getScripts('domain', 'claimFTFromInbox');

    if (!token) {
      throw new Error(`Invaild token name - ${symbol}`);
    }
    const network = await this.getNetwork();
    const address = fcl.sansPrefix(token.address[network]);
    const key = `A.${address}.${symbol}.Vault`;
    return await userWalletService.sendTransaction(
      script
        .replaceAll('<Token>', token.contract_name)
        .replaceAll('<TokenBalancePath>', token.storage_path.balance)
        .replaceAll('<TokenReceiverPath>', token.storage_path.receiver)
        .replaceAll('<TokenStoragePath>', token.storage_path.vault)
        .replaceAll('<TokenAddress>', token.address[network]),
      [
        fcl.arg(domainName, t.String),
        fcl.arg(root, t.String),
        fcl.arg(key, t.String),
        fcl.arg(amount, t.UFix64),
      ]
    );
  };

  enableTokenStorage = async (symbol: string) => {
    const token = await openapiService.getTokenInfo(symbol);
    if (!token) {
      return;
    }
    await this.getNetwork();
    const script = await getScripts('storage', 'enableTokenStorage');

    return await userWalletService.sendTransaction(
      script
        .replaceAll('<Token>', token.contractName)
        .replaceAll('<TokenBalancePath>', token.path.balance)
        .replaceAll('<TokenReceiverPath>', token.path.receiver)
        .replaceAll('<TokenStoragePath>', token.path.vault)
        .replaceAll('<TokenAddress>', token.address),
      []
    );
  };

  enableNFTStorageLocal = async (token: NFTModelV2) => {
    const script = await getScripts('collection', 'enableNFTStorage');

    return await userWalletService.sendTransaction(
      script
        .replaceAll('<NFT>', token.contractName)
        .replaceAll('<NFTAddress>', token.address)
        .replaceAll('<CollectionStoragePath>', token.path.storage)
        .replaceAll('<CollectionPublicType>', token.path.public)
        .replaceAll('<CollectionPublicPath>', token.path.public),
      []
    );
  };

  moveFTfromChild = async (
    childAddress: string,
    path: string,
    amount: string,
    symbol: string
  ): Promise<string> => {
    const token = await openapiService.getTokenInfo(symbol);
    if (!token) {
      throw new Error(`Invaild token name - ${symbol}`);
    }
    const script = await getScripts('hybridCustody', 'transferChildFT');
    const replacedScript = replaceNftKeywords(script, token);

    const result = await userWalletService.sendTransaction(replacedScript, [
      fcl.arg(childAddress, t.Address),
      fcl.arg(path, t.String),
      fcl.arg(amount, t.UFix64),
    ]);
    mixpanelTrack.track('ft_transfer', {
      from_address: (await this.getCurrentAddress()) || '',
      to_address: childAddress,
      amount: amount,
      ft_identifier: token.contractName,
      type: 'flow',
    });
    return result;
  };

  sendFTfromChild = async (
    childAddress: string,
    receiver: string,
    path: string,
    amount: string,
    symbol: string
  ): Promise<string> => {
    const token = await openapiService.getTokenInfo(symbol);
    if (!token) {
      throw new Error(`Invaild token name - ${symbol}`);
    }
    // Validate the amount just to be safe
    if (!validateAmount(amount, token.decimals)) {
      throw new Error(`Invalid amount - ${amount}`);
    }

    const script = await getScripts('hybridCustody', 'sendChildFT');
    const replacedScript = replaceNftKeywords(script, token);

    const result = await userWalletService.sendTransaction(replacedScript, [
      fcl.arg(childAddress, t.Address),
      fcl.arg(receiver, t.Address),
      fcl.arg(path, t.String),
      fcl.arg(amount, t.UFix64),
    ]);
    mixpanelTrack.track('ft_transfer', {
      from_address: childAddress,
      to_address: receiver,
      amount: amount,
      ft_identifier: token.contractName,
      type: 'flow',
    });
    return result;
  };

  moveNFTfromChild = async (
    nftContractAddress: string,
    nftContractName: string,
    ids: number,
    token
  ): Promise<string> => {
    console.log('script is this ', nftContractAddress);

    const script = await getScripts('hybridCustody', 'transferChildNFT');
    const replacedScript = replaceNftKeywords(script, token);
    const txID = await userWalletService.sendTransaction(replacedScript, [
      fcl.arg(nftContractAddress, t.Address),
      fcl.arg(nftContractName, t.String),
      fcl.arg(ids, t.UInt64),
    ]);
    mixpanelTrack.track('nft_transfer', {
      tx_id: txID,
      from_address: nftContractAddress,
      to_address: (await this.getCurrentAddress()) || '',
      nft_identifier: token.contractName,
      from_type: 'flow',
      to_type: 'flow',
      isMove: true,
    });
    return txID;
  };

  sendNFTfromChild = async (
    linkedAddress: string,
    receiverAddress: string,
    nftContractName: string,
    ids: number,
    token
  ): Promise<string> => {
    const script = await getScripts('hybridCustody', 'sendChildNFT');
    const replacedScript = replaceNftKeywords(script, token);
    const txID = await userWalletService.sendTransaction(replacedScript, [
      fcl.arg(linkedAddress, t.Address),
      fcl.arg(receiverAddress, t.Address),
      fcl.arg(nftContractName, t.String),
      fcl.arg(ids, t.UInt64),
    ]);
    mixpanelTrack.track('nft_transfer', {
      tx_id: txID,
      from_address: linkedAddress,
      to_address: receiverAddress,
      nft_identifier: token.contractName,
      from_type: 'flow',
      to_type: 'flow',
      isMove: false,
    });
    return txID;
  };

  bridgeChildNFTToEvmAddress = async (
    linkedAddress: string,
    receiverAddress: string,
    nftContractName: string,
    id: number,
    token
  ): Promise<string> => {
    const script = await getScripts('hybridCustody', 'bridgeChildNFTToEvmAddress');
    const replacedScript = replaceNftKeywords(script, token);
    const txID = await userWalletService.sendTransaction(replacedScript, [
      fcl.arg(nftContractName, t.String),
      fcl.arg(linkedAddress, t.Address),
      fcl.arg(id, t.UInt64),
      fcl.arg(receiverAddress, t.String),
    ]);
    mixpanelTrack.track('nft_transfer', {
      tx_id: txID,
      from_address: linkedAddress,
      to_address: receiverAddress,
      nft_identifier: token.contractName,
      from_type: 'flow',
      to_type: 'flow',
      isMove: false,
    });
    return txID;
  };

  sendNFTtoChild = async (
    linkedAddress: string,
    path: string,
    ids: number,
    token
  ): Promise<string> => {
    const script = await getScripts('hybridCustody', 'transferNFTToChild');
    const replacedScript = replaceNftKeywords(script, token);
    const txID = await userWalletService.sendTransaction(replacedScript, [
      fcl.arg(linkedAddress, t.Address),
      fcl.arg(path, t.String),
      fcl.arg(ids, t.UInt64),
    ]);

    mixpanelTrack.track('nft_transfer', {
      tx_id: txID,
      from_address: linkedAddress,
      to_address: (await this.getCurrentAddress()) || '',
      nft_identifier: token.contractName,
      from_type: 'flow',
      to_type: 'flow',
      isMove: false,
    });
    return txID;
  };

  getChildAccountAllowTypes = async (parent: string, child: string) => {
    const script = await getScripts('hybridCustody', 'getChildAccountAllowTypes');
    const result = await fcl.query({
      cadence: script,
      args: (arg, t) => [arg(parent, t.Address), arg(child, t.Address)],
    });
    return result;
  };

  checkChildLinkedVault = async (parent: string, child: string, path: string): Promise<string> => {
    const script = await getScripts('hybridCustody', 'checkChildLinkedVaults');

    const result = await fcl.query({
      cadence: script,
      args: (arg, t) => [arg(parent, t.Address), arg(child, t.Address), fcl.arg(path, t.String)],
    });
    return result;
  };

  batchBridgeNftToEvm = async (flowIdentifier: string, ids: Array<number>): Promise<string> => {
    const shouldCoverBridgeFee = await openapiService.getFeatureFlag('cover_bridge_fee');
    const scriptName = shouldCoverBridgeFee
      ? 'batchBridgeNFTToEvmWithPayer'
      : 'batchBridgeNFTToEvmV2';
    const script = await getScripts('bridge', scriptName);

    const txID = await userWalletService.sendTransaction(
      script,
      [fcl.arg(flowIdentifier, t.String), fcl.arg(ids, t.Array(t.UInt64))],
      shouldCoverBridgeFee
    );
    mixpanelTrack.track('nft_transfer', {
      tx_id: txID,
      from_address: flowIdentifier,
      to_address: (await this.getCurrentAddress()) || '',
      nft_identifier: flowIdentifier,
      from_type: 'flow',
      to_type: 'flow',
      isMove: false,
    });
    return txID;
  };

  batchBridgeNftFromEvm = async (flowIdentifier: string, ids: Array<number>): Promise<string> => {
    const shouldCoverBridgeFee = await openapiService.getFeatureFlag('cover_bridge_fee');
    const scriptName = shouldCoverBridgeFee
      ? 'batchBridgeNFTFromEvmWithPayer'
      : 'batchBridgeNFTFromEvmV2';
    const script = await getScripts('bridge', scriptName);

    const txID = await userWalletService.sendTransaction(
      script,
      [fcl.arg(flowIdentifier, t.String), fcl.arg(ids, t.Array(t.UInt256))],
      shouldCoverBridgeFee
    );
    mixpanelTrack.track('nft_transfer', {
      tx_id: txID,
      from_address: flowIdentifier,
      to_address: (await this.getCurrentAddress()) || '',
      nft_identifier: flowIdentifier,
      from_type: 'flow',
      to_type: 'evm',
      isMove: false,
    });
    return txID;
  };

  batchTransferNFTToChild = async (
    childAddr: string,
    identifier: string,
    ids: Array<number>,
    token
  ): Promise<string> => {
    const script = await getScripts('hybridCustody', 'batchTransferNFTToChild');
    const replacedScript = replaceNftKeywords(script, token);

    const txID = await userWalletService.sendTransaction(replacedScript, [
      fcl.arg(childAddr, t.Address),
      fcl.arg(identifier, t.String),
      fcl.arg(ids, t.Array(t.UInt64)),
    ]);
    mixpanelTrack.track('nft_transfer', {
      tx_id: txID,
      from_address: childAddr,
      to_address: (await this.getCurrentAddress()) || '',
      nft_identifier: identifier,
      from_type: 'flow',
      to_type: 'flow',
      isMove: false,
    });
    return txID;
  };

  batchTransferChildNft = async (
    childAddr: string,
    identifier: string,
    ids: Array<number>,
    token
  ): Promise<string> => {
    const script = await getScripts('hybridCustody', 'batchTransferChildNFT');
    const replacedScript = replaceNftKeywords(script, token);

    const txID = await userWalletService.sendTransaction(replacedScript, [
      fcl.arg(childAddr, t.Address),
      fcl.arg(identifier, t.String),
      fcl.arg(ids, t.Array(t.UInt64)),
    ]);
    mixpanelTrack.track('nft_transfer', {
      tx_id: txID,
      from_address: childAddr,
      to_address: (await this.getCurrentAddress()) || '',
      nft_identifier: identifier,
      from_type: 'flow',
      to_type: 'flow',
      isMove: false,
    });
    return txID;
  };

  sendChildNFTToChild = async (
    childAddr: string,
    receiver: string,
    identifier: string,
    ids: Array<number>,
    token
  ): Promise<string> => {
    const script = await getScripts('hybridCustody', 'batchSendChildNFTToChild');
    const replacedScript = replaceNftKeywords(script, token);

    const txID = await userWalletService.sendTransaction(replacedScript, [
      fcl.arg(childAddr, t.Address),
      fcl.arg(receiver, t.Address),
      fcl.arg(identifier, t.String),
      fcl.arg(ids, t.Array(t.UInt64)),
    ]);
    mixpanelTrack.track('nft_transfer', {
      tx_id: txID,
      from_address: childAddr,
      to_address: (await this.getCurrentAddress()) || '',
      nft_identifier: identifier,
      from_type: 'flow',
      to_type: 'flow',
      isMove: false,
    });
    return txID;
  };

  batchBridgeChildNFTToEvm = async (
    childAddr: string,
    identifier: string,
    ids: Array<number>,
    token
  ): Promise<string> => {
    const script = await getScripts('hybridCustody', 'batchBridgeChildNFTToEvm');
    const replacedScript = replaceNftKeywords(script, token);
    const txID = await userWalletService.sendTransaction(replacedScript, [
      fcl.arg(identifier, t.String),
      fcl.arg(childAddr, t.Address),
      fcl.arg(ids, t.Array(t.UInt64)),
    ]);
    mixpanelTrack.track('nft_transfer', {
      tx_id: txID,
      from_address: childAddr,
      to_address: (await this.getCurrentAddress()) || '',
      nft_identifier: identifier,
      from_type: 'flow',
      to_type: 'evm',
      isMove: false,
    });
    return txID;
  };

  batchBridgeChildNFTFromEvm = async (
    childAddr: string,
    identifier: string,
    ids: Array<number>
  ): Promise<string> => {
    const script = await getScripts('hybridCustody', 'batchBridgeChildNFTFromEvm');

    const txID = await userWalletService.sendTransaction(script, [
      fcl.arg(identifier, t.String),
      fcl.arg(childAddr, t.Address),
      fcl.arg(ids, t.Array(t.UInt256)),
    ]);
    mixpanelTrack.track('nft_transfer', {
      tx_id: txID,
      from_address: childAddr,
      to_address: (await this.getCurrentAddress()) || '',
      nft_identifier: identifier,
      from_type: 'flow',
      to_type: 'evm',
      isMove: false,
    });
    return txID;
  };

  bridgeNftToEvmAddress = async (
    flowIdentifier: string,
    ids: number,
    contractEVMAddress: string
  ): Promise<string> => {
    const shouldCoverBridgeFee = await openapiService.getFeatureFlag('cover_bridge_fee');
    const scriptName = shouldCoverBridgeFee
      ? 'bridgeNFTToEvmAddressWithPayer'
      : 'bridgeNFTToEvmAddressV2';
    const script = await getScripts('bridge', scriptName);

    const gasLimit = 30000000;

    if (contractEVMAddress.startsWith('0x')) {
      contractEVMAddress = contractEVMAddress.substring(2);
    }

    const txID = await userWalletService.sendTransaction(
      script,
      [
        fcl.arg(flowIdentifier, t.String),
        fcl.arg(ids, t.UInt64),
        fcl.arg(contractEVMAddress, t.String),
      ],
      shouldCoverBridgeFee
    );
    mixpanelTrack.track('nft_transfer', {
      tx_id: txID,
      from_address: flowIdentifier,
      to_address: (await this.getCurrentAddress()) || '',
      nft_identifier: flowIdentifier,
      from_type: 'evm',
      to_type: 'evm',
      isMove: false,
    });
    return txID;
  };

  bridgeNftFromEvmToFlow = async (
    flowIdentifier: string,
    ids: number,
    receiver: string
  ): Promise<string> => {
    const shouldCoverBridgeFee = await openapiService.getFeatureFlag('cover_bridge_fee');
    const scriptName = shouldCoverBridgeFee
      ? 'bridgeNFTFromEvmToFlowWithPayer'
      : 'bridgeNFTFromEvmToFlowV3';
    const script = await getScripts('bridge', scriptName);

    const txID = await userWalletService.sendTransaction(
      script,
      [fcl.arg(flowIdentifier, t.String), fcl.arg(ids, t.UInt256), fcl.arg(receiver, t.Address)],
      shouldCoverBridgeFee
    );
    mixpanelTrack.track('nft_transfer', {
      tx_id: txID,
      from_address: flowIdentifier,
      to_address: (await this.getCurrentAddress()) || '',
      nft_identifier: flowIdentifier,
      from_type: 'flow',
      to_type: 'evm',
      isMove: false,
    });
    return txID;
  };

  getAssociatedFlowIdentifier = async (address: string): Promise<string> => {
    const script = await getScripts('bridge', 'getAssociatedFlowIdentifier');
    const result = await fcl.query({
      cadence: script,
      args: (arg, t) => [arg(address, t.String)],
    });
    return result;
  };

  sendNFT = async (recipient: string, id: any, token: any): Promise<string> => {
    await this.getNetwork();
    const script = await getScripts('collection', 'sendNFTV3');

    const txID = await userWalletService.sendTransaction(
      script
        .replaceAll('<NFT>', token.contractName)
        .replaceAll('<NFTAddress>', token.address)
        .replaceAll('<CollectionStoragePath>', token.path.storage)
        .replaceAll('<CollectionPublicPath>', token.path.public),
      [fcl.arg(recipient, t.Address), fcl.arg(parseInt(id), t.UInt64)]
    );
    mixpanelTrack.track('nft_transfer', {
      tx_id: txID,
      from_address: (await this.getCurrentAddress()) || '',
      to_address: recipient,
      nft_identifier: token.contractName,
      from_type: 'flow',
      to_type: 'flow',
      isMove: false,
    });
    return txID;
  };

  sendNBANFT = async (recipient: string, id: any, token: NFTModelV2): Promise<string> => {
    await this.getNetwork();
    const script = await getScripts('collection', 'sendNbaNFTV3');

    const txID = await userWalletService.sendTransaction(
      script
        .replaceAll('<NFT>', token.contractName)
        .replaceAll('<NFTAddress>', token.address)
        .replaceAll('<CollectionStoragePath>', token.path.storage)
        .replaceAll('<CollectionPublicPath>', token.path.public),
      [fcl.arg(recipient, t.Address), fcl.arg(parseInt(id), t.UInt64)]
    );
    mixpanelTrack.track('nft_transfer', {
      tx_id: txID,
      from_address: (await this.getCurrentAddress()) || '',
      to_address: recipient,
      nft_identifier: token.contractName,
      from_type: 'flow',
      to_type: 'flow',
      isMove: false,
    });
    return txID;
  };

  //transaction

  getTransactions = async (
    address: string,
    limit: number,
    offset: number,
    _expiry = 60000,
    forceRefresh = false
  ): Promise<{
    count: number;
    list: TransferItem[];
  }> => {
    const network = await this.getNetwork();
    const now = new Date();
    const expiry = transactionService.getExpiry();

    // Refresh if forced or expired
    if (forceRefresh || now.getTime() > expiry) {
      await this.refreshTransactions(address, limit, offset, _expiry);
    }

    const sealed = await transactionService.listTransactions(network);
    const pending = await transactionService.listPending(network);

    return {
      // NOTE: count is the total number of INDEXED transactions
      count: await transactionService.getCount(),
      list: pending?.length ? [...pending, ...sealed] : sealed,
    };
  };

  getPendingTx = async () => {
    const network = await this.getNetwork();
    const pending = await transactionService.listPending(network);
    return pending;
  };

  refreshTransactions = async (address: string, limit: number, offset: number, _expiry = 5000) => {
    const network = await this.getNetwork();
    const now = new Date();
    const exp = _expiry + now.getTime();
    transactionService.setExpiry(exp);
    const isChild = await this.getActiveWallet();
    let dataResult = {};
    let evmAddress;
    if (isEvmAccountType(isChild)) {
      if (!isValidEthereumAddress(address)) {
        evmAddress = await this.queryEvmAddress(address);
        if (!evmAddress!.startsWith('0x')) {
          evmAddress = '0x' + evmAddress;
        }
      } else {
        evmAddress = address;
      }
      const evmResult = await openapiService.getEVMTransfers(evmAddress!, '', limit);
      if (evmResult) {
        dataResult['transactions'] = evmResult.trxs;
        if (evmResult.next_page_params) {
          dataResult['total'] = evmResult.next_page_params.items_count;
        } else {
          dataResult['total'] = evmResult.trxs.length;
        }
      }
    } else {
      const res = await openapiService.getTransfers(address, '', limit);
      dataResult = res.data;
    }

    transactionService.setTransaction(dataResult, network);
  };

  signInWithMnemonic = async (
    mnemonic: string,
    replaceUser = true,
    derivationPath: string = FLOW_BIP44_PATH,
    passphrase: string = ''
  ) => {
    return userWalletService.signInWithMnemonic(mnemonic, replaceUser, derivationPath, passphrase);
  };

  signInWithPrivatekey = async (pk: string, replaceUser = true) => {
    return userWalletService.sigInWithPk(pk, replaceUser);
  };

  requestProxyToken = async () => {
    return proxyService.requestJwt();
  };

  signInV3 = async (mnemonic: string, accountKey: any, deviceInfo: any, replaceUser = true) => {
    return userWalletService.signInv3(mnemonic, accountKey, deviceInfo, replaceUser);
  };

  signMessage = async (message: string): Promise<string> => {
    return userWalletService.sign(message);
  };
  abortController = new AbortController();
  abort() {
    this.abortController.abort(); // Abort ongoing operations
    this.abortController = new AbortController(); // Create a new controller for subsequent operations
  }

  switchNetwork = async (network: string) => {
    await userWalletService.setNetwork(network);
    eventBus.emit('switchNetwork', network);

    // setup fcl for the new network
    await userWalletService.setupFcl();
    await this.refreshAll();

    // Reload everything
    await this.refreshWallets();

    chrome.tabs.query({ active: true, currentWindow: true }, function (tabs) {
      if (!tabs || tabs.length === 0) {
        console.log('No active tab found');
        return;
      }
      if (tabs[0].id) {
        chrome.tabs.sendMessage(tabs[0].id, {
          type: 'FCW:NETWORK',
          network: network,
        });
      }
    });
  };

  checkNetwork = async () => {
    if (!this.isBooted() || userWalletService.isLocked()) {
      return;
    }
  };

  switchMonitor = async (monitor: string) => {
    await userWalletService.setMonitor(monitor);
  };

  getMonitor = (): string => {
    return userWalletService.getMonitor();
  };

  refreshAll = async () => {
    console.trace('refreshAll trace');
    console.log('refreshAll');
    // Clear the active wallet if any
    // If we don't do this, the user wallets will not be refreshed
    await this.loadMainAccounts();
    this.clearNFT();
    this.refreshAddressBook();
    this.refreshEvmWallets();
    await this.getCadenceScripts();
    const address = await this.getCurrentAddress();
    if (address) {
      this.refreshTransactions(address, 15, 0);
    }

    this.abort();
    await this.refreshCoinList(5000);
  };

  getNetwork = async (): Promise<string> => {
    return await userWalletService.getNetwork();
  };
  getEmulatorMode = async (): Promise<boolean> => {
    // Check feature flag first
    const enableEmulatorMode = await this.getFeatureFlag('emulator_mode');
    if (!enableEmulatorMode) {
      return false;
    }
    return await userWalletService.getEmulatorMode();
  };

  setEmulatorMode = async (mode: boolean) => {
    return await userWalletService.setEmulatorMode(mode);
  };

  clearChildAccount = () => {
    storage.remove('checkUserChildAccount');
  };

  getEvmEnabled = async (): Promise<boolean> => {
    // Get straight from the userWalletService as getEvmAddress() throws an error if the address is not valid
    const address = userWalletService.getEvmWallet();
    return !!address && isValidEthereumAddress(address);
  };

  refreshEvmWallets = () => {
    userWalletService.refreshEvm();
  };

  clearWallet = () => {
    userWalletService.clear();
  };

  getFlowscanUrl = async (): Promise<string> => {
    const network = await this.getNetwork();
    const isEvm = await this.getActiveWallet();
    let baseURL = 'https://www.flowscan.io';

    // Check if it's an EVM wallet and update the base URL
    if (isEvmAccountType(isEvm)) {
      switch (network) {
        case 'testnet':
          baseURL = 'https://evm-testnet.flowscan.io';
          break;
        case 'mainnet':
          baseURL = 'https://evm.flowscan.io';
          break;
      }
    } else {
      // Set baseURL based on the network
      switch (network) {
        case 'testnet':
          baseURL = 'https://testnet.flowscan.io';
          break;
        case 'mainnet':
          baseURL = 'https://www.flowscan.io';
          break;
        case 'crescendo':
          baseURL = 'https://flow-view-source.vercel.app/crescendo';
          break;
      }
    }

    return baseURL;
  };

  getViewSourceUrl = async (): Promise<string> => {
    const network = await this.getNetwork();
    let baseURL = 'https://f.dnz.dev';
    switch (network) {
      case 'mainnet':
        baseURL = 'https://f.dnz.dev';
        break;
      case 'testnet':
        baseURL = 'https://f.dnz.dev';
        break;
      case 'crescendo':
        baseURL = 'https://f.dnz.dev';
        break;
    }
    return baseURL;
  };

  poll = async (fn, fnCondition, ms) => {
    let result = await fn();
    while (fnCondition(result)) {
      await this.wait(ms);
      result = await fn();
    }
    return result;
  };

  wait = (ms = 1000) => {
    return new Promise((resolve) => {
      setTimeout(resolve, ms);
    });
  };

  pollingTrnasaction = async (txId: string, network: string) => {
    if (!txId || !txId.match(/^0?x?[0-9a-fA-F]{64}/)) {
      return;
    }

    const fetchReport = async () =>
      (await fetch(`https://rest-${network}.onflow.org/v1/transaction_results/${txId}`)).json();
    const validate = (result) => result.status !== 'Sealed';
    return await this.poll(fetchReport, validate, 3000);
  };

  pollTransferList = async (address: string, txHash: string, maxAttempts = 5) => {
    let attempts = 0;
    const poll = async () => {
      if (attempts >= maxAttempts) {
        console.log('Max polling attempts reached');
        return;
      }

      const { list: newTransactions } = await this.getTransactions(address, 15, 0, 5000, true);
      // Copy the list as we're going to modify the original list

      const foundTx = newTransactions?.find((tx) => txHash.includes(tx.hash));
      if (foundTx && foundTx.indexed) {
        // Send a message to the UI to update the transfer list
        chrome.runtime.sendMessage({ msg: 'transferListUpdated' });
      } else {
        // All of the transactions have not been picked up by the indexer yet
        attempts++;
        setTimeout(poll, 5000); // Poll every 5 seconds
      }
    };

    await poll();
  };

  listenTransaction = async (
    txId: string,
    sendNotification = true,
    title = chrome.i18n.getMessage('Transaction__Sealed'),
    body = '',
    icon = chrome.runtime.getURL('./images/icon-64.png')
  ) => {
    if (!txId || !txId.match(/^0?x?[0-9a-fA-F]{64}/)) {
      return;
    }
    const address = (await this.getCurrentAddress()) || '0x';

    const network = await this.getNetwork();
    let txHash = txId;
    try {
      chrome.storage.session.set({
        transactionPending: { txId, network, date: new Date() },
      });
      eventBus.emit('transactionPending');
      chrome.runtime.sendMessage({
        msg: 'transactionPending',
        network: network,
      });
      transactionService.setPending(txId, address, network, icon, title);

      // Listen to the transaction until it's sealed.
      // This will throw an error if there is an error with the transaction
      const txStatus = await fcl.tx(txId).onceExecuted();
      // Update the pending transaction with the transaction status
      this.refreshCoinList(6000);
      txHash = transactionService.updatePending(txId, network, txStatus);

      // Track the transaction result
      mixpanelTrack.track('transaction_result', {
        tx_id: txId,
        is_successful: true,
      });

      try {
        // Send a notification to the user only on success
        if (sendNotification) {
          const baseURL = await this.getFlowscanUrl();
          if (baseURL.includes('evm')) {
            // It's an EVM transaction
            // Look through the events in txStatus
            const evmEvent = txStatus.events.find(
              (event) => event.type.includes('EVM') && !!event.data?.hash
            );
            if (evmEvent) {
              const hashBytes = evmEvent.data.hash.map((byte) => parseInt(byte));
              const hash = '0x' + Buffer.from(hashBytes).toString('hex');
              // Link to the account page on EVM otherwise we'll have to look up the EVM tx
              notification.create(`${baseURL}/tx/${hash}`, title, body, icon);
            } else {
              const evmAddress = await this.getEvmAddress();

              // Link to the account page on EVM as we don't have a tx hash
              notification.create(`${baseURL}/address/${evmAddress}`, title, body, icon);
            }
          } else {
            // It's a Flow transaction
            notification.create(`${baseURL}/tx/${txId}`, title, body, icon);
          }
        }
      } catch (err: unknown) {
        // We don't want to throw an error if the notification fails
        console.error('listenTransaction notification error ', err);
      }
    } catch (err: unknown) {
      // An error has occurred while listening to the transaction
      let errorMessage = 'unknown error';
      let errorCode: number | undefined = undefined;

      if (err instanceof TransactionError) {
        errorCode = err.code;
        errorMessage = err.message;
      } else {
        if (err instanceof Error) {
          errorMessage = err.message;
        } else if (typeof err === 'string') {
          errorMessage = err;
        }
        // From fcl-core transaction-error.ts
        const ERROR_CODE_REGEX = /\[Error Code: (\d+)\]/;
        const match = errorMessage.match(ERROR_CODE_REGEX);
        errorCode = match ? parseInt(match[1], 10) : undefined;
      }

      console.warn({
        msg: 'transactionError',
        errorMessage,
        errorCode,
      });

      // Track the transaction error
      mixpanelTrack.track('transaction_result', {
        tx_id: txId,
        is_successful: false,
        error_message: errorMessage,
      });

      // Tell the UI that there was an error
      chrome.runtime.sendMessage({
        msg: 'transactionError',
        errorMessage,
        errorCode,
      });
    } finally {
      // Remove the pending transaction from the UI
      await chrome.storage.session.remove('transactionPending');

      // Message the UI that the transaction is done
      eventBus.emit('transactionDone');
      chrome.runtime.sendMessage({
        msg: 'transactionDone',
      });

      if (txHash) {
        // Start polling for transfer list updates
        await this.pollTransferList(address, txHash);
      }
    }
  };

  clearPending = async () => {
    const network = await this.getNetwork();
    transactionService.clearPending(network);
  };

  clearNFT = () => {
    nftService.clear();
  };

  clearNFTCollection = async () => {
    await nftService.clearNFTCollection();
  };

  clearCoinList = async () => {
    await coinListService.clear();
  };

  clearAllStorage = () => {
    nftService.clear();
    userInfoService.removeUserInfo();
    coinListService.clear();
    addressBookService.clear();
    userWalletService.clear();
    transactionService.clear();
  };

  clearLocalStorage = async () => {
    await storage.clear();
  };

  getSingleCollection = async (
    address: string,
    collectionId: string,
    offset = 0
  ): Promise<NFTCollectionData> => {
    const network = await this.getNetwork();
    const list = await nftService.getSingleCollection(network, collectionId, offset);
    if (!list) {
      return this.refreshSingleCollection(address, collectionId, offset);
    }
    return list;
  };

  refreshSingleCollection = async (
    address: string,
    collectionId: string,
    offset: number | null
  ): Promise<NFTCollectionData> => {
    offset = offset || 0;
    const network = await this.getNetwork();
    const data = await openapiService.nftCatalogCollectionList(
      address!,
      collectionId,
      50,
      offset,
      network
    );

    data.nfts.map((nft) => {
      nft.unique_id = nft.collectionName + '_' + nft.id;
    });
    function getUniqueListBy(arr, key) {
      return [...new Map(arr.map((item) => [item[key], item])).values()];
    }
    const unique_nfts = getUniqueListBy(data.nfts, 'unique_id');
    data.nfts = unique_nfts;

    nftService.setSingleCollection(data, collectionId, offset, network);
    return data;
  };

  getCollectionCache = async (address: string) => {
    const network = await this.getNetwork();
    const list = await nftService.getCollectionList(network);
    if (!list || list.length === 0) {
      return await this.refreshCollection(address);
    }
    // Sort by count, maintaining the new collection structure
    const sortedList = [...list].sort((a, b) => b.count - a.count);
    return sortedList;
  };

  refreshCollection = async (address: string) => {
    const network = await this.getNetwork();
    const data = await openapiService.nftCatalogCollections(address!, network);
    if (!data || !Array.isArray(data)) {
      return [];
    }
    // Sort by count, maintaining the new collection structure
    const sortedList = [...data].sort((a, b) => b.count - a.count);
    nftService.setCollectionList(sortedList, network);
    return sortedList;
  };

  getNftCatalog = async () => {
    const data = (await openapiService.nftCatalog()) ?? [];

    return data;
  };

  getCadenceScripts = async () => {
    try {
      const cadenceScrpts = await storage.get('cadenceScripts');
      const now = new Date();
      const exp = 1000 * 60 * 60 * 1 + now.getTime();
      const network = await userWalletService.getNetwork();
      if (
        cadenceScrpts &&
        cadenceScrpts['expiry'] &&
        now.getTime() <= cadenceScrpts['expiry'] &&
        cadenceScrpts.network === network
      ) {
        return cadenceScrpts['data'];
      }

      // const { cadence, networks } = data;
      // const cadencev1 = (await openapiService.cadenceScripts(network)) ?? {};

      const cadenceScriptsV2 = (await openapiService.cadenceScriptsV2()) ?? {};
      // const { scripts, version } = cadenceScriptsV2;
      // const cadenceVersion = cadenceScriptsV2.version;
      const cadence = cadenceScriptsV2.scripts[network];

      // for (const item of cadence) {
      //   console.log(cadenceVersion, 'cadenceVersion');
      //   if (item && item.version == cadenceVersion) {
      //     script = item;
      //   }
      // }

      const scripts = {
        data: cadence,
        expiry: exp,
        network,
      };
      storage.set('cadenceScripts', scripts);

      return cadence;
    } catch (error) {
      console.log(error, '=== get scripts error ===');
    }
  };
  // Google Drive - Backup
  getBackupFiles = async () => {
    return googleDriveService.listFiles();
  };

  hasGooglePremission = async () => {
    return googleDriveService.hasGooglePremission();
  };

  deleteAllBackups = async () => {
    return googleDriveService.deleteAllFile();
  };

  deleteCurrentUserBackup = async () => {
    const data = await userInfoService.getCurrentUserInfo();
    const username = data.username;
    return googleDriveService.deleteUserBackup(username);
  };

  deleteUserBackup = async (username: string) => {
    return googleDriveService.deleteUserBackup(username);
  };

  hasCurrentUserBackup = async () => {
    const data = await userInfoService.getCurrentUserInfo();
    const username = data.username;
    return googleDriveService.hasUserBackup(username);
  };

  hasUserBackup = async (username: string) => {
    return googleDriveService.hasUserBackup(username);
  };

  syncBackup = async () => {
    const data = await userInfoService.getCurrentUserInfo();
    const username = data.username;
    const password = keyringService.password;
    const mnemonic = await this.getMnemonics(password || '');
    return this.uploadMnemonicToGoogleDrive(mnemonic, username, password);
  };

  uploadMnemonicToGoogleDrive = async (mnemonic, username, password) => {
    const isValidMnemonic = bip39.validateMnemonic(mnemonic);
    if (!isValidMnemonic) {
      throw new Error('Invalid mnemonic');
    }
    const app = getApp(process.env.NODE_ENV!);
    const user = await getAuth(app).currentUser;
    try {
      await googleDriveService.uploadMnemonicToGoogleDrive(mnemonic, username, user!.uid, password);
      mixpanelTrack.track('multi_backup_created', {
        address: (await this.getCurrentAddress()) || '',
        providers: ['GoogleDrive'],
      });
    } catch {
      mixpanelTrack.track('multi_backup_creation_failed', {
        address: (await this.getCurrentAddress()) || '',
        providers: ['GoogleDrive'],
      });
    }
  };

  loadBackupAccounts = async (): Promise<string[]> => {
    return googleDriveService.loadBackupAccounts();
  };

  loadBackupAccountLists = async (): Promise<any[]> => {
    return googleDriveService.loadBackupAccountLists();
  };

  restoreAccount = async (username, password): Promise<string | null> => {
    return googleDriveService.restoreAccount(username, password);
  };

  getCurrentPassword = async (password: string) => {
    await keyringService.verifyPassword(password);
  };

  getPayerAddressAndKeyId = async () => {
    try {
      const config = await fetchConfig.remoteConfig();
      const network = await this.getNetwork();
      return config.payer[network];
    } catch {
      const network = await this.getNetwork();
      return defaultConfig.payer[network];
    }
  };

  getBridgeFeePayerAddressAndKeyId = async () => {
    try {
      const config = await fetchConfig.remoteConfig();
      const network = await this.getNetwork();
      return config.bridgeFeePayer[network];
    } catch {
      const network = await this.getNetwork();
      return defaultConfig.bridgeFeePayer[network];
    }
  };

  getFeatureFlags = async (): Promise<FeatureFlags> => {
    return openapiService.getFeatureFlags();
  };

  getFeatureFlag = async (featureFlag: FeatureFlagKey): Promise<boolean> => {
    return openapiService.getFeatureFlag(featureFlag);
  };

  allowLilicoPay = async (): Promise<boolean> => {
    const isFreeGasFeeKillSwitch = await storage.get('freeGas');
    const isFreeGasFeeEnabled = await storage.get('lilicoPayer');
    return isFreeGasFeeKillSwitch && isFreeGasFeeEnabled;
  };

  signPayer = async (signable): Promise<string> => {
    return await userWalletService.signPayer(signable);
  };

  signProposer = async (signable): Promise<string> => {
    return await userWalletService.signProposer(signable);
  };

  updateProfilePreference = async (privacy: number) => {
    await openapiService.updateProfilePreference(privacy);
  };

  getAccount = async (): Promise<FclAccount> => {
    const address = await this.getMainAddress();
    if (!address) {
      throw new Error('No address found');
    }
    const account = await fcl.account(address);
    return account;
  };

  getEmoji = async () => {
    return emoji.emojis;
  };

  setEmoji = async (emoji, type, index) => {
    const network = await this.getNetwork();

    if (isEvmAccountType(type)) {
      await userWalletService.setEvmEmoji(emoji);
    } else {
      await userWalletService.setWalletEmoji(emoji, network, index);
    }

    return emoji;
  };

  // Get the news from the server
  getNews = async () => {
    return await newsService.getNews();
  };
  markNewsAsDismissed = async (id: string) => {
    return await newsService.markAsDismissed(id);
  };

  markNewsAsRead = async (id: string): Promise<boolean> => {
    return await newsService.markAsRead(id);
  };

  markAllNewsAsRead = async () => {
    return await newsService.markAllAsRead();
  };

  getUnreadNewsCount = async () => {
    return newsService.getUnreadCount();
  };

  isNewsRead = (id: string) => {
    return newsService.isRead(id);
  };

  resetNews = async () => {
    return await newsService.clear();
  };

  // Check the storage status
  checkStorageStatus = async ({
    transferAmount,
    coin,
    movingBetweenEVMAndFlow,
  }: {
    transferAmount?: number; // amount in coins
    coin?: string; // coin name
    movingBetweenEVMAndFlow?: boolean; // are we moving between EVM and Flow?
  } = {}): Promise<EvaluateStorageResult> => {
    const address = await this.getCurrentAddress();
    const isFreeGasFeeEnabled = await this.allowLilicoPay();
    const result = await this.storageEvaluator.evaluateStorage(
      address!,
      transferAmount,
      coin,
      movingBetweenEVMAndFlow,
      isFreeGasFeeEnabled
    );
    return result;
  };

  // Tracking stuff

  trackOnRampClicked = async (source: 'moonpay' | 'coinbase') => {
    mixpanelTrack.track('on_ramp_clicked', {
      source: source,
    });
  };

  // This is called from the front end, we should find a better way to track this event
  trackAccountRecovered = async () => {
    mixpanelTrack.track('account_recovered', {
      address: (await this.getCurrentAddress()) || '',
      mechanism: 'Multi-Backup',
      methods: [],
    });
  };

  trackPageView = async (pathname: string) => {
    mixpanelTrack.trackPageView(pathname);
  };

  trackTime = async (eventName: keyof TrackingEvents) => {
    mixpanelTrack.time(eventName);
  };

  decodeEvmCall = async (callData: string, address = '') => {
    return await openapiService.decodeEvmCall(callData, address);
  };

  // Todo - I don't think this works as expected in any case
  saveIndex = async (username = '', userId = null) => {
    const loggedInAccounts: LoggedInAccount[] = (await storage.get('loggedInAccounts')) || [];
    let currentindex = 0;

    if (!loggedInAccounts || loggedInAccounts.length === 0) {
      currentindex = 0;
    } else {
      const index = loggedInAccounts.findIndex((account) => account.username === username);
      currentindex = index !== -1 ? index : loggedInAccounts.length;
    }

    const path = (await storage.get('temp_path')) || "m/44'/539'/0'/0/0";
    const passphrase = (await storage.get('temp_phrase')) || '';
    await storage.set(`user${currentindex}_path`, path);
    await storage.set(`user${currentindex}_phrase`, passphrase);
    await storage.set(`user${userId}_path`, path);
    await storage.set(`user${userId}_phrase`, passphrase);
    await storage.remove(`temp_path`);
    await storage.remove(`temp_phrase`);
    // Note that currentAccountIndex is only used in keyring for old accounts that don't have an id stored in the keyring
    // currentId always takes precedence
    await storage.set('currentAccountIndex', currentindex);
    if (userId) {
      await storage.set('currentId', userId);
    }
  };

  refreshEvmNftIds = async (address: string) => {
    if (!isValidEthereumAddress(address)) {
      throw new Error('Invalid Ethereum address');
    }
    const network = await this.getNetwork();
    const result = await openapiService.EvmNFTID(address);
    await evmNftService.setNftIds(result, network);
    return result;
  };

  getEvmNftId = async (address: string) => {
    if (!isValidEthereumAddress(address)) {
      throw new Error('Invalid Ethereum address');
    }
    const network = await this.getNetwork();
    const cacheData = await evmNftService.getNftIds(network);
    if (cacheData) {
      return cacheData;
    }
    return this.refreshEvmNftIds(address);
  };

  refreshEvmNftCollectionList = async (
    address: string,
    collectionIdentifier: string,
    limit = 50,
    offset = 0
  ) => {
    if (!isValidEthereumAddress(address)) {
      throw new Error('Invalid Ethereum address');
    }
    const network = await this.getNetwork();
    const result = await openapiService.EvmNFTcollectionList(
      address,
      collectionIdentifier,
      limit,
      offset
    );
    await evmNftService.setSingleCollection(result, collectionIdentifier, offset, network);
    return result;
  };

  getEvmNftCollectionList = async (
    address: string,
    collectionIdentifier: string,
    limit = 50,
    offset = 0
  ) => {
    if (!isValidEthereumAddress(address)) {
      throw new Error('Invalid Ethereum address');
    }
    const network = await this.getNetwork();
    const cacheData = await evmNftService.getSingleCollection(
      network,
      collectionIdentifier,
      offset
    );
    if (cacheData) {
      return cacheData;
    }
    return this.refreshEvmNftCollectionList(address, collectionIdentifier, limit, offset);
  };

  clearEvmNFTList = async () => {
    await evmNftService.clearEvmNfts();
  };
}

export default new WalletController();<|MERGE_RESOLUTION|>--- conflicted
+++ resolved
@@ -1298,39 +1298,8 @@
     if (!isValidEthereumAddress(address)) {
       throw new Error('Invalid Ethereum address in coinlist');
     }
-<<<<<<< HEAD
-
-    const allBalanceMap = await openapiService.getEvmFT(address || '0x', network);
-
-    const flowBalance = await this.getEvmBalance(address);
-
-    const mergeBalances = (tokenList, allBalanceMap, flowBalance) => {
-      return tokenList.map((token) => {
-        const balanceInfo = allBalanceMap.find((balance) => {
-          return balance.address.toLowerCase() === token.address.toLowerCase();
-        });
-        const balanceBN = balanceInfo
-          ? new BN(balanceInfo.balance).div(new BN(10).pow(new BN(balanceInfo.decimals)))
-          : new BN(0);
-
-        let balance = balanceBN.toString();
-        if (token.symbol.toLowerCase() === 'flow') {
-          const flowBalanceBN = new BN(flowBalance).div(new BN(10).pow(new BN(18)));
-          balance = flowBalanceBN.toString();
-        }
-
-        return {
-          ...token,
-          balance,
-        };
-      });
-    };
-
-    const customToken = (coins: CoinItem[], evmCustomToken: any): CoinItem[] => {
-=======
     const evmCustomToken = (await storage.get(`${network}evmCustomToken`)) || [];
     const customToken = (coins: ExtendedTokenInfo[], evmCustomToken: any): ExtendedTokenInfo[] => {
->>>>>>> 1f14e185
       const updatedList = [...coins];
 
       evmCustomToken.forEach((customToken) => {
