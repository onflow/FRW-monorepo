import * as fcl from '@onflow/fcl';
import { describe, it, expect, vi, beforeEach } from 'vitest';

import {
  HASH_ALGO_NUM_SHA2_256,
  HASH_ALGO_NUM_SHA3_256,
  SIGN_ALGO_NUM_ECDSA_P256,
  SIGN_ALGO_NUM_ECDSA_secp256k1,
} from '@/shared/utils/algo-constants';
<<<<<<< HEAD
=======
// Import the service *after* the mock definition and adjust order
import { userWalletService } from 'background/service';
>>>>>>> fac0e79e

import {
  getOrCheckAccountsWithPublicKey,
  getOrCheckAccountsByPublicKeyTuple,
  getAccountsByPublicKeyTuple,
} from '../findAddressWithPubKey';

// Mock FCL and userWalletService
vi.mock('@onflow/fcl');
vi.mock('background/service', () => ({
  userWalletService: {
    setupFcl: vi.fn(),
<<<<<<< HEAD
    getNetwork: vi.fn().mockResolvedValue('testnet'),
  },
}));

// Add the openapi service mock
vi.mock('@/background/service/openapi', () => ({
  default: {
    getFeatureFlag: vi.fn().mockResolvedValue(false),
    init: vi.fn().mockResolvedValue(undefined),
=======
    getAccountsWithPublicKey: vi.fn().mockResolvedValue([]),
>>>>>>> fac0e79e
  },
}));

describe('findAddressWithPubKey module', () => {
  const mockPubKey = '0x123456789abcdef';
  const mockAddress = '0x1234';
  const mockPubKeyTuple = {
    P256: {
      pubK: '0x123456789abcdef_p256',
      pk: 'mock-p256-pk',
    },
    SECP256K1: {
      pubK: '0x123456789abcdef_secp256k1',
      pk: 'mock-secp256k1-pk',
    },
  };

  beforeEach(() => {
    vi.clearAllMocks();
    global.fetch = vi.fn();
  });

  describe('findAddressWithKey', () => {
    it('should return null when no address is provided and indexer returns no accounts', async () => {
      // Mock fetch response for indexer
      global.fetch = vi.fn().mockResolvedValueOnce({
        json: () =>
          Promise.resolve({
            publicKey: mockPubKey,
            accounts: [],
          }),
      });

      const result = await getOrCheckAccountsWithPublicKey(mockPubKey);
      expect(result).toEqual([]);
    });

    it('should return account details when indexer finds matching accounts with SHA3_256/ECDSA_P256', async () => {
      const mockAccountData = [
        {
          address: mockAddress,
          publicKey: mockPubKey,
          keyIndex: 0,
          weight: 1000,
          signAlgo: SIGN_ALGO_NUM_ECDSA_P256,
          signAlgoString: 'ECDSA_P256',
          hashAlgo: HASH_ALGO_NUM_SHA3_256,
          hashAlgoString: 'SHA3_256',
        },
      ];
      // Mock the service call for this specific test
      vi.mocked(userWalletService.getAccountsWithPublicKey).mockResolvedValueOnce(mockAccountData);

      // The global.fetch mock below is likely now irrelevant due to code changes in findAddressWithPubKey,
      // but kept for historical context or potential future refactoring.
      const mockIndexerResponse = {
        publicKey: mockPubKey,
        accounts: [
          {
            address: mockAddress,
            keyId: 0,
            weight: 1000,
            sigAlgo: SIGN_ALGO_NUM_ECDSA_P256, // ECDSA_P256
            hashAlgo: HASH_ALGO_NUM_SHA3_256, // SHA3_256
            signing: 'ECDSA_P256',
            hashing: 'SHA3_256',
          },
        ],
      };
      global.fetch = vi.fn().mockResolvedValueOnce({
        json: () => Promise.resolve(mockIndexerResponse),
      });

      const result = await getOrCheckAccountsWithPublicKey(mockPubKey);

      // Assertion needs to match the structure returned by getAccountsWithPublicKey
      expect(result).toEqual(mockAccountData);
    });

    it('should query FCL when address is provided and return null if no matching keys', async () => {
      const mockFclAccount = {
        address: mockAddress,
        balance: 0,
        code: 0,
        contracts: {},
        keys: [
          {
            publicKey: 'different-key',
            index: 0,
            weight: 1000,
            revoked: false,
            hashAlgoString: 'SHA3_256',
            signAlgoString: 'ECDSA_P256',
            hashAlgo: HASH_ALGO_NUM_SHA3_256,
            signAlgo: SIGN_ALGO_NUM_ECDSA_P256,
            sequenceNumber: 0,
          },
        ],
      };

      vi.mocked(fcl.account).mockResolvedValueOnce(mockFclAccount);

      const result = await getOrCheckAccountsWithPublicKey(mockPubKey, mockAddress);
      expect(result).toBeNull();
    });

    it('should query FCL when address is provided and return matching keys', async () => {
      const mockFclAccount = {
        address: mockAddress,
        balance: 0,
        code: 0,
        contracts: {},
        keys: [
          {
            publicKey: mockPubKey,
            index: 0,
            weight: 1000,
            revoked: false,
            hashAlgoString: 'SHA3_256',
            signAlgoString: 'ECDSA_P256',
            hashAlgo: HASH_ALGO_NUM_SHA3_256,
            signAlgo: SIGN_ALGO_NUM_ECDSA_P256,
            sequenceNumber: 0,
          },
        ],
      };

      vi.mocked(fcl.account).mockResolvedValueOnce(mockFclAccount);

      const result = await getOrCheckAccountsWithPublicKey(mockPubKey, mockAddress);
      expect(result).toEqual([
        {
          ...mockFclAccount.keys[0],
          address: mockAddress,
          keyIndex: 0,
        },
      ]);
    });
  });

  describe('getOrCheckAddressByPublicKeyTuple', () => {
    it('should throw error when no accounts have sufficient weight', async () => {
      // Mock fetch to return accounts with insufficient weight
      global.fetch = vi.fn().mockImplementation((url) => {
        return Promise.resolve({
          json: () =>
            Promise.resolve({
              publicKey: url.includes('_p256')
                ? mockPubKeyTuple.P256.pubK
                : mockPubKeyTuple.SECP256K1.pubK,
              accounts: [
                {
                  address: mockAddress,
                  keyId: 0,
                  weight: 500, // Less than required 1000
                  sigAlgo: url.includes('_p256')
                    ? SIGN_ALGO_NUM_ECDSA_P256
                    : SIGN_ALGO_NUM_ECDSA_secp256k1,
                  hashAlgo: url.includes('_p256') ? HASH_ALGO_NUM_SHA3_256 : HASH_ALGO_NUM_SHA2_256,
                  signing: url.includes('_p256') ? 'ECDSA_P256' : 'ECDSA_secp256k1',
                  hashing: url.includes('_p256') ? 'SHA3_256' : 'SHA2_256',
                },
              ],
            }),
        });
      });

      await expect(getOrCheckAccountsByPublicKeyTuple(mockPubKeyTuple)).resolves.toEqual([]);
    });

    it('should return combined accounts when both keys have valid accounts', async () => {
      const mockP256Account = {
        address: mockAddress,
        publicKey: mockPubKeyTuple.P256.pubK,
        keyIndex: 0,
        weight: 1000,
        signAlgo: SIGN_ALGO_NUM_ECDSA_P256,
        signAlgoString: 'ECDSA_P256',
        hashAlgo: HASH_ALGO_NUM_SHA3_256,
        hashAlgoString: 'SHA3_256',
      };
      const mockSecpAccount = {
        address: mockAddress, // Assuming same address for simplicity
        publicKey: mockPubKeyTuple.SECP256K1.pubK,
        keyIndex: 1, // Different index
        weight: 1000,
        signAlgo: SIGN_ALGO_NUM_ECDSA_secp256k1,
        signAlgoString: 'ECDSA_secp256k1',
        hashAlgo: HASH_ALGO_NUM_SHA2_256, // Different hash algo
        hashAlgoString: 'SHA2_256',
      };

      // Mock the service call twice: once for P256, once for SECP256k1
      vi.mocked(userWalletService.getAccountsWithPublicKey)
        .mockResolvedValueOnce([mockP256Account]) // First call (P256)
        .mockResolvedValueOnce([mockSecpAccount]); // Second call (SECP256k1)

      // The global.fetch mock below is likely now irrelevant due to code changes in findAddressWithPubKey
      global.fetch = vi.fn().mockImplementation((url) => {
        // ... (existing fetch mock, less relevant now)
      });

      const result = await getOrCheckAccountsByPublicKeyTuple(mockPubKeyTuple);
      expect(result).toHaveLength(2);
      // Verify properties based on the mocked service data
      expect(result.some((acc) => acc.signAlgoString === 'ECDSA_P256')).toBe(true);
      expect(result.some((acc) => acc.signAlgoString === 'ECDSA_secp256k1')).toBe(true);
    });

    it('should throw error when no accounts are found', async () => {
      // Mock fetch to return no accounts
      global.fetch = vi.fn().mockImplementation(() => {
        return Promise.resolve({
          json: () =>
            Promise.resolve({
              publicKey: mockPubKey,
              accounts: [],
            }),
        });
      });

      await expect(getOrCheckAccountsByPublicKeyTuple(mockPubKeyTuple)).resolves.toEqual([]);
    });
  });

  describe('getAccountsByPublicKeyTuple', () => {
    const mockAccount = {
      address: mockAddress,
      publicKey: 'will-be-overwritten', // Placeholder
      keyIndex: 0,
      weight: 1000,
      signAlgo: SIGN_ALGO_NUM_ECDSA_P256,
      signAlgoString: 'ECDSA_P256',
      hashAlgo: HASH_ALGO_NUM_SHA3_256,
      hashAlgoString: 'SHA3_256',
    };

    it('should call getAccountsWithPublicKey for testnet', async () => {
      // Mock the service call to return valid data for both keys
      vi.mocked(userWalletService.getAccountsWithPublicKey)
        .mockResolvedValueOnce([{ ...mockAccount, publicKey: mockPubKeyTuple.P256.pubK }])
        .mockResolvedValueOnce([{ ...mockAccount, publicKey: mockPubKeyTuple.SECP256K1.pubK }]);

      await getAccountsByPublicKeyTuple(mockPubKeyTuple, 'testnet');

      // Verify the service was called correctly
      expect(userWalletService.getAccountsWithPublicKey).toHaveBeenCalledWith(
        mockPubKeyTuple.P256.pubK,
        'testnet'
      );
      expect(userWalletService.getAccountsWithPublicKey).toHaveBeenCalledWith(
        mockPubKeyTuple.SECP256K1.pubK,
        'testnet'
      );
    });

    it('should call getAccountsWithPublicKey for mainnet', async () => {
      // Mock the service call to return valid data for both keys
      vi.mocked(userWalletService.getAccountsWithPublicKey)
        .mockResolvedValueOnce([{ ...mockAccount, publicKey: mockPubKeyTuple.P256.pubK }])
        .mockResolvedValueOnce([{ ...mockAccount, publicKey: mockPubKeyTuple.SECP256K1.pubK }]);

      await getAccountsByPublicKeyTuple(mockPubKeyTuple, 'mainnet');

      // Verify the service was called correctly
      expect(userWalletService.getAccountsWithPublicKey).toHaveBeenCalledWith(
        mockPubKeyTuple.P256.pubK,
        'mainnet'
      );
      expect(userWalletService.getAccountsWithPublicKey).toHaveBeenCalledWith(
        mockPubKeyTuple.SECP256K1.pubK,
        'mainnet'
      );
    });

<<<<<<< HEAD
    it('should filter out accounts that dont have sufficient weight', async () => {
=======
    it('should throw error when no accounts have sufficient weight', async () => {
      // Mock the service to return accounts with insufficient weight
      vi.mocked(userWalletService.getAccountsWithPublicKey).mockResolvedValue([
        {
          address: mockAddress,
          publicKey: mockPubKeyTuple.P256.pubK,
          keyIndex: 0,
          weight: 500, // Less than required 1000
          signAlgo: SIGN_ALGO_NUM_ECDSA_P256,
          signAlgoString: 'ECDSA_P256',
          hashAlgo: HASH_ALGO_NUM_SHA3_256,
          hashAlgoString: 'SHA3_256',
        },
      ]); // Applies to both calls in this test

      // The global.fetch mock below is now irrelevant
>>>>>>> fac0e79e
      const mockResponse = {
        // ... (existing fetch mock data)
      };
      global.fetch = vi.fn().mockResolvedValue({
        json: () => Promise.resolve(mockResponse),
      });

      const result = await getAccountsByPublicKeyTuple(mockPubKeyTuple, 'mainnet');
      expect(result).toEqual([]);
    });
  });
});<|MERGE_RESOLUTION|>--- conflicted
+++ resolved
@@ -1,17 +1,13 @@
 import * as fcl from '@onflow/fcl';
 import { describe, it, expect, vi, beforeEach } from 'vitest';
 
+import openapiService from '@/background/service/openapi';
 import {
   HASH_ALGO_NUM_SHA2_256,
   HASH_ALGO_NUM_SHA3_256,
   SIGN_ALGO_NUM_ECDSA_P256,
   SIGN_ALGO_NUM_ECDSA_secp256k1,
 } from '@/shared/utils/algo-constants';
-<<<<<<< HEAD
-=======
-// Import the service *after* the mock definition and adjust order
-import { userWalletService } from 'background/service';
->>>>>>> fac0e79e
 
 import {
   getOrCheckAccountsWithPublicKey,
@@ -21,10 +17,9 @@
 
 // Mock FCL and userWalletService
 vi.mock('@onflow/fcl');
-vi.mock('background/service', () => ({
-  userWalletService: {
+vi.mock('@/background/service/userWallet', () => ({
+  default: {
     setupFcl: vi.fn(),
-<<<<<<< HEAD
     getNetwork: vi.fn().mockResolvedValue('testnet'),
   },
 }));
@@ -33,10 +28,8 @@
 vi.mock('@/background/service/openapi', () => ({
   default: {
     getFeatureFlag: vi.fn().mockResolvedValue(false),
+    getAccountsWithPublicKey: vi.fn().mockResolvedValue([]),
     init: vi.fn().mockResolvedValue(undefined),
-=======
-    getAccountsWithPublicKey: vi.fn().mockResolvedValue([]),
->>>>>>> fac0e79e
   },
 }));
 
@@ -88,7 +81,7 @@
         },
       ];
       // Mock the service call for this specific test
-      vi.mocked(userWalletService.getAccountsWithPublicKey).mockResolvedValueOnce(mockAccountData);
+      vi.mocked(openapiService.getAccountsWithPublicKey).mockResolvedValueOnce(mockAccountData);
 
       // The global.fetch mock below is likely now irrelevant due to code changes in findAddressWithPubKey,
       // but kept for historical context or potential future refactoring.
@@ -230,7 +223,7 @@
       };
 
       // Mock the service call twice: once for P256, once for SECP256k1
-      vi.mocked(userWalletService.getAccountsWithPublicKey)
+      vi.mocked(openapiService.getAccountsWithPublicKey)
         .mockResolvedValueOnce([mockP256Account]) // First call (P256)
         .mockResolvedValueOnce([mockSecpAccount]); // Second call (SECP256k1)
 
@@ -276,18 +269,18 @@
 
     it('should call getAccountsWithPublicKey for testnet', async () => {
       // Mock the service call to return valid data for both keys
-      vi.mocked(userWalletService.getAccountsWithPublicKey)
+      vi.mocked(openapiService.getAccountsWithPublicKey)
         .mockResolvedValueOnce([{ ...mockAccount, publicKey: mockPubKeyTuple.P256.pubK }])
         .mockResolvedValueOnce([{ ...mockAccount, publicKey: mockPubKeyTuple.SECP256K1.pubK }]);
 
       await getAccountsByPublicKeyTuple(mockPubKeyTuple, 'testnet');
 
       // Verify the service was called correctly
-      expect(userWalletService.getAccountsWithPublicKey).toHaveBeenCalledWith(
+      expect(openapiService.getAccountsWithPublicKey).toHaveBeenCalledWith(
         mockPubKeyTuple.P256.pubK,
         'testnet'
       );
-      expect(userWalletService.getAccountsWithPublicKey).toHaveBeenCalledWith(
+      expect(openapiService.getAccountsWithPublicKey).toHaveBeenCalledWith(
         mockPubKeyTuple.SECP256K1.pubK,
         'testnet'
       );
@@ -295,45 +288,38 @@
 
     it('should call getAccountsWithPublicKey for mainnet', async () => {
       // Mock the service call to return valid data for both keys
-      vi.mocked(userWalletService.getAccountsWithPublicKey)
+      vi.mocked(openapiService.getAccountsWithPublicKey)
         .mockResolvedValueOnce([{ ...mockAccount, publicKey: mockPubKeyTuple.P256.pubK }])
         .mockResolvedValueOnce([{ ...mockAccount, publicKey: mockPubKeyTuple.SECP256K1.pubK }]);
 
       await getAccountsByPublicKeyTuple(mockPubKeyTuple, 'mainnet');
 
       // Verify the service was called correctly
-      expect(userWalletService.getAccountsWithPublicKey).toHaveBeenCalledWith(
+      expect(openapiService.getAccountsWithPublicKey).toHaveBeenCalledWith(
         mockPubKeyTuple.P256.pubK,
         'mainnet'
       );
-      expect(userWalletService.getAccountsWithPublicKey).toHaveBeenCalledWith(
+      expect(openapiService.getAccountsWithPublicKey).toHaveBeenCalledWith(
         mockPubKeyTuple.SECP256K1.pubK,
         'mainnet'
       );
     });
 
-<<<<<<< HEAD
     it('should filter out accounts that dont have sufficient weight', async () => {
-=======
-    it('should throw error when no accounts have sufficient weight', async () => {
-      // Mock the service to return accounts with insufficient weight
-      vi.mocked(userWalletService.getAccountsWithPublicKey).mockResolvedValue([
-        {
-          address: mockAddress,
-          publicKey: mockPubKeyTuple.P256.pubK,
-          keyIndex: 0,
-          weight: 500, // Less than required 1000
-          signAlgo: SIGN_ALGO_NUM_ECDSA_P256,
-          signAlgoString: 'ECDSA_P256',
-          hashAlgo: HASH_ALGO_NUM_SHA3_256,
-          hashAlgoString: 'SHA3_256',
-        },
-      ]); // Applies to both calls in this test
-
-      // The global.fetch mock below is now irrelevant
->>>>>>> fac0e79e
       const mockResponse = {
-        // ... (existing fetch mock data)
+        publicKey: mockPubKeyTuple.P256.pubK,
+        accounts: [
+          {
+            address: mockAddress,
+            publicKey: mockPubKeyTuple.P256.pubK,
+            keyIndex: 0,
+            weight: 500, // Less than required 1000
+            signAlgo: SIGN_ALGO_NUM_ECDSA_P256,
+            signAlgoString: 'ECDSA_P256',
+            hashAlgo: HASH_ALGO_NUM_SHA3_256,
+            hashAlgoString: 'SHA3_256',
+          },
+        ],
       };
       global.fetch = vi.fn().mockResolvedValue({
         json: () => Promise.resolve(mockResponse),
