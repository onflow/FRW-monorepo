import path from 'path';

import type { StorybookConfig } from '@storybook/react-webpack5';
import dotenv from 'dotenv';
import webpack from 'webpack';

import packageJson from '../package.json';
const { version } = packageJson;

dotenv.config({ path: ['.env.dev', '.env.pro', '.env.test'] });

const config: StorybookConfig = {
  stories: ['../src/**/*.mdx', '../src/**/*.stories.@(js|jsx|mjs|ts|tsx)'],
  addons: [
    '@storybook/addon-webpack5-compiler-swc',
    '@storybook/addon-onboarding',
    '@storybook/addon-docs',
    '@storybook/addon-themes',
  ],
  framework: {
    name: '@storybook/react-webpack5',
    options: {},
  },
  webpackFinal: async (config) => {
    // Ensure config.resolve and config.plugins are initialized
    config.resolve = config.resolve || {};
    config.plugins = config.plugins || [];

    config.resolve.alias = {
      ...config.resolve.alias,
<<<<<<< HEAD
      // Specific hook aliases first
      '@/ui/hooks/use-feature-flags': path.resolve(
        __dirname,
        '../src/ui/hooks/use-feature-flags.mock.ts'
      ),
      '@/ui/hooks/use-account-hooks': path.resolve(
        __dirname,
        '../src/ui/components/account/stories/use-account-hooks.mock.ts'
      ),
      '@/ui/hooks/useNftHook': path.resolve(
        __dirname,
        '../src/ui/components/account/stories/use-nft-hooks.mock.ts'
      ),
      '@/ui/hooks/useProfileHook': path.resolve(
        __dirname,
        '../src/ui/hooks/useProfileHook.mock.ts'
      ),
      '@/ui/hooks/useNetworkHook': path.resolve(
        __dirname,
        '../src/ui/hooks/useNetworkHook.mock.ts'
      ),
      // General hooks alias (fallback)
      '@/ui/hooks': path.resolve(__dirname, '../src/stories/ui-hooks.mock.ts'),
      // Other aliases
      '@/ui/utils/WalletContext': path.resolve(__dirname, '../src/stories/wallet-context.mock.ts'),
      'ui/utils$': path.resolve(__dirname, '../src/stories/ui-utils.mock.ts'),
=======
      'react-router-dom': path.resolve(__dirname, '../src/stories/react-router-dom.mock.ts'),
      '@/ui/hooks/use-account-hooks$': path.resolve(
        __dirname,
        '../src/stories/use-account-hooks.mock.ts'
      ),
      '@/ui/hooks/useNftHook$': path.resolve(__dirname, '../src/stories/use-nft-hooks.mock.ts'),
      '@/ui/utils/WalletContext$': path.resolve(__dirname, '../src/stories/wallet-context.mock.ts'),
>>>>>>> 76300820
      '@': path.resolve(__dirname, '../src'),
      ui: path.resolve(__dirname, '../src/ui'),
      background: path.resolve(__dirname, '../src/background'),
      consts: path.resolve(__dirname, '../src/constant/index'),
    };

    config.plugins.push(
      new webpack.ProvidePlugin({
        Buffer: ['buffer', 'Buffer'],
        process: 'process/browser',
        dayjs: 'dayjs',
      }),
      new webpack.DefinePlugin({
        'process.env.version': JSON.stringify(`version: ${version}`),
        'process.env.release': JSON.stringify(version),
      })
    );

    config.resolve.fallback = {
      ...config.resolve.fallback,
      process: require.resolve('process/browser'),
    };

    // START: -------- SVG and PNG Handling --------

    // Rule for SVGs
    // Find existing rule for SVGs (if any) and exclude it from handling SVGs that we want for @svgr/webpack
    const imageRule = config.module?.rules?.find(
      (rule) =>
        rule && typeof rule === 'object' && rule.test instanceof RegExp && rule.test.test('.svg')
    );
    if (imageRule && typeof imageRule === 'object') {
      imageRule.exclude = /\.svg$/;
    }

    config.module?.rules?.push({
      test: /\.svg$/,
      use: [
        {
          loader: '@svgr/webpack',
          options: {
            // You can add SVGR options here if needed
            // e.g., icon: true, dimensions: false,
            // To ensure the default export is the URL (content)
            exportType: 'named', // Keeps ReactComponent as named
            namedExport: 'ReactComponent',
            // svgo: false, // if you have issues with svgo, or want to configure it
          },
        },
        {
          loader: 'url-loader', // Or 'file-loader' or use asset modules for the default export (content)
          options: {
            limit: 8192, // Inline files smaller than 8kb as data URIs
            name: 'static/media/[name].[hash:8].[ext]',
          },
        },
      ],
      issuer: /\.(tsx|jsx|ts|js|mjs|mdx)$/, // Only apply to JS/TS/MDX files
    });

    // Rule for PNGs (and other images)
    // This is typically handled by Webpack 5's asset modules.
    // If not already present or if you need specific handling, you can add:
    // We'll ensure it doesn't clash with the SVG rule if it also matches .svg
    const hasPngRule = config.module?.rules?.some(
      (rule) =>
        rule && typeof rule === 'object' && rule.test instanceof RegExp && rule.test.test('.png')
    );

    if (!hasPngRule) {
      config.module?.rules?.push({
        test: /\.(png|jpe?g|gif|webp)$/i,
        type: 'asset/resource', // Handles emitting the file and providing URL
        generator: {
          filename: 'static/media/[name].[hash:8].[ext]',
        },
      });
    }

    // END: -------- SVG and PNG Handling --------

    return config;
  },
};
export default config;<|MERGE_RESOLUTION|>--- conflicted
+++ resolved
@@ -28,7 +28,6 @@
 
     config.resolve.alias = {
       ...config.resolve.alias,
-<<<<<<< HEAD
       // Specific hook aliases first
       '@/ui/hooks/use-feature-flags': path.resolve(
         __dirname,
@@ -55,7 +54,6 @@
       // Other aliases
       '@/ui/utils/WalletContext': path.resolve(__dirname, '../src/stories/wallet-context.mock.ts'),
       'ui/utils$': path.resolve(__dirname, '../src/stories/ui-utils.mock.ts'),
-=======
       'react-router-dom': path.resolve(__dirname, '../src/stories/react-router-dom.mock.ts'),
       '@/ui/hooks/use-account-hooks$': path.resolve(
         __dirname,
@@ -63,7 +61,6 @@
       ),
       '@/ui/hooks/useNftHook$': path.resolve(__dirname, '../src/stories/use-nft-hooks.mock.ts'),
       '@/ui/utils/WalletContext$': path.resolve(__dirname, '../src/stories/wallet-context.mock.ts'),
->>>>>>> 76300820
       '@': path.resolve(__dirname, '../src'),
       ui: path.resolve(__dirname, '../src/ui'),
       background: path.resolve(__dirname, '../src/background'),
