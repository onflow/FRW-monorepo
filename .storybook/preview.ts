--- conflicted
+++ resolved
@@ -36,9 +36,6 @@
         return msg;
       },
     },
-<<<<<<< HEAD
-  } as unknown as typeof chrome;
-=======
     storage: {
       onChanged: {
         addListener: () => {},
@@ -64,7 +61,6 @@
       },
     },
   } as unknown as typeof chrome; // Use 'as any' to simplify mocking complex global objects
->>>>>>> dd5e6652
 }
 
 const theme = createTheme(themeOptions); // Create a theme instance
