//
//  CadenceManager.swift
//  FRW
//
//  Created by cat on 2024/3/2.
//

import SwiftUI

// MARK: - CadenceManager

class CadenceManager {
    // MARK: Lifecycle

    private init() {
        loadLocalCache()
        fetchScript()
    }

    // MARK: Internal

    static let shared = CadenceManager()

    var version: String = ""
    var scripts: CadenceScript!

    var current: CadenceModel {
        switch LocalUserDefaults.shared.flowNetwork {
        case .testnet:
            return scripts.testnet
        case .mainnet:
            return scripts.mainnet
        case .previewnet:
            return scripts.testnet
        }
    }

    // MARK: Private

    private let localVersion = "2.13"

    private func loadLocalCache() {
        if let response = loadCache() {
            scripts = response.scripts
            version = response.version ?? localVersion
            log.info("[Cadence] cache version is \(String(describing: response.version))")
            EventTrack.shared
                .registerCadence(
                    scriptVersion: version,
                    cadenceVersion: current.version ?? ""
                )
        } else {
            do {
                guard let filePath = Bundle.main
                    .path(forResource: "cloudfunctions", ofType: "json")
                else {
                    log.error("CadenceManager -> loadFromLocalFile error: no local file")
                    return
                }

                let data = try Data(contentsOf: URL(fileURLWithPath: filePath))
                let providers = try JSONDecoder().decode(CadenceResponse.self, from: data)
                scripts = providers.scripts
                version = providers.version ?? localVersion
<<<<<<< HEAD
                log.info("[Cadence] local file version is \(String(describing: providers.version))")
=======
                EventTrack.shared
                    .registerCadence(
                        scriptVersion: version,
                        cadenceVersion: current.version ?? ""
                    )
                log.info("[Cadence] local version is \(String(describing: providers.version))")
>>>>>>> 86bdf99e
            } catch {
                log.error("CadenceManager -> decode failed", context: error)
            }
        }
    }

    private func fetchScript() {
        Task {
            do {
                let response: CadenceRemoteResponse = try await Network
                    .requestWithRawModel(FRWAPI.Cadence.list)
                DispatchQueue.main.async {
                    // first call before
                    self.saveCache(response: response.data)
                    self.scripts = response.data.scripts
                    if let version = response.data.version {
                        self.version = version
                        log.info("[Cadence] remote version is \(String(describing: version))")
                    }
                    EventTrack.shared
                        .registerCadence(
                            scriptVersion: self.version,
                            cadenceVersion: self.current.version ?? ""
                        )
                }
            } catch {
                log.error("CadenceManager -> fetch failed", context: error)
            }
        }
    }

    private func saveCache(response: CadenceResponse) {
        guard response.version != version, let file = filePath() else {
            log.info("[Cadence] same version")
            return
        }
        do {
            let data = try JSONEncoder().encode(response)
            try data.write(to: file)
        } catch {
            log.error("[Cadence] save data failed.\(error)")
        }
    }

    private func loadCache() -> CadenceResponse? {
        guard let file = filePath() else {
            return nil
        }

        if !FileManager.default.fileExists(atPath: file.relativePath) {
            return nil
        }

        do {
            let data = try Data(contentsOf: file)
            let response = try JSONDecoder().decode(CadenceResponse.self, from: data)
            return response
        } catch {
            log.error("[Cadence] load cache \(error)")
            return nil
        }
    }

    private func filePath() -> URL? {
        do {
            let root = FileManager.default.urls(for: .cachesDirectory, in: .userDomainMask).first!
                .appendingPathComponent("cadence")
            if !FileManager.default.fileExists(atPath: root.relativePath) {
                try FileManager.default.createDirectory(at: root, withIntermediateDirectories: true)
            }
            let file = root.appendingPathComponent("script")
            return file
        } catch {
            log.warning("[Cadence] create failed. \(error)")
        }
        return nil
    }
}

// MARK: - CadenceRemoteResponse

struct CadenceRemoteResponse: Codable {
    let data: CadenceResponse
    let status: Int
}

// MARK: - CadenceResponse

struct CadenceResponse: Codable {
    let scripts: CadenceScript
    let version: String?
}

// MARK: - CadenceScript

struct CadenceScript: Codable {
    let testnet: CadenceModel
    let mainnet: CadenceModel
}

// MARK: - CadenceModel

struct CadenceModel: Codable {
    let version: String?
    let basic: CadenceModel.Basic?
    let account: CadenceModel.Account?
    let collection: CadenceModel.Collection?
    let contract: CadenceModel.Contract?
    let domain: CadenceModel.Domain?
    let ft: CadenceModel.FlowToken?

    let hybridCustody: CadenceModel.HybridCustody?
    let staking: CadenceModel.Staking?
    let storage: CadenceModel.Storage?
    let switchboard: CadenceModel.Switchboard?
    let nft: CadenceModel.NFT?
    let swap: CadenceModel.Swap?

    let evm: CadenceModel.EVM?
    let bridge: CadenceModel.Bridge?
}

extension CadenceModel {
    struct Basic: Codable {
        let addKey: String?
        let getAccountInfo: String?
        let getFindAddress: String?
        let getFindDomainByAddress: String?
        let getFlownsAddress: String?
        let getFlownsDomainsByAddress: String?
        let getStorageInfo: String?
        let getTokenBalanceWithModel: String?
        let isTokenStorageEnabled: String?
        let revokeKey: String?
        let getAccountMinFlow: String?
    }

    struct Account: Codable {
        let getBookmark: String?
        let getBookmarks: String?
    }

    struct Collection: Codable {
        let enableNFTStorage: String?
        let getCatalogTypeData: String?
        let getNFT: String?
        let getNFTCatalogByCollectionIds: String?
        let getNFTCollection: String?
        let getNFTDisplays: String?
        let getNFTMetadataViews: String?
        let sendNbaNFT: String?
        let sendNFT: String?

        let enableNFTStorageTest: String?
        let getNFTCollectionTest: String?
        let getNFTDisplaysTest: String?
        let getNFTMetadataViewsTest: String?
        let getNFTTest: String?
        let sendNFTTest: String?
    }

    struct Contract: Codable {
        let getContractNames: String?
        let getContractByName: String?
    }

    struct Domain: Codable {
        let claimFTFromInbox: String?
        let claimNFTFromInbox: String?
        let getAddressOfDomain: String?
        let getDefaultDomainsOfAddress: String?
        let getFlownsInbox: String?
        let sendInboxNFT: String?
        let transferInboxTokens: String?
    }

    struct FlowToken: Codable {
        let addToken: String?
        let enableTokenStorage: String?
        let transferTokens: String?

        let isTokenListEnabled: String?
        let getTokenListBalance: String?
        let isLinkedAccountTokenListEnabled: String?
    }

    struct HybridCustody: Codable {
        let editChildAccount: String?
        let getAccessibleCoinInfo: String?
        let getAccessibleCollectionAndIds: String?
        let getAccessibleCollectionAndIdsDisplay: String?
        let getAccessibleCollectionsAndIds: String?

        let getAccessibleFungibleToken: String?
        let getChildAccount: String?
        let getChildAccountMeta: String?
        let getChildAccountNFT: String?
        let unlinkChildAccount: String?

        let transferChildNFT: String?
        let transferNFTToChild: String?
        let sendChildNFT: String?
        let getChildAccountAllowTypes: String?
        let checkChildLinkedCollections: String?
        let batchTransferChildNFT: String?
        let batchTransferNFTToChild: String?
        /// child to child
        let batchSendChildNFTToChild: String?
        /// send NFT from child to child
        let sendChildNFTToChild: String?

        let bridgeChildNFTToEvm: String?
        let bridgeChildNFTFromEvm: String?

        let batchBridgeChildNFTToEvm: String?
        let batchBridgeChildNFTFromEvm: String?

        let bridgeChildFTToEvm: String?
        let bridgeChildFTFromEvm: String?
    }

    struct Staking: Codable {
        let checkSetup: String?

        let createDelegator: String?
        let createStake: String?
        let getApr: String?
        let getDelegatesIndo: String?
        let getDelegatorInfo: String?
        let getEpochMetadata: String?
        let getNodeInfo: String?
        let getNodesInfo: String?

        let getDelegatesInfoArray: String?
        let getApyWeekly: String?

        let getStakeInfo: String?
        let getStakingInfo: String?
        let restakeReward: String?
        let restakeUnstaked: String?

        let setup: String?
        let unstake: String?
        let withdrawLocked: String?
        let withdrawReward: String?
        let withdrawUnstaked: String?

        let checkStakingEnabled: String?
    }

    struct Storage: Codable {
        let enableTokenStorage: String?
        let getBasicPublicItems: String?
        let getPrivateItems: String?
        let getPrivatePaths: String?
        let getPublicItem: String?
        let getPublicItems: String?
        let getPublicPaths: String?
        let getStoragePaths: String?
        let getStoredItems: String?
        let getStoredResource: String?
        let getStoredStruct: String?

        let getBasicPublicItemsTest: String?
        let getPrivateItemsTest: String?
    }

    struct Switchboard: Codable {
        let getSwitchboard: String?
    }

    struct NFT: Codable {
        let checkNFTListEnabledNew: String?
        let checkNFTListEnabled: String?
    }

    struct Swap: Codable {
        let DeployPairTemplate: String?
        let CreatePairTemplate: String?
        let AddLiquidity: String?
        let RemoveLiquidity: String?
        let SwapExactTokensForTokens: String?
        let SwapTokensForExactTokens: String?
        let MintAllTokens: String?
        let QueryTokenNames: String?

        let QueryPairArrayAddr: String?
        let QueryPairArrayInfo: String?
        let QueryPairInfoByAddrs: String?
        let QueryPairInfoByTokenKey: String?
        let QueryUserAllLiquidities: String?
        let QueryTimestamp: String?

        let QueryVaultBalanceBatched: String?
        let QueryTokenPathPrefix: String?
        let CenterTokens: [String]?
    }
}

extension CadenceModel {
    struct EVM: Codable {
        let call: String?
        let createCoaEmpty: String?
        let deployContract: String?
        let estimateGas: String?
        let fundEvmAddr: String?
        let getBalance: String?
        let getCoaBalance: String?
        let getCoaAddr: String?
        let getCode: String?
        let withdrawCoa: String?
        let fundCoa: String?
        let callContract: String?
        let transferFlowToEvmAddress: String?
        let transferFlowFromCoaToFlow: String?
        let checkCoaLink: String?
        let coaLink: String?
    }

    struct Bridge: Codable {
        let batchOnboardByIdentifier: String?
        let bridgeTokensFromEvmV2: String?
        let bridgeTokensToEvmV2: String?

        let batchBridgeNFTToEvmV2: String?
        let batchBridgeNFTFromEvmV2: String?
        /// send Not Flow Token to Evm
        let bridgeTokensToEvmAddressV2: String?
        /// evm to other flow
        let bridgeTokensFromEvmToFlowV2: String?
        /// nft flow to any evm
        let bridgeNFTToEvmAddressV2: String?
        let bridgeNFTFromEvmToFlowV2: String?

        let getAssociatedEvmAddress: String?
        let getAssociatedFlowIdentifier: String?
    }
}

extension String {
    public func fromBase64() -> String? {
        guard let data = Data(base64Encoded: self) else { return nil }
        return String(data: data, encoding: .utf8)
    }

    public func toFunc() -> String? {
        guard let decodeStr = fromBase64() else {
            log.error("[Cadence] base decode failed")
            return nil
        }

        let result = decodeStr.replacingOccurrences(of: "<platform_info>", with: platformInfo())
        return result
    }

    private func platformInfo() -> String {
        let version = Bundle.main
            .infoDictionary?["CFBundleShortVersionString"] as? String ?? "Unknown"
        let buildVersion = Bundle.main.infoDictionary?["CFBundleVersion"] as? String ?? "Unknown"
        let model = isDevModel ? "(Dev)" : ""
        return "iOS-\(version)-\(buildVersion)\(model)"
    }
}<|MERGE_RESOLUTION|>--- conflicted
+++ resolved
@@ -62,16 +62,12 @@
                 let providers = try JSONDecoder().decode(CadenceResponse.self, from: data)
                 scripts = providers.scripts
                 version = providers.version ?? localVersion
-<<<<<<< HEAD
-                log.info("[Cadence] local file version is \(String(describing: providers.version))")
-=======
                 EventTrack.shared
                     .registerCadence(
                         scriptVersion: version,
                         cadenceVersion: current.version ?? ""
                     )
                 log.info("[Cadence] local version is \(String(describing: providers.version))")
->>>>>>> 86bdf99e
             } catch {
                 log.error("CadenceManager -> decode failed", context: error)
             }
