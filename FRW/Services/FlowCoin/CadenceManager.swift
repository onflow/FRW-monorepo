--- conflicted
+++ resolved
@@ -15,11 +15,6 @@
     private init() {
         loadLocalCache()
         fetchScript()
-<<<<<<< HEAD
-=======
-
-        log.info("[Cadence] current version is \(String(describing: version))")
->>>>>>> 6be11aaf
     }
 
     // MARK: Internal
@@ -61,7 +56,7 @@
                 let providers = try JSONDecoder().decode(CadenceResponse.self, from: data)
                 scripts = providers.scripts
                 version = providers.version ?? localVersion
-                log.info("[Cadence] cache version is \(String(describing: providers.version))")
+                log.info("[Cadence] local file version is \(String(describing: providers.version))")
             } catch {
                 log.error("CadenceManager -> decode failed", context: error)
             }
