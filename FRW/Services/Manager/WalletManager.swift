//
//  WalletManager.swift
//  Flow Wallet
//
//  Created by Hao Fu on 30/12/21.
//

import Combine
import Flow
import FlowWalletKit
import Foundation
import KeychainAccess
import Kingfisher
import WalletCore
import UIKit
import web3swift
import Web3Core
import BigInt


// MARK: - Define

extension WalletManager {
    static let flowPath = "m/44'/539'/0'/0/0"
    static let mnemonicStrength: Int32 = 160
    static let defaultGas: UInt64 = 30_000_000
    static let moveFee = 0.001
    static let minDefaultBlance = 0.001
    private static let defaultBundleID = "com.flowfoundation.wallet"
    private static let mnemonicStoreKeyPrefix = "lilico.mnemonic"
    private static let walletFetchInterval: TimeInterval = 5

    private enum CacheKeys: String {
        case walletInfo
        case supportedCoins
        case activatedCoins
        case coinBalances
    }
}

class WalletManager: ObservableObject {
    static let shared = WalletManager()

    @Published var walletInfo: UserWalletResponse? {
        didSet {
            // TODO: remove after update new Flow Wallet SDK
            updateFlowAccount()
        }
    }

    @Published var supportedCoins: [TokenModel]?
    @Published var evmSupportedCoins: [TokenModel]?
    @Published var activatedCoins: [TokenModel] = []
    @Published var coinBalances: [String: Double] = [:]
    @Published var childAccount: ChildAccount? = nil
    @Published var evmAccount: EVMAccountManager.Account? = nil

    var accessibleManager: ChildAccountManager.AccessibleManager = .init()

    private var childAccountInited: Bool = false

    private var hdWallet: HDWallet?
    var flowAccountKey: Flow.AccountKey?
    // TODO: remove after update Flow Wallet SDK
    var phraseAccountkey: Flow.AccountKey?

    var mainKeychain = Keychain(service: (Bundle.main.bundleIdentifier ?? defaultBundleID) + ".local")
        .label("Lilico app backup")
        .synchronizable(false)
        .accessibility(.whenUnlocked)

    private var walletInfoRetryTimer: Timer?
    private var cancellableSet = Set<AnyCancellable>()

    var walletAccount: WalletAccount = .init()
    @Published var balanceProvider = BalanceProvider()
    
<<<<<<< HEAD
    var walletEntity: FlowWalletKit.Wallet? = nil
    var accountKey: Flow.AccountKey?
    var keyProvider: (any KeyProtocol)? = nil
    //rename to currentAccount
    
//    @Published var account: FlowWalletKit.Account? = nil
    
=======
    var customTokenManager: CustomTokenManager = CustomTokenManager()

>>>>>>> dec717ba
    var currentAccount: WalletAccount.User {
        WalletManager.shared.walletAccount.readInfo(at: getWatchAddressOrChildAccountAddressOrPrimaryAddress() ?? "")
    }

    var defaultSigners: [FlowSigner] {
        if RemoteConfigManager.shared.freeGasEnabled {
            return [WalletManager.shared, RemoteConfigManager.shared]
        }
        return [WalletManager.shared]
    }

    private var retryCheckCount = 1
    
    
    private var isShow: Bool = false

    init() {
        NotificationCenter.default.addObserver(self, selector: #selector(reset), name: .willResetWallet, object: nil)

        if UserManager.shared.activatedUID != nil {
            restoreMnemonicForCurrentUser()
            loadCacheData()
        }

        UserManager.shared.$activatedUID
            .receive(on: DispatchQueue.main)
            .map { $0 }
            .sink { _ in
                self.reloadWallet()
                self.clearFlowAccount()
                self.reloadWalletInfo()
            }.store(in: &cancellableSet)
    }

    func bindChildAccountManager() {
        ChildAccountManager.shared.$selectedChildAccount
            .receive(on: DispatchQueue.main)
            .map { $0 }
            .sink(receiveValue: { newChildAccount in
                log.info("change account did changed")
                self.childAccount = newChildAccount

                if self.childAccountInited {
                    Task {
                        try? await self.fetchWalletDatas()
                    }
                }

                self.childAccountInited = true
                NotificationCenter.default.post(name: .childAccountChanged)
            }).store(in: &cancellableSet)

        EVMAccountManager.shared.$selectedAccount
            .receive(on: DispatchQueue.main)
            .map { $0 }
            .sink { account in
                log.info("[EVM] account did changed to \(account?.address ?? "")")
                self.evmAccount = account
                if account != nil {
                    Task {
                        try? await self.fetchWalletDatas()
                    }
                }

                // TODO: #six send changed?
            }
            .store(in: &cancellableSet)
    }
<<<<<<< HEAD
    
    
=======

>>>>>>> dec717ba
    private func loadCacheData() {
        guard let uid = UserManager.shared.activatedUID else { return }
        let cacheWalletInfo = MultiAccountStorage.shared.getWalletInfo(uid)

        Task {
            let cacheSupportedCoins = try? await PageCache.cache.get(forKey: CacheKeys.supportedCoins.rawValue, type: [TokenModel].self)
            let cacheActivatedCoins = try? await PageCache.cache.get(forKey: CacheKeys.activatedCoins.rawValue, type: [TokenModel].self)
            let cacheBalances = try? await PageCache.cache.get(forKey: CacheKeys.coinBalances.rawValue, type: [String: Double].self)

            DispatchQueue.main.async {
                self.walletInfo = cacheWalletInfo

                if let cacheSupportedCoins = cacheSupportedCoins, let cacheActivatedCoins = cacheActivatedCoins {
                    self.supportedCoins = cacheSupportedCoins
                    self.activatedCoins = cacheActivatedCoins
                }

                if let cacheBalances = cacheBalances {
                    self.coinBalances = cacheBalances
                }
            }
        }
    }
}

// MARK: Key Protocol
extension WalletManager {
    private func reloadWallet() {
        Task {
            if let uid = UserManager.shared.activatedUID {
                keyProvider = await keyProvider(with: uid)
                if let provider = keyProvider, let user = userStore(with: uid) {
                    updateKeyProvider(provider: provider, user: user)
                }
            }
        }
    }
    
    func updateKeyProvider(provider: any KeyProtocol, user: UserManager.StoreUser) {
        Task {
            keyProvider = provider
            let publicKey = user.publicKey
            let chainId = LocalUserDefaults.shared.flowNetwork.toFlowType()
            self.walletEntity = FlowWalletKit.Wallet(type: .key(provider), networks: [chainId])
            _ = try? await self.walletEntity?.fetchAllNetworkAccounts()
            let list = self.walletEntity?.flowAccounts?[chainId]
            list?.forEach({ account in
                account.keys.forEach { key in
                    if key.publicKey.description == publicKey {
                        accountKey = key
                    }
                }
            })
        }
    }
    
    func userStore(with uid: String) -> UserManager.StoreUser? {
        return LocalUserDefaults.shared.userList.last { $0.userId == uid }
    }
    
    func accountKey(with uid: String) async -> Flow.AccountKey? {
        let keyProvider = keyProvider(with: uid)
        var accountKey: Flow.AccountKey? = nil
        if let provider = keyProvider, let user = userStore(with: uid) {
            let publicKey = user.publicKey
            let chainId = LocalUserDefaults.shared.flowNetwork.toFlowType()
            let walletEntity =  FlowWalletKit.Wallet(type: .key(provider))
            _ = try? await walletEntity.fetchAllNetworkAccounts()
            let list =  walletEntity.flowAccounts?[chainId]
            list?.forEach({ account in
                account.keys.forEach { key in
                    if key.publicKey.description == publicKey {
                        accountKey = key
                    }
                }
            })
        }
        return accountKey
    }
    
    func keyProvider(with uid: String) -> (any KeyProtocol)? {
        
        guard let userStore = userStore(with: uid) else {
            return nil
        }
        var provider: (any KeyProtocol)? = nil
        switch userStore.keyType {
        case .secureEnclave:
            provider =  try? SecureEnclaveKey.wallet(id: uid)
        case .seedPhrase:
            log.debug("wait")
        case .privateKey:
            provider = try? PrivateKey.wallet(id: uid)
        case .keyStore:
            provider = try? PrivateKey.wallet(id: uid)
        }
        return provider
    }
}

// MARK: - Child Account

extension WalletManager {
    var isSelectedChildAccount: Bool {
        return childAccount != nil
    }

    var isSelectedEVMAccount: Bool {
        return evmAccount != nil
    }

    var selectedAccountIcon: String {
        if let childAccount = childAccount {
            return childAccount.icon
        }

        if let evmAccount = evmAccount {
            return evmAccount.showIcon
        }

        return UserManager.shared.userInfo?.avatar.convertedAvatarString() ?? ""
    }

    var selectedAccountNickName: String {
        if let childAccount = childAccount {
            return childAccount.aName
        }

        if let evmAccount = evmAccount {
            return evmAccount.showName
        }

        return UserManager.shared.userInfo?.nickname ?? "lilico".localized
    }

    var selectedAccountWalletName: String {
        if let childAccount = childAccount {
            return "\(childAccount.aName) Wallet"
        }

        if let evmAccount = evmAccount {
            return evmAccount.showName
        }

        if let walletInfo = walletInfo?.currentNetworkWalletModel {
            return walletInfo.getName ?? "wallet".localized
        }

        return "wallet".localized
    }

    var selectedAccountAddress: String {
        if let childAccount = childAccount {
            return childAccount.addr ?? ""
        }

        if let evmAccount = evmAccount {
            return evmAccount.showAddress
        }

        if let walletInfo = walletInfo?.currentNetworkWalletModel {
            return walletInfo.getAddress ?? "0x"
        }

        return "0x"
    }

    func changeNetwork(_ type: LocalUserDefaults.FlowNetworkType) {
        if LocalUserDefaults.shared.flowNetwork == type {
            if isSelectedChildAccount {
                ChildAccountManager.shared.select(nil)
            }
            if !isSelectedEVMAccount {
                return
            }
        }

        if isSelectedEVMAccount {
            EVMAccountManager.shared.select(nil)
        }

        LocalUserDefaults.shared.flowNetwork = type
        FlowNetwork.setup()
        clearFlowAccount()
        if getPrimaryWalletAddress() == nil {
            WalletManager.shared.reloadWalletInfo()
        } else {
            walletInfo = walletInfo
        }
        Task {
            do {
                try await findFlowAccount()
            } catch {
                log.error("[wallet] fetch flow account failed.")
            }
        }

        NotificationCenter.default.post(name: .networkChange)
    }
}

// MARK: - account type

extension WalletManager {
    func isCoa(_ address: String?) -> Bool {
        guard let address = address, !address.isEmpty else {
            return false
        }
        return EVMAccountManager.shared.accounts
            .filter {
                $0.showAddress.lowercased().contains(address.lowercased())
            }.count > 0
    }
    
    func isMain() -> Bool {
        
        guard let currentAddress = getWatchAddressOrChildAccountAddressOrPrimaryAddress(), !currentAddress.isEmpty else {
            return false
        }
        guard let primaryAddress = getPrimaryWalletAddress() else {
            return false
        }
        return currentAddress.lowercased() == primaryAddress.lowercased()
    }
}

// MARK: - Reset

extension WalletManager {
    private func resetProperties() {
        hdWallet = nil
        walletInfo = nil
        supportedCoins = nil
        activatedCoins = []
        coinBalances = [:]
    }

    func clearFlowAccount() {
        flowAccountKey = nil
    }

    @objc private func reset() {
        debugPrint("WalletManager: reset start")

        resetProperties()

        debugPrint("WalletManager: wallet info clear success")

        do {
            try removeCurrentMnemonicDataFromKeyChain()
            debugPrint("WalletManager: mnemonic remove success")
        } catch {
            debugPrint("WalletManager: remove mnemonic failed")
        }

        debugPrint("WalletManager: reset finished")
    }

    private func removeCurrentMnemonicDataFromKeyChain() throws {
        guard let uid = UserManager.shared.activatedUID else {
            return
        }

        try mainKeychain.remove(getMnemonicStoreKey(uid: uid))
    }
}

// MARK: - Getter

extension WalletManager {
    func getCurrentMnemonic() -> String? {
        return hdWallet?.mnemonic
    }

    func getCurrentPublicKey() -> String? {
        if let accountkey = flowAccountKey {
            return accountkey.publicKey.description
        }
        return hdWallet?.getPublicKey()
    }

    func getCurrentPrivateKey() -> String? {
        return hdWallet?.getPrivateKey()
    }

    func getCurrentFlowAccountKey() -> Flow.AccountKey? {
        return hdWallet?.flowAccountKey
    }

    func getPrimaryWalletAddress() -> String? {
        return walletInfo?.currentNetworkWalletModel?.getAddress
    }

    func getFlowNetworkTypeAddress(network: LocalUserDefaults.FlowNetworkType) -> String? {
        return walletInfo?.getNetworkWalletModel(network: network)?.getAddress
    }

    /// get custom watch address first, then primary address, this method is only used for tab2.
    func getPrimaryWalletAddressOrCustomWatchAddress() -> String? {
        return LocalUserDefaults.shared.customWatchAddress ?? getPrimaryWalletAddress()
    }

    /// watch address -> child account address -> primary address
    func getWatchAddressOrChildAccountAddressOrPrimaryAddress() -> String? {
        if let customAddress = LocalUserDefaults.shared.customWatchAddress, !customAddress.isEmpty {
            return customAddress
        }

        if let childAccount = childAccount {
            return childAccount.addr
        }

        if let evmAccount = evmAccount {
            return evmAccount.showAddress
        }

        if let walletInfo = walletInfo?.currentNetworkWalletModel {
            return walletInfo.getAddress
        }

        return nil
    }

    var isPreviewEnabled: Bool {
        return walletInfo?.wallets?.first(where: { $0.chainId == LocalUserDefaults.FlowNetworkType.previewnet.rawValue })?.getAddress != nil
    }

    func isTokenActivated(symbol: String) -> Bool {
        for token in activatedCoins {
            if token.symbol == symbol {
                return true
            }
        }

        return false
    }

    func getToken(bySymbol symbol: String) -> TokenModel? {
        for token in activatedCoins {
            if token.symbol?.lowercased() == symbol.lowercased() {
                return token
            }
        }

        return nil
    }

    func getBalance(bySymbol symbol: String) -> Double {
        return coinBalances[symbol] ?? coinBalances[symbol.lowercased()] ?? coinBalances[symbol.uppercased()] ?? 0
    }

    func currentContact() -> Contact {
        let address = getWatchAddressOrChildAccountAddressOrPrimaryAddress()
        var user: WalletAccount.User?
        if let addr = address {
            user = WalletManager.shared.walletAccount.readInfo(at: addr)
        }

        let contact = Contact(address: address, avatar: nil, contactName: nil, contactType: .user, domain: nil, id: UUID().hashValue, username: nil, user: user)
        return contact
    }
}

// MARK: - Server Wallet

extension WalletManager {
    /// Request server create wallet address, DO NOT call it multiple times.
    func asyncCreateWalletAddressFromServer() {
        Task {
            do {
                let _: Network.EmptyResponse = try await Network.requestWithRawModel(FRWAPI.User.userAddress)
                debugPrint("WalletManager -> asyncCreateWalletAddressFromServer success")
            } catch {
                debugPrint("WalletManager -> asyncCreateWalletAddressFromServer failed")
            }
        }
    }

    private func startWalletInfoRetryTimer() {
        debugPrint("WalletManager -> startWalletInfoRetryTimer")
        stopWalletInfoRetryTimer()
        let timer = Timer.scheduledTimer(timeInterval: WalletManager.walletFetchInterval, target: self, selector: #selector(onWalletInfoRetryTimer), userInfo: nil, repeats: false)
        walletInfoRetryTimer = timer
        RunLoop.main.add(timer, forMode: .common)
    }

    private func stopWalletInfoRetryTimer() {
        if let timer = walletInfoRetryTimer {
            timer.invalidate()
            walletInfoRetryTimer = nil
        }
    }

    @objc private func onWalletInfoRetryTimer() {
        debugPrint("WalletManager -> onWalletInfoRetryTimer")
        reloadWalletInfo()
    }

    func reloadWalletInfo() {
        log.debug("reloadWalletInfo")
        stopWalletInfoRetryTimer()
        guard let uid = UserManager.shared.activatedUID else { return }

        Task {
            do {
                let response: UserWalletResponse = try await Network.request(FRWAPI.User.userWallet)

                if UserManager.shared.activatedUID != uid { return }

                DispatchQueue.main.async {
                    self.walletInfo = response
                    try? MultiAccountStorage.shared.saveWalletInfo(response, uid: uid)
                    self.pollingWalletInfoIfNeeded()
                }
            } catch {
                if UserManager.shared.activatedUID != uid { return }
                log.error("reloadWalletInfo failed", context: error)

                DispatchQueue.main.async {
                    self.startWalletInfoRetryTimer()
                }
            }
        }
    }

    /// polling wallet info, if wallet address is not exists

    private func pollingWalletInfoIfNeeded() {
        debugPrint("WalletManager -> pollingWalletInfoIfNeeded")
        let isEmptyBlockChain = walletInfo?.currentNetworkWalletModel?.isEmptyBlockChain ?? true
        if isEmptyBlockChain {
            startWalletInfoRetryTimer()

            Task {
                do {
                    if retryCheckCount % 4 == 0 {
                        let _: Network.EmptyResponse = try await Network.requestWithRawModel(FRWAPI.User.manualCheck)
                    }
                    retryCheckCount += 1
                } catch {
                    debugPrint(error)
                }
            }

        } else {
            // is valid data, save to page cache
            if let info = walletInfo {
                PageCache.cache.set(value: info, forKey: CacheKeys.walletInfo.rawValue)
            }
        }
    }
}

// MARK: - Mnemonic Create & Save

extension WalletManager {
    func createHDWallet(mnemonic: String? = nil, passphrase: String = "") -> HDWallet? {
        if let mnemonic = mnemonic {
            return HDWallet(mnemonic: mnemonic, passphrase: passphrase)
        }

        return HDWallet(strength: WalletManager.mnemonicStrength, passphrase: passphrase)
    }

    func storeAndActiveMnemonicToKeychain(_ mnemonic: String, uid: String) throws {
        guard var data = mnemonic.data(using: .utf8) else {
            throw WalletError.storeAndActiveMnemonicFailed
        }

        defer {
            data = Data()
        }

        var encodedData = try WalletManager.encryptionChaChaPoly(key: uid, data: data)
        defer {
            encodedData = Data()
        }

        try set(toMainKeychain: encodedData, forKey: getMnemonicStoreKey(uid: uid), comment: "Lilico user uid: \(uid)")

        DispatchQueue.main.async {
            self.resetProperties()
            _ = self.activeMnemonic(mnemonic)
        }
    }
}

// MARK: - Mnemonic Restore

extension WalletManager {
    func getMnemonicFromKeychain(uid: String) -> String? {
        if var encryptedData = getEncryptedMnemonicData(uid: uid),
           var decryptedData = try? WalletManager.decryptionChaChaPoly(key: uid, data: encryptedData),
           var mnemonic = String(data: decryptedData, encoding: .utf8)
        {
            defer {
                encryptedData = Data()
                decryptedData = Data()
                mnemonic = ""
            }

            return mnemonic
        }

        return nil
    }

    private func restoreMnemonicForCurrentUser() {
        if let uid = UserManager.shared.activatedUID {
            if !restoreMnemonicFromKeychain(uid: uid), UserManager.shared.userType == .phrase {
                HUD.error(title: "no_private_key".localized)
            }
<<<<<<< HEAD
            reloadWallet()
=======
            if let hdWallet = hdWallet {
                // TODO:
            }
>>>>>>> dec717ba
        }
    }

    private func restoreMnemonicFromKeychain(uid: String) -> Bool {
        do {
            if var encryptedData = getEncryptedMnemonicData(uid: uid) {
                debugPrint("WalletManager -> start restore mnemonic from keychain, uid = \(uid), encryptedData.count = \(encryptedData.count)")

                var decryptedData = try WalletManager.decryptionChaChaPoly(key: uid, data: encryptedData)
                defer {
                    encryptedData = Data()
                    decryptedData = Data()
                }

                if var mnemonic = String(data: decryptedData, encoding: .utf8) {
                    defer {
                        mnemonic = ""
                    }

                    return activeMnemonic(mnemonic)
                }
            }
        } catch {
            debugPrint("WalletManager -> restoreMnemonicFromKeyChain failed: uid = \(uid), error = \(error)")
        }

        return false
    }

    private func activeMnemonic(_ mnemonic: String) -> Bool {
        guard let model = createHDWallet(mnemonic: mnemonic) else {
            return false
        }

        hdWallet = model
        return true
    }
}

// MARK: - Internal Getter

extension WalletManager {
    private func getMnemonicStoreKey(uid: String) -> String {
        return "\(WalletManager.mnemonicStoreKeyPrefix).\(uid)"
    }

    private func getEncryptedMnemonicData(uid: String) -> Data? {
        return getData(fromMainKeychain: getMnemonicStoreKey(uid: uid))
    }
}

// MARK: - Coins

extension WalletManager {
    func fetchWalletDatas() async throws {
        guard getPrimaryWalletAddress() != nil else {
            return
        }

        log.debug("fetchWalletDatas")

        try await fetchSupportedCoins()
        try await fetchActivatedCoins()

        try await fetchBalance()
        try await fetchAccessible()
        ChildAccountManager.shared.refresh()
        EVMAccountManager.shared.refresh()

        flowAccountKey = nil
        try await findFlowAccount()
    }

    private func fetchSupportedCoins() async throws {
        let tokenResponse: SingleTokenResponse = try await Network.requestWithRawModel(GithubEndpoint.ftTokenList)
        let coins: [TokenModel] = tokenResponse.conversion()
        let validCoins = coins.filter { $0.getAddress()?.isEmpty == false }
        DispatchQueue.main.sync {
            self.supportedCoins = validCoins
        }
        await fetchEVMCoins()
        PageCache.cache.set(value: validCoins, forKey: CacheKeys.supportedCoins.rawValue)
    }

    private func fetchActivatedCoins() async throws {
        guard let supportedCoins = supportedCoins, supportedCoins.count != 0 else {
            DispatchQueue.main.sync {
                self.activatedCoins.removeAll()
            }
            return
        }

        let address = selectedAccountAddress
        if address.isEmpty {
            DispatchQueue.main.sync {
                self.activatedCoins.removeAll()
            }
            return
        }

        var enabledList: [String: Bool] = [:]
        if let account = ChildAccountManager.shared.selectedChildAccount {
            enabledList = try await FlowNetwork.linkedAccountEnabledTokenList(address: account.showAddress)
        } else {
            enabledList = try await FlowNetwork.checkTokensEnable(address: Flow.Address(hex: address))
        }

        var list = [TokenModel]()
        for (_, value) in enabledList.enumerated() {
            if value.value {
                let model = supportedCoins.first { $0.contractId.lowercased() == value.key.lowercased() }
                if let model = model {
                    list.append(model)
                }
            }
        }

        DispatchQueue.main.sync {
            self.activatedCoins = list
        }
        preloadActivatedIcons()

        PageCache.cache.set(value: list, forKey: CacheKeys.activatedCoins.rawValue)
    }

    private func fetchEVMCoins() async {
        guard EVMAccountManager.shared.selectedAccount != nil else {
            return
        }
        do {
            let tokenResponse: SingleTokenResponse = try await Network.requestWithRawModel(GithubEndpoint.EVMTokenList)
            let coins: [TokenModel] = tokenResponse.conversion()
            DispatchQueue.main.async {
                self.evmSupportedCoins = coins
            }
        } catch {
            log.error("[EVM] fetch token list failed.\(error.localizedDescription)")
        }
    }

    func fetchBalance() async throws {
        let address = selectedAccountAddress
        if address.isEmpty {
            throw WalletError.fetchBalanceFailed
        }
        balanceProvider.refreshBalance()
        if isSelectedEVMAccount {
            try await fetchEVMBalance()
            try await fetchCustomBalance()
            return
        }

        let balanceList = try await FlowNetwork.fetchBalance(at: Flow.Address(hex: address))

        var newBalanceMap: [String: Double] = [:]

        for (_, value) in activatedCoins.enumerated() {
            guard let symbol = value.symbol else {
                continue
            }
            let model = balanceList.first { $0.key.lowercased() == value.contractId.lowercased() }
            if let model = model {
                newBalanceMap[symbol] = model.value
            }
        }

        DispatchQueue.main.sync {
            self.coinBalances = newBalanceMap
        }

        PageCache.cache.set(value: newBalanceMap, forKey: CacheKeys.coinBalances.rawValue)
    }

    private func fetchEVMBalance() async throws {
        log.info("[EVM] load balance")
        guard let evmAccount = EVMAccountManager.shared.selectedAccount else { return }
        try await EVMAccountManager.shared.refreshBalance(address: evmAccount.address)

        let tokenModel = supportedCoins?.first { $0.name.lowercased() == "flow" }
        let balance = EVMAccountManager.shared.balance
        guard var tokenModel = tokenModel, let symbol = tokenModel.symbol else { return }

        let list = try await EVMAccountManager.shared.fetchTokens()
        
        DispatchQueue.main.sync {
            log.info("[EVM] load balance success \(balance)")
            tokenModel.flowIdentifier = tokenModel.contractId
            self.activatedCoins = [tokenModel]
            self.coinBalances = [symbol: balance.doubleValue]

            list.forEach { item in
                if item.flowBalance > 0 {
                    let result = self.evmSupportedCoins?.first(where: { model in
                        model.getAddress()?.lowercased() == item.address.lowercased()
                    })
                    if let result = result {
                        self.activatedCoins.append(result)
                        self.coinBalances[item.symbol] = item.flowBalance
                    }
                }
            }
        }
    }
    
    private func fetchCustomBalance() async throws {
        guard (EVMAccountManager.shared.selectedAccount?.showAddress) != nil else {
            return
        }
        await customTokenManager.fetchAllEVMBalance()
        let list = customTokenManager.list
        DispatchQueue.main.sync {
            list.forEach { token in
                addCustomToken(token: token)
            }
        }
    }
    
    func addCustomToken(token: CustomToken) {
        
        DispatchQueue.main.async {
            self.activatedCoins.append(token.toToken())
            let balance = token.balance ?? BigUInt(0)
            let result = Utilities.formatToPrecision(
                balance,
                units: .custom(token.decimals),
                formattingDecimals: token.decimals
            ).doubleValue
            self.coinBalances[token.symbol] = result
        }
    }
    
    func deleteCustomToken(token: CustomToken) {
        DispatchQueue.main.async {
            self.activatedCoins.removeAll { model in
                model.getAddress() == token.address && model.name == token.name
            }
            self.coinBalances[token.symbol] = nil
        }
    }

    func fetchAccessible() async throws {
        try await accessibleManager.fetchFT()
    }
}

// MARK: - Helper

extension WalletManager {
    private func preloadActivatedIcons() {
        for token in activatedCoins {
            KingfisherManager.shared.retrieveImage(with: token.iconURL) { _ in
            }
        }
    }

    // MARK: -

    private func set(toMainKeychain value: String, forKey key: String) throws {
        try mainKeychain.set(value, key: key)
    }

    private func set(toMainKeychain value: Data, forKey key: String, comment: String? = nil) throws {
        if let comment = comment {
            try mainKeychain.comment(comment).set(value, key: key)
        } else {
            try mainKeychain.set(value, key: key)
        }
    }

    private func getString(fromMainKeychain key: String) -> String? {
        return try? mainKeychain.getString(key)
    }

    private func getData(fromMainKeychain key: String) -> Data? {
        return try? mainKeychain.getData(key)
    }

    static func encryptionAES(key: String, iv: String = LocalEnvManager.shared.aesIV, data: Data) throws -> Data {
        guard var keyData = key.data(using: .utf8), let ivData = iv.data(using: .utf8) else {
            throw LLError.aesKeyEncryptionFailed
        }
        if keyData.count > 16 {
            keyData = keyData.prefix(16)
        } else {
            keyData = keyData.paddingZeroRight(blockSize: 16)
        }

        guard let encrypted = AES.encryptCBC(key: keyData, data: data, iv: ivData, mode: .pkcs7) else {
            throw LLError.aesEncryptionFailed
        }
        return encrypted
    }

    static func decryptionAES(key: String, iv: String = LocalEnvManager.shared.aesIV, data: Data) throws -> Data {
        guard var keyData = key.data(using: .utf8), let ivData = iv.data(using: .utf8) else {
            throw LLError.aesKeyEncryptionFailed
        }

        if keyData.count > 16 {
            keyData = keyData.prefix(16)
        } else {
            keyData = keyData.paddingZeroRight(blockSize: 16)
        }

        guard let decrypted = AES.decryptCBC(key: keyData, data: data, iv: ivData, mode: .pkcs7) else {
            throw LLError.aesEncryptionFailed
        }
        return decrypted
    }

    static func encryptionChaChaPoly(key: String, data: Data) throws -> Data {
        guard let cipher = ChaChaPolyCipher(key: key) else {
            throw EncryptionError.initFailed
        }
        return try cipher.encrypt(data: data)
    }

    static func decryptionChaChaPoly(key: String, data: Data) throws -> Data {
        guard let cipher = ChaChaPolyCipher(key: key) else {
            throw EncryptionError.initFailed
        }
        return try cipher.decrypt(combinedData: data)
    }
}

extension WalletManager: FlowSigner {
    public var address: Flow.Address {
        guard let address = WalletManager.shared.getPrimaryWalletAddress() else {
            return Flow.Address(hex: "")
        }
        return Flow.Address(hex: address)
    }

    public var hashAlgo: Flow.HashAlgorithm {
        // TODO: FIX ME, make it dynamic
        
        if let key = accountKey {
            return key.hashAlgo
        }
        if userSecretSign() {
            return flowAccountKey?.hashAlgo ?? .SHA2_256
        }
        return phraseAccountkey?.hashAlgo ?? .SHA2_256
    }

    public var signatureAlgo: Flow.SignatureAlgorithm {
        // TODO: FIX ME, make it dynamic
        if let key = accountKey {
            return key.signAlgo
        }
        
        if userSecretSign() {
            return flowAccountKey?.signAlgo ?? .ECDSA_P256
        }
        return phraseAccountkey?.signAlgo ?? .ECDSA_SECP256k1
    }

    public var keyIndex: Int {
        // TODO: FIX ME, make it dynamic
        if let key = accountKey {
            return key.index
        }
        if userSecretSign() {
            return flowAccountKey?.index ?? 0
        }
        return phraseAccountkey?.index ?? 0
    }

    public func sign(transaction _: Flow.Transaction, signableData: Data) async throws -> Data {
        let result = await SecurityManager.shared.SecurityVerify()
        if result == false {
            HUD.error(title: "verify_failed".localized)
            throw WalletError.securityVerifyFailed
        }
        
        if flowAccountKey == nil {
            try await findFlowAccount()
        }
<<<<<<< HEAD
        
        if let provider = keyProvider , let key = accountKey {
            let signature = try provider.sign(data: signableData, signAlgo: key.signAlgo, hashAlgo: key.hashAlgo)
            return signature
        }
        //TODO: Ready to delete below
        if userSecretSign() {
            
            if let userId = walletInfo?.id {
                let secureKey = try SecureEnclaveKey.wallet(id: userId)
                let signature = try secureKey.sign(data: signableData, hashAlgo: .SHA2_256)
=======

        if userSecretSign() {
            if let userId = walletInfo?.id, let data = try WallectSecureEnclave.Store.fetchModel(by: userId)?.publicKey {
                let sec = try WallectSecureEnclave(privateKey: data)
                let signature = try sec.sign(data: signableData)
>>>>>>> dec717ba
                return signature
            }
        }

        guard let hdWallet = hdWallet else {
            throw LLError.emptyWallet
        }

        var privateKey = hdWallet.getKeyByCurve(curve: .secp256k1, derivationPath: WalletManager.flowPath)
        let hashedData = Hash.sha256(data: signableData)

        defer {
            privateKey = PrivateKey()
        }

        guard var signature = privateKey.sign(digest: hashedData, curve: .secp256k1) else {
            throw LLError.signFailed
        }

        signature.removeLast()

        return signature
    }

    public func sign(signableData: Data) async throws -> Data {
        let result = await SecurityManager.shared.SecurityVerify()
        if result == false {
            HUD.error(title: "verify_failed".localized)
            throw WalletError.securityVerifyFailed
        }
        if flowAccountKey == nil {
            try await findFlowAccount()
        }
        if let provider = keyProvider , let key = accountKey  {
            let signature = try provider.sign(data: signableData, signAlgo: key.signAlgo, hashAlgo: key.hashAlgo)
            return signature
        }
        if userSecretSign() {
<<<<<<< HEAD
            if let userId = walletInfo?.id {
                let secureKey = try SecureEnclaveKey.wallet(id: userId)
                let signature = try secureKey.sign(data: signableData, hashAlgo: .SHA2_256)
=======
            if let userId = walletInfo?.id, let data = try WallectSecureEnclave.Store.fetchModel(by: userId)?.publicKey {
                let sec = try WallectSecureEnclave(privateKey: data)
                let signature = try sec.sign(data: signableData)
>>>>>>> dec717ba
                return signature
            }
            
//            if let userId = walletInfo?.id, let data = try WallectSecureEnclave.Store.fetch(by: userId) {
//                let sec = try WallectSecureEnclave(privateKey: data)
//                let signature = try sec.sign(data: signableData)
//                return signature
//            }
        }

        guard let hdWallet = hdWallet else {
            throw LLError.emptyWallet
        }

        var privateKey = hdWallet.getKeyByCurve(curve: .secp256k1, derivationPath: WalletManager.flowPath)
        let hashedData = Hash.sha256(data: signableData)

        defer {
            privateKey = PrivateKey()
        }

        guard var signature = privateKey.sign(digest: hashedData, curve: .secp256k1) else {
            throw LLError.signFailed
        }

        signature.removeLast()

        return signature
    }

    public func signSync(signableData: Data) -> Data? {
        
<<<<<<< HEAD
        if let provider = keyProvider , let key = accountKey {
            do {
                let signature = try provider.sign(data: signableData, signAlgo: key.signAlgo, hashAlgo: key.hashAlgo)
                return signature
            }catch {
                return nil
            }
            
        }
        
        if userSecretSign() {
            do {
                if let userId = walletInfo?.id {
                    let secureKey = try SecureEnclaveKey.wallet(id: userId)
                    let signature = try secureKey.sign(data: signableData, hashAlgo: .SHA2_256)
=======
        if userSecretSign() {
            do {
                if let userId = walletInfo?.id, let data = try WallectSecureEnclave.Store.fetchModel(by: userId)?.publicKey {
                    let sec = try WallectSecureEnclave(privateKey: data)
                    let signature = try sec.sign(data: signableData)
>>>>>>> dec717ba
                    return signature
                }
                
//                if let userId = walletInfo?.id, let data = try WallectSecureEnclave.Store.fetch(by: userId) {
//                    let sec = try WallectSecureEnclave(privateKey: data)
//                    let signature = try sec.sign(data: signableData)
//                    return signature
//                }
            } catch {
                return nil
            }
        }

        guard let hdWallet = hdWallet else {
            return nil
        }

        var privateKey = hdWallet.getKeyByCurve(curve: .secp256k1, derivationPath: WalletManager.flowPath)
        let hashedData = Hash.sha256(data: signableData)

        defer {
            privateKey = PrivateKey()
        }

        guard var signature = privateKey.sign(digest: hashedData, curve: .secp256k1) else {
            return nil
        }
        signature.removeLast()
        return signature
    }

    private func userSecretSign() -> Bool {
        if UserManager.shared.userType == .phrase {
            return false
        }
        return true
    }

    func findFlowAccount() async throws {
        guard let userId = walletInfo?.id else {
            return
        }
        let address = getPrimaryWalletAddress() ?? ""
        try await findFlowAccount(with: userId, at: address)
    }

    func findFlowAccount(with userId: String, at address: String) async throws {
<<<<<<< HEAD
        //TODO: 111
        guard let provider = keyProvider,
              let key = accountKey,
              let publicKey = try? provider.publicKey(signAlgo: key.signAlgo)?.hexValue else {
            return
        }
        
=======
        guard let data = try WallectSecureEnclave.Store.fetchModel(by: userId)?.publicKey else {
            return
        }

        let sec = try WallectSecureEnclave(privateKey: data)
        guard let publicKey = sec.key.publickeyValue else {
            return
        }
>>>>>>> dec717ba
        let account = try await FlowNetwork.getAccountAtLatestBlock(address: address)
        let sortedAccount = account.keys.sorted { $0.weight > $1.weight }
        flowAccountKey = sortedAccount.filter {
            $0.publicKey.description == publicKey
        }.first
        if flowAccountKey == nil {
            log.error("[Account] not find account")
        }
    }

    func updateFlowAccount() {
        guard let userId = walletInfo?.id,
              let hdWallet = hdWallet,
              let address = getPrimaryWalletAddress()
        else {
            return
        }
        Task {
            do {
                let account = try await FlowNetwork.getAccountAtLatestBlock(address: address)
                let sortedAccount = account.keys.filter { $0.weight >= 1000 }
                phraseAccountkey = sortedAccount.filter {
                    $0.publicKey.description == hdWallet.getPublicKey()
                }.first
                if phraseAccountkey == nil {
                    log.error("[Account] import Phrase flow account key not find.")
                }
            } catch {
                log.error("[Account] import Phrase fetch fail.\(error.localizedDescription)")
            }
        }
    }
    
    
    @discardableResult
    func warningIfKeyIsInvalid(userId: String, markHide: Bool = false) -> Bool {
        if let mnemonic = WalletManager.shared.getMnemonicFromKeychain(uid: userId), !mnemonic.isEmpty, mnemonic.split(separator: " ").count != 15 {
            return false
        }
        do {
            let model = try WallectSecureEnclave.Store.fetchModel(by: userId)
            let list = try WallectSecureEnclave.Store.fetchAllModel(by: userId)
            if model == nil && list.count > 0 {
                DispatchQueue.main.async {
                    if self.isShow {
                        return
                    }
                    self.isShow = true
                    let alertVC = BetterAlertController(title: "Something__is__wrong::message".localized, message: "profile_key_invalid".localized, preferredStyle: .alert)

                    let cancelAction = UIAlertAction(title: "action_cancel".localized, style: .cancel) { _ in
                        self.isShow = false
                    }

                    let restoreAction = UIAlertAction(title: "Restore Profile".localized, style: .default) { _ in
                        self.isShow = false
                        Router.route(to: RouteMap.RestoreLogin.restoreList)
                    }
                    alertVC.modalPresentationStyle = .overFullScreen
                    alertVC.addAction(cancelAction)
                    alertVC.addAction(restoreAction)
                    
                    if markHide {
                        let hideAction = UIAlertAction(title: "Hide Profile".localized, style: .default) { _ in
                            self.isShow = false
                            do {
                                try WallectSecureEnclave.Store.hideInvalidKey(by: userId)
                                UserManager.shared.deleteLoginUID(userId)
                            }catch {
                                log.error("[SecureEnclave] hide key for \(userId) failed. \(error.localizedDescription)")
                            }
                        }
                        alertVC.addAction(hideAction)
                    }
                    Router.topNavigationController()?.present(alertVC, animated: true)
                }
                
                return true
            }
        }catch {
            return true
        }
        
        return false
    }
}

extension HDWallet {
    func getPublicKey() -> String {
        let p256PublicKey = getKeyByCurve(curve: .secp256k1, derivationPath: WalletManager.flowPath)
            .getPublicKeySecp256k1(compressed: false)
            .uncompressed
            .data
            .hexValue
            .dropPrefix("04")
        return p256PublicKey
    }

    func getPrivateKey() -> String {
        let privateKey = getKeyByCurve(curve: .secp256k1, derivationPath: WalletManager.flowPath)
        return privateKey.data.hexValue
    }

    func sign(_ text: String) -> String? {
        guard let textData = text.data(using: .utf8) else {
            return nil
        }

        let data = Flow.DomainTag.user.normalize + textData
        return sign(data)
    }

    func sign(_ data: Data) -> String? {
        var privateKey = getKeyByCurve(curve: .secp256k1, derivationPath: WalletManager.flowPath)

        defer {
            privateKey = PrivateKey()
        }

        let hashedData = Hash.sha256(data: data)
        guard var signature = privateKey.sign(digest: hashedData, curve: .secp256k1) else {
            return nil
        }

        signature.removeLast()
        return signature.hexValue
    }

    var flowAccountKey: Flow.AccountKey {
        let p256PublicKey = getPublicKey()
        let key = Flow.PublicKey(hex: String(p256PublicKey))
        return Flow.AccountKey(publicKey: key,
                               signAlgo: .ECDSA_SECP256k1,
                               hashAlgo: .SHA2_256,
                               weight: 1000)
    }

    var flowAccountP256Key: Flow.AccountKey {
        let p256PublicKey = getKeyByCurve(curve: .nist256p1, derivationPath: WalletManager.flowPath)
            .getPublicKeyNist256p1()
            .uncompressed
            .data
            .hexValue
            .dropPrefix("04")
        let key = Flow.PublicKey(hex: String(p256PublicKey))
        return Flow.AccountKey(publicKey: key,
                               signAlgo: .ECDSA_P256,
                               hashAlgo: .SHA2_256,
                               weight: 1000)
    }
}

extension Flow.AccountKey {
    func toCodableModel() -> AccountKey {
        return AccountKey(hashAlgo: hashAlgo.index,
                          publicKey: publicKey.hex,
                          signAlgo: signAlgo.index,
                          weight: weight)
    }
}

extension String {
    func dropPrefix(_ prefix: String) -> Self {
        if hasPrefix(prefix) {
            return String(dropFirst(prefix.count))
        }
        return self
    }
}

// MARK: Account<|MERGE_RESOLUTION|>--- conflicted
+++ resolved
@@ -75,7 +75,6 @@
     var walletAccount: WalletAccount = .init()
     @Published var balanceProvider = BalanceProvider()
     
-<<<<<<< HEAD
     var walletEntity: FlowWalletKit.Wallet? = nil
     var accountKey: Flow.AccountKey?
     var keyProvider: (any KeyProtocol)? = nil
@@ -83,10 +82,7 @@
     
 //    @Published var account: FlowWalletKit.Account? = nil
     
-=======
     var customTokenManager: CustomTokenManager = CustomTokenManager()
-
->>>>>>> dec717ba
     var currentAccount: WalletAccount.User {
         WalletManager.shared.walletAccount.readInfo(at: getWatchAddressOrChildAccountAddressOrPrimaryAddress() ?? "")
     }
@@ -155,12 +151,7 @@
             }
             .store(in: &cancellableSet)
     }
-<<<<<<< HEAD
-    
-    
-=======
-
->>>>>>> dec717ba
+
     private func loadCacheData() {
         guard let uid = UserManager.shared.activatedUID else { return }
         let cacheWalletInfo = MultiAccountStorage.shared.getWalletInfo(uid)
@@ -189,12 +180,10 @@
 // MARK: Key Protocol
 extension WalletManager {
     private func reloadWallet() {
-        Task {
-            if let uid = UserManager.shared.activatedUID {
-                keyProvider = await keyProvider(with: uid)
-                if let provider = keyProvider, let user = userStore(with: uid) {
-                    updateKeyProvider(provider: provider, user: user)
-                }
+        if let uid = UserManager.shared.activatedUID {
+            keyProvider = keyProvider(with: uid)
+            if let provider = keyProvider, let user = userStore(with: uid) {
+                updateKeyProvider(provider: provider, user: user)
             }
         }
     }
@@ -251,7 +240,7 @@
         case .secureEnclave:
             provider =  try? SecureEnclaveKey.wallet(id: uid)
         case .seedPhrase:
-            log.debug("wait")
+            provider = try? SeedPhraseKey.wallet(id: uid)
         case .privateKey:
             provider = try? PrivateKey.wallet(id: uid)
         case .keyStore:
@@ -673,13 +662,11 @@
             if !restoreMnemonicFromKeychain(uid: uid), UserManager.shared.userType == .phrase {
                 HUD.error(title: "no_private_key".localized)
             }
-<<<<<<< HEAD
             reloadWallet()
-=======
             if let hdWallet = hdWallet {
                 // TODO:
             }
->>>>>>> dec717ba
+
         }
     }
 
@@ -1058,7 +1045,6 @@
         if flowAccountKey == nil {
             try await findFlowAccount()
         }
-<<<<<<< HEAD
         
         if let provider = keyProvider , let key = accountKey {
             let signature = try provider.sign(data: signableData, signAlgo: key.signAlgo, hashAlgo: key.hashAlgo)
@@ -1070,13 +1056,6 @@
             if let userId = walletInfo?.id {
                 let secureKey = try SecureEnclaveKey.wallet(id: userId)
                 let signature = try secureKey.sign(data: signableData, hashAlgo: .SHA2_256)
-=======
-
-        if userSecretSign() {
-            if let userId = walletInfo?.id, let data = try WallectSecureEnclave.Store.fetchModel(by: userId)?.publicKey {
-                let sec = try WallectSecureEnclave(privateKey: data)
-                let signature = try sec.sign(data: signableData)
->>>>>>> dec717ba
                 return signature
             }
         }
@@ -1115,15 +1094,9 @@
             return signature
         }
         if userSecretSign() {
-<<<<<<< HEAD
             if let userId = walletInfo?.id {
                 let secureKey = try SecureEnclaveKey.wallet(id: userId)
                 let signature = try secureKey.sign(data: signableData, hashAlgo: .SHA2_256)
-=======
-            if let userId = walletInfo?.id, let data = try WallectSecureEnclave.Store.fetchModel(by: userId)?.publicKey {
-                let sec = try WallectSecureEnclave(privateKey: data)
-                let signature = try sec.sign(data: signableData)
->>>>>>> dec717ba
                 return signature
             }
             
@@ -1156,7 +1129,6 @@
 
     public func signSync(signableData: Data) -> Data? {
         
-<<<<<<< HEAD
         if let provider = keyProvider , let key = accountKey {
             do {
                 let signature = try provider.sign(data: signableData, signAlgo: key.signAlgo, hashAlgo: key.hashAlgo)
@@ -1164,7 +1136,6 @@
             }catch {
                 return nil
             }
-            
         }
         
         if userSecretSign() {
@@ -1172,13 +1143,6 @@
                 if let userId = walletInfo?.id {
                     let secureKey = try SecureEnclaveKey.wallet(id: userId)
                     let signature = try secureKey.sign(data: signableData, hashAlgo: .SHA2_256)
-=======
-        if userSecretSign() {
-            do {
-                if let userId = walletInfo?.id, let data = try WallectSecureEnclave.Store.fetchModel(by: userId)?.publicKey {
-                    let sec = try WallectSecureEnclave(privateKey: data)
-                    let signature = try sec.sign(data: signableData)
->>>>>>> dec717ba
                     return signature
                 }
                 
@@ -1226,7 +1190,6 @@
     }
 
     func findFlowAccount(with userId: String, at address: String) async throws {
-<<<<<<< HEAD
         //TODO: 111
         guard let provider = keyProvider,
               let key = accountKey,
@@ -1234,16 +1197,6 @@
             return
         }
         
-=======
-        guard let data = try WallectSecureEnclave.Store.fetchModel(by: userId)?.publicKey else {
-            return
-        }
-
-        let sec = try WallectSecureEnclave(privateKey: data)
-        guard let publicKey = sec.key.publickeyValue else {
-            return
-        }
->>>>>>> dec717ba
         let account = try await FlowNetwork.getAccountAtLatestBlock(address: address)
         let sortedAccount = account.keys.sorted { $0.weight > $1.weight }
         flowAccountKey = sortedAccount.filter {
@@ -1283,6 +1236,9 @@
         if let mnemonic = WalletManager.shared.getMnemonicFromKeychain(uid: userId), !mnemonic.isEmpty, mnemonic.split(separator: " ").count != 15 {
             return false
         }
+        //FIXME: private key migrate from device to device, it's destructive, this only for fix bugs, move to migrate
+        return false
+        /*
         do {
             let model = try WallectSecureEnclave.Store.fetchModel(by: userId)
             let list = try WallectSecureEnclave.Store.fetchAllModel(by: userId)
@@ -1328,6 +1284,7 @@
         }
         
         return false
+         */
     }
 }
 
