//
//  ChildAccountAccessibleManager.swift
//  Flow Wallet
//
//  Created by cat on 2023/8/8.
//

import Foundation

extension ChildAccountManager {
    struct AccessibleManager {
        // MARK: Internal

        var coins: [FlowModel.TokenInfo]?
        var collections: [String]?

        mutating func fetchFT() async throws {
            guard let childAddr = childAddr, let parentAddr = parentAddr else {
                coins = []
                return
            }
            coins = try await FlowNetwork.fetchAccessibleFT(parent: parentAddr, child: childAddr)
        }

        mutating func fetchNFT() async throws {
            guard let childAddr = childAddr, let parentAddr = parentAddr else {
                collections = []
                return
            }
            collections = try await FlowNetwork.fetchAccessibleCollection(
                parent: parentAddr,
                child: childAddr
            )
        }

        func isChildAccount() -> Bool {
            if parentAddr != nil, childAddr != nil {
                return true
            }
            return false
        }

        // check coin
        func isAccessible(_ model: TokenModel) -> Bool {
            guard isChildAccount() else {
                return true
            }
            let result = coins?.filter { info in

                guard let modelAddr = model.getAddress(),
                      let contractName = info.id.split(separator: ".")[safe: 2],
                      let address = info.id.split(separator: ".")[safe: 1]
                else {
                    return false
                }
                return contractName == model.contractName && modelAddr.hasSuffix(address)
            }
            return result?.count == 1
        }

        // check collection
        func isAccessible(_ model: NFTCollectionInfo) -> Bool {
            guard isChildAccount() else {
                return true
            }
            let result = collections?.filter { idStr in
                let list = idStr.split(separator: ".")
                if let contractName = list[safe: 2],
                   let address = list[safe: 1] {
                    if let name = model.contractName, let modelAddress = model.address {
                        return contractName == name && modelAddress.hasSuffix(address)
                    }
                    return false
                } else {
                    return false
                }
            }
            return result?.count == 1
        }

        // check nft
        func isAccessible(_ model: NFTModel) -> Bool {
            guard isChildAccount() else {
                return true
            }

            if let collection = model.collection {
                return isAccessible(collection)
            }

            if let address = model.response.contractAddress,
               let name = model.response.collectionContractName {
                return isAccessible(contractName: name, address: address)
            }

            return false
        }

        // MARK: Private

        private var parentAddr: String? {
            WalletManager.shared.getPrimaryWalletAddress()
        }

        private var childAddr: String? {
            WalletManager.shared.childAccount?.addr
        }

<<<<<<< HEAD
        private func isAccessible(contractName: String, address: String) -> Bool {
=======
        private func isAccessible(contractName _: String, address: String) -> Bool {
>>>>>>> 6be11aaf
            let result = collections?.filter { idStr in
                let list = idStr.split(separator: ".")
                if let contractName = list[safe: 2],
                   let addr = list[safe: 1] {
                    return contractName == contractName && address.hasSuffix(addr)
                } else {
                    return false
                }
            }
            return result?.count == 1
        }
    }
}<|MERGE_RESOLUTION|>--- conflicted
+++ resolved
@@ -106,11 +106,7 @@
             WalletManager.shared.childAccount?.addr
         }
 
-<<<<<<< HEAD
-        private func isAccessible(contractName: String, address: String) -> Bool {
-=======
         private func isAccessible(contractName _: String, address: String) -> Bool {
->>>>>>> 6be11aaf
             let result = collections?.filter { idStr in
                 let list = idStr.split(separator: ".")
                 if let contractName = list[safe: 2],
