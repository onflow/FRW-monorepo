//
//  WalletConnectFlowHandler.swift
//  FRW
//
//  Created by cat on 2024/4/16.
//

import Flow
import Foundation
import WalletConnectSign

struct WalletConnectFlowHandler: WalletConnectChildHandlerProtocol {
    var type: WalletConnectHandlerType {
        .flow
    }

    var nameTag: String {
        "flow"
    }

    func chainId(sessionProposal: Session.Proposal) -> Flow.ChainID? {
        guard let chains = sessionProposal.requiredNamespaces[nameTag]?.chains,
              let reference = chains.first(where: { $0.namespace == nameTag })?.reference
        else {
            return nil
        }
        return Flow.ChainID(name: reference.lowercased())
    }

    func approveSessionNamespaces(
        sessionProposal: Session
            .Proposal
    ) throws -> [String: SessionNamespace] {
        guard let account = WalletManager.shared.getPrimaryWalletAddress() else {
            return [:]
        }

        var sessionNamespaces = [String: SessionNamespace]()
        for requiredNamespace in sessionProposal.requiredNamespaces {
            let caip2Namespace = requiredNamespace.key
            let proposalNamespace = requiredNamespace.value
            if let chains = proposalNamespace.chains {
                let accounts = Array(
                    chains
                        .compactMap { WalletConnectSign.Account($0.absoluteString + ":\(account)") }
                )
                let sessionNamespace = SessionNamespace(
                    accounts: accounts,
                    methods: proposalNamespace.methods,
                    events: proposalNamespace.events
                )
                sessionNamespaces[caip2Namespace] = sessionNamespace
            }
        }
        return sessionNamespaces
    }

    func handlePersonalSignRequest(
        request _: Request,
        confirm _: @escaping (String) -> Void,
        cancel _: @escaping () -> Void
    ) {}

    func handleSendTransactionRequest(
        request _: WalletConnectSign.Request,
        confirm _: @escaping (String) -> Void,
        cancel: @escaping () -> Void
    ) {
        cancel()
    }

    func handleSignTypedDataV4(
<<<<<<< HEAD
        request: Request,
        confirm: @escaping (String) -> Void,
=======
        request _: Request,
        confirm _: @escaping (String) -> Void,
>>>>>>> 6be11aaf
        cancel: @escaping () -> Void
    ) {
        cancel()
    }

    func handleWatchAsset(
        request _: Request,
        confirm _: @escaping (String) -> Void,
        cancel: @escaping () -> Void
    ) {
        cancel()
    }
}<|MERGE_RESOLUTION|>--- conflicted
+++ resolved
@@ -70,13 +70,8 @@
     }
 
     func handleSignTypedDataV4(
-<<<<<<< HEAD
-        request: Request,
-        confirm: @escaping (String) -> Void,
-=======
         request _: Request,
         confirm _: @escaping (String) -> Void,
->>>>>>> 6be11aaf
         cancel: @escaping () -> Void
     ) {
         cancel()
