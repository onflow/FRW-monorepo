//
//  LocalUserDefaultsManager.swift
//  Flow Wallet
//
//  Created by Selina on 7/6/2022.
//

import Flow
import SwiftUI
import UIKit

var currentNetwork: LocalUserDefaults.FlowNetworkType {
    LocalUserDefaults.shared.flowNetwork
}

extension LocalUserDefaults {
    enum Keys: String {
        case activatedUID
        case flowNetwork
        case legacyUserInfo = "userInfo"
        case walletHidden
        case quoteMarket
        case coinSummary
        case recentSendByToken
        case legacyBackupType = "backupType"
        case securityType
        case lockOnExit
        case panelHolderFrame
        case transactionCount
        case customWatchAddress
        case tryToRestoreAccountFlag
        case currentCurrency
        case currentCurrencyRate
        case stakingGuideDisplayed
        case nftCount
        case onBoardingShown
        case multiAccountUpgradeFlag
        case loginUIDList
        case selectedChildAccount
        case switchProfileTipsFlag
        case freeGas
        case selectedEVMAccount
        case userAddressOfDeletedApp
        case walletAccountInfo
        case EVMAddress
        case showMoveAssetOnBrowser
        case removedNewsIds

        case whatIsBack
        case backupSheetNotAsk
<<<<<<< HEAD
        case userList
=======
        case checkCoa
        
        case customToken
>>>>>>> dec717ba
    }

    enum FlowNetworkType: String, CaseIterable, Codable {
        case testnet
        case mainnet
        case previewnet

        var color: Color {
            switch self {
            case .mainnet:
                return Color.LL.Primary.salmonPrimary
            case .testnet:
                return Color(hex: "#FF8A00")
            case .previewnet:
                return Color(hex: "#CCAF21")
            }
        }

        var isMainnet: Bool {
            self == .mainnet
        }

        func toFlowType() -> Flow.ChainID {
            switch self {
            case .testnet:
                return Flow.ChainID.testnet
            case .mainnet:
                return Flow.ChainID.mainnet
            case .previewnet:
                return Flow.ChainID.previewnet
            }
        }

        init?(chainId: Flow.ChainID) {
            switch chainId {
            case .testnet:
                self = .testnet
            case .mainnet:
                self = .mainnet
            case .previewnet:
                self = .previewnet
            default:
                return nil
            }
        }
    }
}

extension Flow.ChainID {
    var networkType: LocalUserDefaults.FlowNetworkType? {
        .init(chainId: self)
    }
}

class LocalUserDefaults: ObservableObject {
    static let shared = LocalUserDefaults()

    init() {
        NotificationCenter.default.addObserver(self, selector: #selector(willReset), name: .willResetWallet, object: nil)
    }

    #if DEBUG
        @AppStorage(Keys.flowNetwork.rawValue) var flowNetwork: FlowNetworkType = .testnet
    #else
        @AppStorage(Keys.flowNetwork.rawValue) var flowNetwork: FlowNetworkType = .mainnet
    #endif

    @AppStorage(Keys.activatedUID.rawValue) var activatedUID: String?

    var legacyUserInfo: UserInfo? {
        set {
            if let value = newValue, let data = try? FRWAPI.jsonEncoder.encode(value) {
                UserDefaults.standard.set(data, forKey: Keys.legacyUserInfo.rawValue)
            } else {
                UserDefaults.standard.removeObject(forKey: Keys.legacyUserInfo.rawValue)
            }
        }
        get {
            if let data = UserDefaults.standard.data(forKey: Keys.legacyUserInfo.rawValue), let info = try? FRWAPI.jsonDecoder.decode(UserInfo.self, from: data) {
                return info
            } else {
                return nil
            }
        }
    }

    @AppStorage(Keys.walletHidden.rawValue) var walletHidden: Bool = false {
        didSet {
            NotificationCenter.default.post(name: .walletHiddenFlagUpdated, object: nil)
        }
    }

    @AppStorage(Keys.quoteMarket.rawValue) var market: QuoteMarket = .binance {
        didSet {
            NotificationCenter.default.post(name: .quoteMarketUpdated, object: nil)
        }
    }

    var coinSummarys: [CoinRateCache.CoinRateModel]? {
        set {
            if let value = newValue, let data = try? FRWAPI.jsonEncoder.encode(value) {
                UserDefaults.standard.set(data, forKey: Keys.coinSummary.rawValue)
            } else {
                UserDefaults.standard.removeObject(forKey: Keys.coinSummary.rawValue)
            }
        }
        get {
            if let data = UserDefaults.standard.data(forKey: Keys.coinSummary.rawValue), let info = try? FRWAPI.jsonDecoder.decode([CoinRateCache.CoinRateModel].self, from: data) {
                return info
            } else {
                return nil
            }
        }
    }

    @AppStorage(Keys.recentSendByToken.rawValue) var recentToken: String?

    @AppStorage(Keys.legacyBackupType.rawValue) var legacyBackupType: BackupManager.BackupType = .none

    @AppStorage(Keys.securityType.rawValue) var securityType: SecurityManager.SecurityType = .none
    @AppStorage(Keys.lockOnExit.rawValue) var lockOnExit: Bool = false

    var panelHolderFrame: CGRect? {
        set {
            if let value = newValue {
                let str = NSCoder.string(for: value)
                UserDefaults.standard.set(str, forKey: Keys.panelHolderFrame.rawValue)
            } else {
                UserDefaults.standard.removeObject(forKey: Keys.panelHolderFrame.rawValue)
            }
        }
        get {
            if let str = UserDefaults.standard.string(forKey: Keys.panelHolderFrame.rawValue) {
                return NSCoder.cgRect(for: str)
            } else {
                return nil
            }
        }
    }

    @AppStorage(Keys.transactionCount.rawValue) var transactionCount: Int = 0 {
        didSet {
            NotificationCenter.default.post(name: .transactionCountDidChanged, object: nil)
        }
    }

    @AppStorage(Keys.customWatchAddress.rawValue) var customWatchAddress: String? {
        didSet {
            NotificationCenter.default.post(name: .watchAddressDidChanged, object: nil)
        }
    }

    @AppStorage(Keys.tryToRestoreAccountFlag.rawValue) var tryToRestoreAccountFlag: Bool = false

    @AppStorage(Keys.currentCurrency.rawValue) var currentCurrency: Currency = .USD
    @AppStorage(Keys.currentCurrencyRate.rawValue) var currentCurrencyRate: Double = 1

    @AppStorage(Keys.stakingGuideDisplayed.rawValue) var stakingGuideDisplayed: Bool = false

    @AppStorage(Keys.nftCount.rawValue) var nftCount: Int = 0 {
        didSet {
            NotificationCenter.default.post(name: .nftCountChanged, object: nil)
        }
    }

    @AppStorage(Keys.onBoardingShown.rawValue) var onBoardingShown: Bool = false
    @AppStorage(Keys.multiAccountUpgradeFlag.rawValue) var multiAccountUpgradeFlag: Bool = false

    @AppStorage(Keys.showMoveAssetOnBrowser.rawValue) var showMoveAssetOnBrowser: Bool = true

    var loginUIDList: [String] {
        set {
            UserDefaults.standard.setValue(newValue, forKey: Keys.loginUIDList.rawValue)
        }
        get {
            return UserDefaults.standard.array(forKey: Keys.loginUIDList.rawValue) as? [String] ?? []
        }
    }

    var userAddressOfDeletedApp: [String: String] {
        set {
            UserDefaults.standard.setValue(newValue, forKey: Keys.userAddressOfDeletedApp.rawValue)
        }
        get {
            return UserDefaults.standard.dictionary(forKey: Keys.userAddressOfDeletedApp.rawValue) as? [String: String] ?? [:]
        }
    }

    var selectedChildAccount: ChildAccount? {
        set {
            if let value = newValue, let data = try? JSONEncoder().encode(value) {
                UserDefaults.standard.set(data, forKey: Keys.selectedChildAccount.rawValue)
            } else {
                UserDefaults.standard.removeObject(forKey: Keys.selectedChildAccount.rawValue)
            }
        }
        get {
            if let data = UserDefaults.standard.data(forKey: Keys.selectedChildAccount.rawValue), let model = try? JSONDecoder().decode(ChildAccount.self, from: data) {
                return model
            } else {
                return nil
            }
        }
    }

    var selectedEVMAccount: EVMAccountManager.Account? {
        set {
            if let value = newValue, let data = try? JSONEncoder().encode(value) {
                UserDefaults.standard.set(data, forKey: Keys.selectedEVMAccount.rawValue)
            } else {
                UserDefaults.standard.removeObject(forKey: Keys.selectedEVMAccount.rawValue)
            }
        }
        get {
            if let data = UserDefaults.standard.data(forKey: Keys.selectedEVMAccount.rawValue), let model = try? JSONDecoder().decode(EVMAccountManager.Account.self, from: data) {
                return model
            } else {
                return nil
            }
        }
    }

    @AppStorage(Keys.switchProfileTipsFlag.rawValue) var switchProfileTipsFlag: Bool = false

    var walletAccount: [String: [WalletAccount.User]]? {
        set {
            if let data = try? JSONEncoder().encode(newValue) {
                UserDefaults.standard.set(data, forKey: Keys.walletAccountInfo.rawValue)
            } else {
                UserDefaults.standard.removeObject(forKey: Keys.walletAccountInfo.rawValue)
            }
        }
        get {
            if let data = UserDefaults.standard.data(forKey: Keys.walletAccountInfo.rawValue),
               let model = try? JSONDecoder().decode([String: [WalletAccount.User]].self, from: data)
            {
                return model
            } else {
                return nil
            }
        }
    }

    var EVMAddress: [String: [String]] {
        set {
            UserDefaults.standard.setValue(newValue, forKey: Keys.EVMAddress.rawValue)
        }
        get {
            return UserDefaults.standard.dictionary(forKey: Keys.EVMAddress.rawValue) as? [String: [String]] ?? [:]
        }
    }

    var openLogWindow: Bool = false

    var removedNewsIds: [String] {
        set {
            UserDefaults.standard.setValue(newValue, forKey: Keys.removedNewsIds.rawValue)
        }
        get {
            return UserDefaults.standard.array(forKey: Keys.removedNewsIds.rawValue) as? [String] ?? []
        }
    }

    @AppStorage(Keys.whatIsBack.rawValue) var clickedWhatIsBack: Bool = false

    @AppStorage(Keys.backupSheetNotAsk.rawValue) var backupSheetNotAsk: Bool = false
    
<<<<<<< HEAD
    var userList: [UserManager.StoreUser] {
        set {
            if let data = try? JSONEncoder().encode(newValue) {
                UserDefaults.standard.set(data, forKey: Keys.userList.rawValue)
            } else {
                UserDefaults.standard.removeObject(forKey: Keys.userList.rawValue)
            }
        }
        get {
            if let data = UserDefaults.standard.data(forKey: Keys.userList.rawValue),
                let model = try? JSONDecoder().decode([UserManager.StoreUser].self, from: data) {
                return model
=======
    var checkCoa: [String] {
        set {
            UserDefaults.standard.setValue(newValue, forKey: Keys.checkCoa.rawValue)
        }
        get {
            return UserDefaults.standard.array(forKey: Keys.checkCoa.rawValue) as? [String] ?? []
        }
    }
    
    
    var customToken: [CustomToken] {
        set {
            if let data = try? JSONEncoder().encode(newValue) {
                UserDefaults.standard
                    .set(data, forKey: Keys.customToken.rawValue)
            } else {
                UserDefaults.standard
                    .removeObject(forKey: Keys.customToken.rawValue)
            }
        }
        get {
            if let data = UserDefaults.standard.data(forKey: Keys.customToken.rawValue),
               let list = try? JSONDecoder().decode([CustomToken].self, from: data)
            {
                return list
>>>>>>> dec717ba
            } else {
                return []
            }
        }
    }
<<<<<<< HEAD
    
    func addUser(user: UserManager.StoreUser) {
        var list = userList
        list.append(user)
        userList = list
    }
=======
>>>>>>> dec717ba
}

extension LocalUserDefaults {
    @objc private func willReset() {
        recentToken = nil
        WalletManager.shared.changeNetwork(.mainnet)
    }
}<|MERGE_RESOLUTION|>--- conflicted
+++ resolved
@@ -48,13 +48,10 @@
 
         case whatIsBack
         case backupSheetNotAsk
-<<<<<<< HEAD
+
         case userList
-=======
         case checkCoa
-        
         case customToken
->>>>>>> dec717ba
     }
 
     enum FlowNetworkType: String, CaseIterable, Codable {
@@ -62,31 +59,7 @@
         case mainnet
         case previewnet
 
-        var color: Color {
-            switch self {
-            case .mainnet:
-                return Color.LL.Primary.salmonPrimary
-            case .testnet:
-                return Color(hex: "#FF8A00")
-            case .previewnet:
-                return Color(hex: "#CCAF21")
-            }
-        }
-
-        var isMainnet: Bool {
-            self == .mainnet
-        }
-
-        func toFlowType() -> Flow.ChainID {
-            switch self {
-            case .testnet:
-                return Flow.ChainID.testnet
-            case .mainnet:
-                return Flow.ChainID.mainnet
-            case .previewnet:
-                return Flow.ChainID.previewnet
-            }
-        }
+        // MARK: Lifecycle
 
         init?(chainId: Flow.ChainID) {
             switch chainId {
@@ -100,6 +73,34 @@
                 return nil
             }
         }
+
+        // MARK: Internal
+
+        var color: Color {
+            switch self {
+            case .mainnet:
+                return Color.LL.Primary.salmonPrimary
+            case .testnet:
+                return Color(hex: "#FF8A00")
+            case .previewnet:
+                return Color(hex: "#CCAF21")
+            }
+        }
+
+        var isMainnet: Bool {
+            self == .mainnet
+        }
+
+        func toFlowType() -> Flow.ChainID {
+            switch self {
+            case .testnet:
+                return Flow.ChainID.testnet
+            case .mainnet:
+                return Flow.ChainID.mainnet
+            case .previewnet:
+                return Flow.ChainID.previewnet
+            }
+        }
     }
 }
 
@@ -109,20 +110,76 @@
     }
 }
 
+// MARK: - LocalUserDefaults
+
 class LocalUserDefaults: ObservableObject {
+    // MARK: Lifecycle
+
+    init() {
+        NotificationCenter.default.addObserver(
+            self,
+            selector: #selector(willReset),
+            name: .willResetWallet,
+            object: nil
+        )
+    }
+
+    // MARK: Internal
+
     static let shared = LocalUserDefaults()
 
-    init() {
-        NotificationCenter.default.addObserver(self, selector: #selector(willReset), name: .willResetWallet, object: nil)
-    }
-
     #if DEBUG
-        @AppStorage(Keys.flowNetwork.rawValue) var flowNetwork: FlowNetworkType = .testnet
+    @AppStorage(Keys.flowNetwork.rawValue)
+    var flowNetwork: FlowNetworkType = .testnet
     #else
-        @AppStorage(Keys.flowNetwork.rawValue) var flowNetwork: FlowNetworkType = .mainnet
+    @AppStorage(Keys.flowNetwork.rawValue)
+    var flowNetwork: FlowNetworkType = .mainnet
     #endif
 
-    @AppStorage(Keys.activatedUID.rawValue) var activatedUID: String?
+    @AppStorage(Keys.activatedUID.rawValue)
+    var activatedUID: String?
+
+    @AppStorage(Keys.recentSendByToken.rawValue)
+    var recentToken: String?
+
+    @AppStorage(Keys.legacyBackupType.rawValue)
+    var legacyBackupType: BackupManager
+        .BackupType = .none
+
+    @AppStorage(Keys.securityType.rawValue)
+    var securityType: SecurityManager.SecurityType = .none
+    @AppStorage(Keys.lockOnExit.rawValue)
+    var lockOnExit: Bool = false
+
+    @AppStorage(Keys.tryToRestoreAccountFlag.rawValue)
+    var tryToRestoreAccountFlag: Bool = false
+
+    @AppStorage(Keys.currentCurrency.rawValue)
+    var currentCurrency: Currency = .USD
+    @AppStorage(Keys.currentCurrencyRate.rawValue)
+    var currentCurrencyRate: Double = 1
+
+    @AppStorage(Keys.stakingGuideDisplayed.rawValue)
+    var stakingGuideDisplayed: Bool = false
+
+    @AppStorage(Keys.onBoardingShown.rawValue)
+    var onBoardingShown: Bool = false
+    @AppStorage(Keys.multiAccountUpgradeFlag.rawValue)
+    var multiAccountUpgradeFlag: Bool = false
+
+    @AppStorage(Keys.showMoveAssetOnBrowser.rawValue)
+    var showMoveAssetOnBrowser: Bool = true
+
+    @AppStorage(Keys.switchProfileTipsFlag.rawValue)
+    var switchProfileTipsFlag: Bool = false
+
+    var openLogWindow: Bool = false
+
+    @AppStorage(Keys.whatIsBack.rawValue)
+    var clickedWhatIsBack: Bool = false
+
+    @AppStorage(Keys.backupSheetNotAsk.rawValue)
+    var backupSheetNotAsk: Bool = false
 
     var legacyUserInfo: UserInfo? {
         set {
@@ -133,7 +190,11 @@
             }
         }
         get {
-            if let data = UserDefaults.standard.data(forKey: Keys.legacyUserInfo.rawValue), let info = try? FRWAPI.jsonDecoder.decode(UserInfo.self, from: data) {
+            if let data = UserDefaults.standard.data(forKey: Keys.legacyUserInfo.rawValue),
+               let info = try? FRWAPI.jsonDecoder.decode(
+                   UserInfo.self,
+                   from: data
+               ) {
                 return info
             } else {
                 return nil
@@ -141,13 +202,15 @@
         }
     }
 
-    @AppStorage(Keys.walletHidden.rawValue) var walletHidden: Bool = false {
+    @AppStorage(Keys.walletHidden.rawValue)
+    var walletHidden: Bool = false {
         didSet {
             NotificationCenter.default.post(name: .walletHiddenFlagUpdated, object: nil)
         }
     }
 
-    @AppStorage(Keys.quoteMarket.rawValue) var market: QuoteMarket = .binance {
+    @AppStorage(Keys.quoteMarket.rawValue)
+    var market: QuoteMarket = .binance {
         didSet {
             NotificationCenter.default.post(name: .quoteMarketUpdated, object: nil)
         }
@@ -162,20 +225,17 @@
             }
         }
         get {
-            if let data = UserDefaults.standard.data(forKey: Keys.coinSummary.rawValue), let info = try? FRWAPI.jsonDecoder.decode([CoinRateCache.CoinRateModel].self, from: data) {
+            if let data = UserDefaults.standard.data(forKey: Keys.coinSummary.rawValue),
+               let info = try? FRWAPI.jsonDecoder.decode(
+                   [CoinRateCache.CoinRateModel].self,
+                   from: data
+               ) {
                 return info
             } else {
                 return nil
             }
         }
     }
-
-    @AppStorage(Keys.recentSendByToken.rawValue) var recentToken: String?
-
-    @AppStorage(Keys.legacyBackupType.rawValue) var legacyBackupType: BackupManager.BackupType = .none
-
-    @AppStorage(Keys.securityType.rawValue) var securityType: SecurityManager.SecurityType = .none
-    @AppStorage(Keys.lockOnExit.rawValue) var lockOnExit: Bool = false
 
     var panelHolderFrame: CGRect? {
         set {
@@ -195,42 +255,33 @@
         }
     }
 
-    @AppStorage(Keys.transactionCount.rawValue) var transactionCount: Int = 0 {
+    @AppStorage(Keys.transactionCount.rawValue)
+    var transactionCount: Int = 0 {
         didSet {
             NotificationCenter.default.post(name: .transactionCountDidChanged, object: nil)
         }
     }
 
-    @AppStorage(Keys.customWatchAddress.rawValue) var customWatchAddress: String? {
+    @AppStorage(Keys.customWatchAddress.rawValue)
+    var customWatchAddress: String? {
         didSet {
             NotificationCenter.default.post(name: .watchAddressDidChanged, object: nil)
         }
     }
 
-    @AppStorage(Keys.tryToRestoreAccountFlag.rawValue) var tryToRestoreAccountFlag: Bool = false
-
-    @AppStorage(Keys.currentCurrency.rawValue) var currentCurrency: Currency = .USD
-    @AppStorage(Keys.currentCurrencyRate.rawValue) var currentCurrencyRate: Double = 1
-
-    @AppStorage(Keys.stakingGuideDisplayed.rawValue) var stakingGuideDisplayed: Bool = false
-
-    @AppStorage(Keys.nftCount.rawValue) var nftCount: Int = 0 {
+    @AppStorage(Keys.nftCount.rawValue)
+    var nftCount: Int = 0 {
         didSet {
             NotificationCenter.default.post(name: .nftCountChanged, object: nil)
         }
     }
 
-    @AppStorage(Keys.onBoardingShown.rawValue) var onBoardingShown: Bool = false
-    @AppStorage(Keys.multiAccountUpgradeFlag.rawValue) var multiAccountUpgradeFlag: Bool = false
-
-    @AppStorage(Keys.showMoveAssetOnBrowser.rawValue) var showMoveAssetOnBrowser: Bool = true
-
     var loginUIDList: [String] {
         set {
             UserDefaults.standard.setValue(newValue, forKey: Keys.loginUIDList.rawValue)
         }
         get {
-            return UserDefaults.standard.array(forKey: Keys.loginUIDList.rawValue) as? [String] ?? []
+            UserDefaults.standard.array(forKey: Keys.loginUIDList.rawValue) as? [String] ?? []
         }
     }
 
@@ -239,7 +290,9 @@
             UserDefaults.standard.setValue(newValue, forKey: Keys.userAddressOfDeletedApp.rawValue)
         }
         get {
-            return UserDefaults.standard.dictionary(forKey: Keys.userAddressOfDeletedApp.rawValue) as? [String: String] ?? [:]
+            UserDefaults.standard
+                .dictionary(forKey: Keys.userAddressOfDeletedApp.rawValue) as? [String: String] ??
+                [:]
         }
     }
 
@@ -252,7 +305,11 @@
             }
         }
         get {
-            if let data = UserDefaults.standard.data(forKey: Keys.selectedChildAccount.rawValue), let model = try? JSONDecoder().decode(ChildAccount.self, from: data) {
+            if let data = UserDefaults.standard.data(forKey: Keys.selectedChildAccount.rawValue),
+               let model = try? JSONDecoder().decode(
+                   ChildAccount.self,
+                   from: data
+               ) {
                 return model
             } else {
                 return nil
@@ -269,15 +326,17 @@
             }
         }
         get {
-            if let data = UserDefaults.standard.data(forKey: Keys.selectedEVMAccount.rawValue), let model = try? JSONDecoder().decode(EVMAccountManager.Account.self, from: data) {
+            if let data = UserDefaults.standard.data(forKey: Keys.selectedEVMAccount.rawValue),
+               let model = try? JSONDecoder().decode(
+                   EVMAccountManager.Account.self,
+                   from: data
+               ) {
                 return model
             } else {
                 return nil
             }
         }
     }
-
-    @AppStorage(Keys.switchProfileTipsFlag.rawValue) var switchProfileTipsFlag: Bool = false
 
     var walletAccount: [String: [WalletAccount.User]]? {
         set {
@@ -289,8 +348,10 @@
         }
         get {
             if let data = UserDefaults.standard.data(forKey: Keys.walletAccountInfo.rawValue),
-               let model = try? JSONDecoder().decode([String: [WalletAccount.User]].self, from: data)
-            {
+               let model = try? JSONDecoder().decode(
+                   [String: [WalletAccount.User]].self,
+                   from: data
+               ) {
                 return model
             } else {
                 return nil
@@ -303,26 +364,20 @@
             UserDefaults.standard.setValue(newValue, forKey: Keys.EVMAddress.rawValue)
         }
         get {
-            return UserDefaults.standard.dictionary(forKey: Keys.EVMAddress.rawValue) as? [String: [String]] ?? [:]
-        }
-    }
-
-    var openLogWindow: Bool = false
+            UserDefaults.standard
+                .dictionary(forKey: Keys.EVMAddress.rawValue) as? [String: [String]] ?? [:]
+        }
+    }
 
     var removedNewsIds: [String] {
         set {
             UserDefaults.standard.setValue(newValue, forKey: Keys.removedNewsIds.rawValue)
         }
         get {
-            return UserDefaults.standard.array(forKey: Keys.removedNewsIds.rawValue) as? [String] ?? []
-        }
-    }
-
-    @AppStorage(Keys.whatIsBack.rawValue) var clickedWhatIsBack: Bool = false
-
-    @AppStorage(Keys.backupSheetNotAsk.rawValue) var backupSheetNotAsk: Bool = false
-    
-<<<<<<< HEAD
+            UserDefaults.standard.array(forKey: Keys.removedNewsIds.rawValue) as? [String] ?? []
+        }
+    }
+
     var userList: [UserManager.StoreUser] {
         set {
             if let data = try? JSONEncoder().encode(newValue) {
@@ -333,19 +388,22 @@
         }
         get {
             if let data = UserDefaults.standard.data(forKey: Keys.userList.rawValue),
-                let model = try? JSONDecoder().decode([UserManager.StoreUser].self, from: data) {
+               let model = try? JSONDecoder().decode([UserManager.StoreUser].self, from: data) {
                 return model
-=======
+            }
+            return []
+        }
+    }
+
     var checkCoa: [String] {
         set {
             UserDefaults.standard.setValue(newValue, forKey: Keys.checkCoa.rawValue)
         }
         get {
-            return UserDefaults.standard.array(forKey: Keys.checkCoa.rawValue) as? [String] ?? []
-        }
-    }
-    
-    
+            UserDefaults.standard.array(forKey: Keys.checkCoa.rawValue) as? [String] ?? []
+        }
+    }
+
     var customToken: [CustomToken] {
         set {
             if let data = try? JSONEncoder().encode(newValue) {
@@ -358,28 +416,25 @@
         }
         get {
             if let data = UserDefaults.standard.data(forKey: Keys.customToken.rawValue),
-               let list = try? JSONDecoder().decode([CustomToken].self, from: data)
-            {
+               let list = try? JSONDecoder().decode([CustomToken].self, from: data) {
                 return list
->>>>>>> dec717ba
+
             } else {
                 return []
             }
         }
     }
-<<<<<<< HEAD
-    
+
     func addUser(user: UserManager.StoreUser) {
         var list = userList
         list.append(user)
         userList = list
     }
-=======
->>>>>>> dec717ba
 }
 
 extension LocalUserDefaults {
-    @objc private func willReset() {
+    @objc
+    private func willReset() {
         recentToken = nil
         WalletManager.shared.changeNetwork(.mainnet)
     }
