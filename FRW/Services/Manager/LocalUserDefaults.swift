--- conflicted
+++ resolved
@@ -51,10 +51,7 @@
 
         case userList
         case checkCoa
-<<<<<<< HEAD
-=======
-
->>>>>>> 6be11aaf
+
         case customToken
     }
 
@@ -382,7 +379,6 @@
         }
     }
 
-<<<<<<< HEAD
     var userList: [UserManager.StoreUser] {
         set {
             if let data = try? JSONEncoder().encode(newValue) {
@@ -400,8 +396,6 @@
         }
     }
 
-=======
->>>>>>> 6be11aaf
     var checkCoa: [String] {
         set {
             UserDefaults.standard.setValue(newValue, forKey: Keys.checkCoa.rawValue)
