//
//  UserManager.swift
//  Flow Wallet
//
//  Created by Hao Fu on 30/12/21.
//

import Alamofire
import Combine
import Firebase
import FirebaseAuth
import Flow
import FlowWalletKit
import Foundation

import Alamofire
import WalletCore

// MARK: - UserManager.UserType

extension UserManager {
    enum UserType: Codable {
        case phrase
        case secure
        case fromImport
    }
}

// MARK: - UserManager

class UserManager: ObservableObject {
    // MARK: Lifecycle

    init() {
        checkIfHasOldAccount()

        self.loginUIDList = LocalUserDefaults.shared.loginUIDList

        if let activatedUID = activatedUID {
            self.userInfo = MultiAccountStorage.shared.getUserInfo(activatedUID)
            uploadUserNameIfNeeded()
            initRefreshUserInfo()
            verifyUserType(by: activatedUID)
        }

        loginAnonymousIfNeeded()
    }

    // MARK: Internal

    static let shared = UserManager()

    @Published
    var isMeowDomainEnabled: Bool = false

    var userType: UserManager.UserType = .secure

    @Published
    var activatedUID: String? = LocalUserDefaults.shared.activatedUID {
        didSet {
            LocalUserDefaults.shared.activatedUID = activatedUID
            if oldValue != activatedUID {
                clearWhenUserChanged()
            }
        }
    }

    @Published
    var userInfo: UserInfo? {
        didSet {
            do {
                guard let uid = activatedUID else { return }
                try MultiAccountStorage.shared.saveUserInfo(userInfo, uid: uid)
            } catch {
                log.error("save user info failed", context: error)
            }
        }
    }

    @Published
    var loginUIDList: [String] = [] {
        didSet {
            LocalUserDefaults.shared.loginUIDList = loginUIDList
        }
    }

    var isLoggedIn: Bool {
        activatedUID != nil
    }

    func verifyUserType(by _: String) {
        Task {
            do {
                userType = try await checkUserType()
                if let uid = activatedUID {
                    WalletManager.shared.warningIfKeyIsInvalid(userId: uid)
                }
            } catch {
                log.error("[User] check user type:\(error)")
            }
        }
    }

    // MARK: Private

    private func initRefreshUserInfo() {
        if !isLoggedIn {
            return
        }

        guard let uid = activatedUID else { return }

        Task {
            do {
                var info = try await self.fetchUserInfo()
                info.type = self.userInfo?.type
                let userInfo = info
                if activatedUID != uid { return }

                DispatchQueue.main.async {
                    self.userInfo = userInfo
                }

                self.fetchMeowDomainStatus(info.username)
            } catch {
                log.error("init refresh user info failed", context: error)
            }
        }
    }

    private func checkIfHasOldAccount() {
        if LocalUserDefaults.shared.tryToRestoreAccountFlag == true {
            return
        }
    }

    private func checkUserType() async throws -> UserManager.UserType {
        guard let address = WalletManager.shared.getPrimaryWalletAddress(),
              let uid = activatedUID else { return .secure }

        let account = try await FlowNetwork.getAccountAtLatestBlock(address: address)

        if let mnemonic = WalletManager.shared.getMnemonicFromKeychain(uid: uid),
           !mnemonic.isEmpty {
            let hdWallet = WalletManager.shared.createHDWallet(mnemonic: mnemonic)
            let accountKeys = account.keys
                .first { $0.publicKey.description == hdWallet?.getPublicKey() }
            if accountKeys != nil {
                return .phrase
            }
        }
        return .secure
    }

    private func clearWhenUserChanged() {
        BrowserViewController.deleteCookie()
    }
}

// MARK: - Reset

extension UserManager {
    func reset() async throws {
        log.debug("reset start")

        guard let willResetUID = activatedUID else {
            log.warning("willResetUID is nil")
            return
        }

        try await Auth.auth().signInAnonymously()

        DispatchQueue.main.async {
            NotificationCenter.default.post(name: .willResetWallet)

            self.activatedUID = nil
            self.userInfo = nil
            self.deleteLoginUID(willResetUID)

            NotificationCenter.default.post(name: .didResetWallet)

            Router.popToRoot()
        }
    }
}

// MARK: - Register

extension UserManager {
    func register(_ userName: String) async throws -> String? {
        if Auth.auth().currentUser?.isAnonymous != true {
            try await Auth.auth().signInAnonymously()
            DispatchQueue.main.async {
                self.activatedUID = nil
                self.userInfo = nil
            }
        }

        let secureKey = try SecureEnclaveKey.create()
        let key = try secureKey.flowAccountKey()
        if IPManager.shared.info == nil {
            await IPManager.shared.fetch()
        }
        let request = RegisterRequest(
            username: userName,
            accountKey: key.toCodableModel(),
            deviceInfo: IPManager.shared.toParams()
        )

        let model: RegisterResponse = try await Network.request(FRWAPI.User.register(request))

        try await finishLogin(mnemonic: "", customToken: model.customToken, isRegiter: true)
        WalletManager.shared.asyncCreateWalletAddressFromServer()
        userType = .secure
<<<<<<< HEAD

        try secureKey.store(id: model.id)
        // FIXME: what is doing? need update address
        let store = UserManager.StoreUser(
            publicKey: key.publicKey.description,
            address: nil,
            userId: model.id,
            keyType: .secureEnclave
        )
        WalletManager.shared.updateKeyProvider(provider: secureKey, user: store)
        LocalUserDefaults.shared.addUser(user: store)

=======
        if let privateKey = sec.key.privateKey {
            try WallectSecureEnclave.Store.store(
                key: model.id,
                value: privateKey.dataRepresentation
            )

        } else {
            log.error("store public key on iPhone failed")
        }
        EventTrack.Account
            .create(
                key: sec.key.publickeyValue ?? "",
                signAlgo: key.signAlgo.id,
                hashAlgo: key.hashAlgo.id
            )
>>>>>>> 86bdf99e
        return model.txId
    }
}

// MARK: - Restore Login

extension UserManager {
    func hasOldAccount() -> Bool {
        if let user = Auth.auth().currentUser, !user.isAnonymous {
            return true
        }

        return false
    }

    func tryToRestoreOldAccountOnFirstLaunch() {
        HUD.loading()
        Task {
            do {
                let secureKey = try SecureEnclaveKey.create()
                let list = secureKey.allKeys()
                // TODO: The filter field `isshow` is true
//                var list = try WallectSecureEnclave.Store.fetch()
//                list = list.filter({ $0.isShow ?? true })

                var addressList: [String: String] = [:]
                // FIXME: all key type
                for userId in list {
                    if let se = try? SecureEnclaveKey.wallet(id: userId),
                       let publicKey = try? se.publicKey()?.hexValue {
                        let response: AccountResponse = try await Network
                            .requestWithRawModel(FRWAPI.Utils.flowAddress(publicKey))
                        let account = response.accounts?
                            .filter { ($0.weight ?? 0) >= 1000 && $0.address != nil }.first
                        if let model = account {
                            addressList[userId] = model.address ?? "0x"
                        }
                    } else {
                        log.error("[Launch] first login check failed:\(userId)")
                    }
                }

//                let list = try WallectSecureEnclave.Store.fetch()
//                var addressList: [String: String] = [:]
//                for item in list {
//                    do {
//                        let sec = try WallectSecureEnclave(privateKey: item.publicKey)
//                        guard let publicKey = sec.key.publickeyValue else { continue }
//                        let response: AccountResponse = try await Network.requestWithRawModel(FRWAPI.Utils.flowAddress(publicKey))
//                        let account = response.accounts?.filter { ($0.weight ?? 0) >= 1000 && $0.address != nil }.first
//                        if let model = account {
//                            addressList[item.uniq] = model.address ?? "0x"
//                        }
//                    } catch {
//                        log.error("[Launch] first login check failed:\(item.uniq):\(error)")
//                    }
//                }

                let uidList = addressList.map { $0.key }

                let userAddress = addressList
                DispatchQueue.main.async {
                    self.loginUIDList = uidList
                    LocalUserDefaults.shared.userAddressOfDeletedApp = userAddress
                    LocalUserDefaults.shared.tryToRestoreAccountFlag = true
                }

                HUD.dismissLoading()
            } catch {
                HUD.dismissLoading()
                log.info("restore_account_failed".localized)
//                HUD.showAlert(title: "", msg: "restore_account_failed".localized, cancelAction: {}, confirmTitle: "retry".localized) {
//                    self.tryToRestoreOldAccountOnFirstLaunch()
//                }
            }
        }
    }

    func restoreLogin(withMnemonic mnemonic: String, userId: String? = nil) async throws {
        if let uid = userId {
            if let address = MultiAccountStorage.shared.getWalletInfo(uid)?
                .currentNetworkWalletModel?.getAddress {
                try? await WalletManager.shared.findFlowAccount(with: uid, at: address)
            }
        }

        if Auth.auth().currentUser?.isAnonymous != true {
            try await Auth.auth().signInAnonymously()
            DispatchQueue.main.async {
                self.activatedUID = nil
                self.userInfo = nil
            }
        }

        guard let token = try? await getIDToken(), !token.isEmpty else {
            loginAnonymousIfNeeded()
            throw LLError.restoreLoginFailed
        }
        var publicKey = ""
        var signature = ""
        var mnemonicStr = ""
        if let hdWallet = WalletManager.shared.createHDWallet(mnemonic: mnemonic) {
            publicKey = hdWallet.getPublicKey()
            guard let signToken = hdWallet.sign(token) else {
                throw LLError.restoreLoginFailed
            }
            signature = signToken
            mnemonicStr = hdWallet.mnemonic
        }

        userType = .phrase
        await IPManager.shared.fetch()
        let hashAlgo = Flow.HashAlgorithm.SHA2_256.index
        let signAlgo = Flow.SignatureAlgorithm.ECDSA_SECP256k1.index
        let key = AccountKey(
            hashAlgo: hashAlgo,
            publicKey: publicKey,
            signAlgo: signAlgo
        )

        let request = LoginRequest(
            signature: signature,
            accountKey: key,
            deviceInfo: IPManager.shared.toParams()
        )
        let response: Network.Response<LoginResponse> = try await Network
            .requestWithRawModel(FRWAPI.User.login(request))
        if response.httpCode == 404 {
            throw LLError.accountNotFound
        }

        guard let customToken = response.data?.customToken, !customToken.isEmpty else {
            throw LLError.restoreLoginFailed
        }

        try await finishLogin(mnemonic: mnemonicStr, customToken: customToken)
    }

    func restoreLogin(with userId: String) async throws {
        if Auth.auth().currentUser?.isAnonymous != true {
            try await Auth.auth().signInAnonymously()
            DispatchQueue.main.async {
                self.activatedUID = nil
                self.userInfo = nil
            }
        }

        guard let token = try? await getIDToken(), !token.isEmpty else {
            loginAnonymousIfNeeded()
            throw LLError.restoreLoginFailed
        }
        guard let keyProvider = WalletManager.shared.keyProvider(with: userId) else {
            throw LLError.restoreLoginFailed
        }
        let accountKey = await WalletManager.shared.accountKey(with: userId)

        guard let signData = token.addUserMessage(),
              let signAlgo = accountKey?.signAlgo,
              let hashAlgo = accountKey?.hashAlgo,
              let publicKey = try keyProvider.publicKey(signAlgo: signAlgo)?.hexValue,
              !publicKey.isEmpty
        else {
            throw LLError.signFailed
        }

        let signature = try keyProvider.sign(data: signData, signAlgo: signAlgo, hashAlgo: hashAlgo)

        await IPManager.shared.fetch()
        let key = AccountKey(
            hashAlgo: hashAlgo.index,
            publicKey: publicKey,
            signAlgo: signAlgo.index
        )

        let request = LoginRequest(
            signature: signature.hexValue,
            accountKey: key,
            deviceInfo: IPManager.shared.toParams()
        )
        let response: Network.Response<LoginResponse> = try await Network
            .requestWithRawModel(FRWAPI.User.login(request))
        if response.httpCode == 404 {
            throw LLError.accountNotFound
        }
        guard let customToken = response.data?.customToken, !customToken.isEmpty else {
            throw LLError.restoreLoginFailed
        }

        let storeUser = StoreUser(
            publicKey: publicKey,
            address: nil,
            userId: userId,
            keyType: keyProvider.keyType
        )
        WalletManager.shared.updateKeyProvider(provider: keyProvider, user: storeUser)

        try await finishLogin(mnemonic: "", customToken: customToken)
    }

    func restoreLogin(userId: String) async throws {
        if Auth.auth().currentUser?.isAnonymous != true {
            try await Auth.auth().signInAnonymously()
            DispatchQueue.main.async {
                self.activatedUID = nil
                self.userInfo = nil
            }
        }

        guard let token = try? await getIDToken(), !token.isEmpty else {
            loginAnonymousIfNeeded()
            throw LLError.restoreLoginFailed
        }
        let secureKey = try SecureEnclaveKey.wallet(id: userId)

        guard let signData = token.addUserMessage(),
              let publicKey = try secureKey.publicKey()?.hexValue,
              !publicKey.isEmpty
        else {
            throw LLError.signFailed
        }

        let signature = try secureKey.sign(data: signData, hashAlgo: .SHA2_256)

        await IPManager.shared.fetch()
        // FIXME: hash and sign algo is dynamic
        let key = AccountKey(
            hashAlgo: Flow.HashAlgorithm.SHA2_256.index,
            publicKey: publicKey,
            signAlgo: Flow.SignatureAlgorithm.ECDSA_P256.index
        )

        let request = LoginRequest(
            signature: signature.hexValue,
            accountKey: key,
            deviceInfo: IPManager.shared.toParams()
        )

        let response: Network.Response<LoginResponse> = try await Network
            .requestWithRawModel(FRWAPI.User.login(request))
        if response.httpCode == 404 {
            throw LLError.accountNotFound
        }
        userType = .secure
        guard let customToken = response.data?.customToken, !customToken.isEmpty else {
            throw LLError.restoreLoginFailed
        }
        try await finishLogin(mnemonic: "", customToken: customToken)
    }

    func importLogin(
        by address: String,
        userName: String,
        flowKey: Flow.AccountKey,
        privateKey: any KeyProtocol,
        isImport: Bool = false
    ) async throws {
        if Auth.auth().currentUser?.isAnonymous != true {
            try await Auth.auth().signInAnonymously()
            DispatchQueue.main.async {
                self.activatedUID = nil
                self.userInfo = nil
            }
        }

        guard let token = try? await getIDToken(), !token.isEmpty else {
            loginAnonymousIfNeeded()
            throw LLError.restoreLoginFailed
        }

        guard let signData = token.addUserMessage()
        else {
            throw LLError.signFailed
        }
        let publicKey = flowKey.publicKey.description
        let signature = try privateKey.sign(
            data: signData,
            signAlgo: flowKey.signAlgo,
            hashAlgo: flowKey.hashAlgo
        ).hexValue

        await IPManager.shared.fetch()

        let key = AccountKey(
            hashAlgo: flowKey.hashAlgo.index,
            publicKey: publicKey,
            signAlgo: flowKey.signAlgo.index
        )

        var loginResponse: LoginResponse?
        if isImport {
            let request = RestoreImportRequest(
                username: userName,
                accountKey: key,
                deviceInfo: IPManager.shared.toParams(),
                address: address
            )
            let response: Network.Response<LoginResponse> = try await Network
                .requestWithRawModel(FRWAPI.User.loginWithImport(request))
            if response.httpCode == 404 {
                throw LLError.accountNotFound
            }
            loginResponse = response.data
        } else {
            let request = LoginRequest(
                signature: signature,
                accountKey: key,
                deviceInfo: IPManager.shared.toParams(),
                address: address
            )
            let response: Network.Response<LoginResponse> = try await Network
                .requestWithRawModel(FRWAPI.User.login(request))
            if response.httpCode == 404 {
                throw LLError.accountNotFound
            }
            loginResponse = response.data
        }

        userType = .fromImport
        guard let customToken = loginResponse?.customToken, let uid = loginResponse?.id,
              !customToken.isEmpty
        else {
            throw LLError.restoreLoginFailed
        }
        try await finishLogin(mnemonic: "", customToken: customToken)
        try privateKey.store(id: uid, password: KeyProvider.password(with: uid))
        DispatchQueue.main.async {
            let store = StoreUser(
                publicKey: publicKey,
                address: address,
                userId: uid,
                keyType: privateKey.keyType
            )
            WalletManager.shared.updateKeyProvider(provider: privateKey, user: store)
            LocalUserDefaults.shared.addUser(user: store)
        }
    }
}

// MARK: - Switch Account

extension UserManager {
    func switchAccount(withUID uid: String) async throws {
        if !currentNetwork.isMainnet {
            WalletManager.shared.changeNetwork(.mainnet)
        }

        if uid == activatedUID {
            log.warning("switching the same account")
            return
        }

        if let mnemonic = WalletManager.shared.getMnemonicFromKeychain(uid: uid),
           !mnemonic.isEmpty {
            var addressStr = LocalUserDefaults.shared.userAddressOfDeletedApp[uid]
            if addressStr == nil {
                addressStr = MultiAccountStorage.shared.getWalletInfo(uid)?
                    .getNetworkWalletModel(network: .mainnet)?.getAddress
            }
            guard let address = addressStr else {
                throw LLError.invalidAddress
            }
            var accountKeys: Flow.AccountKey?
            let account = try? await FlowNetwork.getAccountAtLatestBlock(address: address)
            let hdWallet = WalletManager.shared.createHDWallet(mnemonic: mnemonic)
            accountKeys = account?.keys
                .first { $0.publicKey.description == hdWallet?.getPublicKey() }
            if accountKeys != nil {
                try await restoreLogin(withMnemonic: mnemonic, userId: uid)
                return
            }
        }
        if let provider = WalletManager.shared.keyProvider(with: uid) {
            try await restoreLogin(with: uid)
            return
        }
        try await restoreLogin(userId: uid)
        // FIXME: data migrate from device to other device,the private key is destructive
//        let allModel = try WallectSecureEnclave.Store.fetchAllModel(by: uid)
//        let model = try WallectSecureEnclave.Store.fetchModel(by: uid)
//
//        if model != nil {
//            try await restoreLogin(userId: uid)
//            return
//        }
//        if model == nil && allModel.count > 0 {
//            WalletManager.shared.warningIfKeyIsInvalid(userId: uid, markHide: true)
//            return
//        }
//
//        throw WalletError.mnemonicMissing
    }
}

// MARK: - Internal Login Logic

extension UserManager {
    private func finishLogin(
        mnemonic: String,
        customToken: String,
        isRegiter: Bool = false
    ) async throws {
        try await firebaseLogin(customToken: customToken)
        var info = try await fetchUserInfo()
        info.type = userType
        let userInfo = info
        fetchMeowDomainStatus(info.username)

        guard let uid = getFirebaseUID() else {
            throw LLError.fetchUserInfoFailed
        }
        if !mnemonic.isEmpty {
            try WalletManager.shared.storeAndActiveMnemonicToKeychain(mnemonic, uid: uid)
        }

        if !loginUIDList.contains(uid), !isRegiter {
            ConfettiManager.show()
        }
        DispatchQueue.main.async {
            self.activatedUID = uid
            self.userInfo = userInfo
            self.insertLoginUID(uid)
            NotificationCenter.default.post(name: .didFinishAccountLogin, object: nil)
            self.uploadUserNameIfNeeded()
        }
    }

    private func insertLoginUID(_ uid: String) {
        if LocalUserDefaults.shared.flowNetwork != .mainnet {
            return
        }
        var oldList = loginUIDList
        oldList.removeAll { $0 == uid }
        oldList.insert(uid, at: 0)
        loginUIDList = oldList
    }

    func deleteLoginUID(_ uid: String) {
        var oldList = loginUIDList
        oldList.removeAll { $0 == uid }
        loginUIDList = oldList
    }

    private func firebaseLogin(customToken: String) async throws {
        let result = try await Auth.auth().signIn(withCustomToken: customToken)
        debugPrint("Logged in -> \(result.user.uid)")
    }

    private func fetchUserInfo() async throws -> UserInfo {
        let response: UserInfoResponse = try await Network.request(FRWAPI.User.userInfo)
        let info = UserInfo(
            avatar: response.avatar,
            nickname: response.nickname,
            username: response.username,
            private: response.private,
            address: nil
        )

        if info.username.isEmpty {
            throw LLError.fetchUserInfoFailed
        }

        return info
    }

    private func fetchMeowDomainStatus(_ username: String) {
        Task {
            do {
                _ = try await FlowNetwork.queryAddressByDomainFlowns(
                    domain: username,
                    root: Contact.DomainType.meow.domain
                )
                if userInfo?.username == username {
                    DispatchQueue.main.async {
                        self.isMeowDomainEnabled = true
                    }
                }
            } catch {
                if userInfo?.username == username {
                    DispatchQueue.main.async {
                        self.isMeowDomainEnabled = false
                    }
                }
            }
        }
    }
}

// MARK: - Internal

extension UserManager {
    private func loginAnonymousIfNeeded() {
        if Auth.auth().currentUser == nil {
            Task {
                do {
                    try await Auth.auth().signInAnonymously()
                } catch {
                    log.error("signInAnonymously failed", context: error)
                }
            }
        }
    }

    private func getFirebaseUID() -> String? {
        Auth.auth().currentUser?.uid
    }

    func getIDToken() async throws -> String? {
        try await Auth.auth().currentUser?.getIDToken()
    }
}

// MARK: - Modify

extension UserManager {
    private func uploadUserNameIfNeeded() {
        if !isLoggedIn {
            return
        }

        let username = userInfo?.username ?? ""
        let displayName = Auth.auth().currentUser?.displayName ?? ""

        if !username.isEmpty, username != displayName {
            Task {
                await uploadUserName(username: username)
            }
        }
    }

    private func uploadUserName(username: String) async {
        guard let changeRequest = Auth.auth().currentUser?.createProfileChangeRequest() else {
            return
        }

        changeRequest.displayName = username
        do {
            try await changeRequest.commitChanges()
        } catch {
            debugPrint("update displayName failed")
        }
    }

    func updateNickname(_ name: String) {
        guard let current = userInfo else {
            return
        }

        let newUserInfo = UserInfo(
            avatar: current.avatar,
            nickname: name,
            username: current.username,
            private: current.private,
            address: nil
        )
        userInfo = newUserInfo
    }

    func updatePrivate(_ isPrivate: Bool) {
        guard let current = userInfo else {
            return
        }

        let newUserInfo = UserInfo(
            avatar: current.avatar,
            nickname: current.nickname,
            username: current.username,
            private: isPrivate ? 2 : 1,
            address: nil
        )
        userInfo = newUserInfo
    }

    func updateAvatar(_ avatar: String) {
        guard let current = userInfo else {
            return
        }

        let newUserInfo = UserInfo(
            avatar: avatar,
            nickname: current.nickname,
            username: current.username,
            private: current.private,
            address: nil
        )
        userInfo = newUserInfo
    }
}

// used by API FRWAPI.Utils.flowAddress
extension UserManager {
    struct AccountResponse: Codable {
        let publicKey: String?
        var accounts: [AccountInfo]?
    }

    struct AccountInfo: Codable {
        let address: String?
        let weight: Int?
        let keyId: Int?
    }
}

// MARK: UserManager.StoreUser

extension UserManager {
    struct StoreUser: Codable {
        let publicKey: String
        let address: String?
        let userId: String
        let keyType: FlowWalletKit.KeyType
        var updateAt: TimeInterval = Date().timeIntervalSince1970
    }
}<|MERGE_RESOLUTION|>--- conflicted
+++ resolved
@@ -206,13 +206,11 @@
             accountKey: key.toCodableModel(),
             deviceInfo: IPManager.shared.toParams()
         )
-
         let model: RegisterResponse = try await Network.request(FRWAPI.User.register(request))
 
         try await finishLogin(mnemonic: "", customToken: model.customToken, isRegiter: true)
         WalletManager.shared.asyncCreateWalletAddressFromServer()
         userType = .secure
-<<<<<<< HEAD
 
         try secureKey.store(id: model.id)
         // FIXME: what is doing? need update address
@@ -225,23 +223,12 @@
         WalletManager.shared.updateKeyProvider(provider: secureKey, user: store)
         LocalUserDefaults.shared.addUser(user: store)
 
-=======
-        if let privateKey = sec.key.privateKey {
-            try WallectSecureEnclave.Store.store(
-                key: model.id,
-                value: privateKey.dataRepresentation
-            )
-
-        } else {
-            log.error("store public key on iPhone failed")
-        }
         EventTrack.Account
             .create(
-                key: sec.key.publickeyValue ?? "",
+                key: key.publicKey.description,
                 signAlgo: key.signAlgo.id,
                 hashAlgo: key.hashAlgo.id
             )
->>>>>>> 86bdf99e
         return model.txId
     }
 }
