//
//  TransactionManager.swift
//  Flow Wallet
//
//  Created by Selina on 25/8/2022.
//

import Flow
import SwiftUI
import UIKit

extension Flow.Transaction.Status {
    var progressPercent: CGFloat {
        switch self {
        case .pending, .unknown:
            return 0.25
        case .finalized:
            return 0.5
        case .executed:
            return 0.75
        case .sealed:
            return 1.0
        default:
            return 0
        }
    }
}

extension Flow.ID {
    var transactionFlowScanURL: URL? {
        switch LocalUserDefaults.shared.flowNetwork {
        case .testnet:
<<<<<<< HEAD
            return URL(string: "https://testnet.flowscan.io/tx/\(self.hex)")
        case .mainnet:
            return URL(string: "https://flowscan.io/tx/\(self.hex)")
        case .previewnet:
            return URL(string: "https://previewnet.flowscan.io/tx/\(self.hex)")
=======
            return URL(string: "https://testnet.flowscan.io/tx/\(hex)")
        case .mainnet:
            return URL(string: "https://flowscan.io/tx/\(hex)")
        case .previewnet:
            return URL(string: "https://previewnet.flowscan.io/tx/\(hex)")
>>>>>>> dec717ba
        }
    }
}

extension TransactionManager.TransactionHolder {
    var statusString: String {
        switch Flow.Transaction.Status(status) {
        case .unknown:
            return "Unknown"
        case .pending:
            return "Pending"
        case .finalized:
            return "Finalized"
        case .executed:
            return "Executed"
        case .sealed:
            return "Sealed"
        case .expired:
            return "Expired"
        }
    }

    var successHUDMessage: String {
        switch type {
        case .claimDomain:
            return "claim_domain_success".localized
        default:
            return "transaction_success".localized
        }
    }

    var errorHUDMessage: String {
        switch type {
        case .claimDomain:
            return "claim_domain_failed".localized
        default:
            return "transaction_failed".localized
        }
    }

    var toFlowScanTransaction: FlowScanTransaction {
        let time = ISO8601Formatter.string(from: Date(timeIntervalSince1970: createTime))
        let model = FlowScanTransaction(authorizers: nil, contractInteractions: nil, error: errorMsg, eventCount: nil, hash: transactionId.hex, index: nil, payer: nil, proposer: nil, status: statusString, time: time)
        return model
    }
}

extension TransactionManager {
    enum TransactionType: Int, Codable {
        case common
        case transferCoin
        case addToken
        case addCollection
        case transferNFT
        case fclTransaction
        case claimDomain
        case stakeFlow
        case unlinkAccount
        case editChildAccount
        case moveAsset
    }

    enum InternalStatus: Int, Codable {
        case pending
        case success
        case failed

        var statusColor: UIColor {
            switch self {
            case .pending:
                return UIColor.LL.Primary.salmonPrimary
            case .success:
                return UIColor.LL.Success.success3
            case .failed:
                return UIColor.LL.Warning.warning3
            }
        }
    }

    class TransactionHolder: Codable {
        var transactionId: Flow.ID
        var createTime: TimeInterval
        var status: Int = Flow.Transaction.Status.pending.rawValue
        var internalStatus: TransactionManager.InternalStatus = .pending
        var type: TransactionManager.TransactionType
        var data: Data = .init()
        var errorMsg: String?

        private var timer: Timer?
        private var retryTimes: Int = 0

        var flowStatus: Flow.Transaction.Status {
            return Flow.Transaction.Status(status)
        }

        enum CodingKeys: String, CodingKey {
            case transactionId
            case createTime
            case status
            case type
            case data
            case internalStatus
        }

        init(id: Flow.ID, createTime: TimeInterval = Date().timeIntervalSince1970, type: TransactionManager.TransactionType, data: Data = Data()) {
            transactionId = id
            self.createTime = createTime
            self.type = type
            self.data = data
            log.info("[Cadence] txi:\(id.hex)")
        }

        func decodedObject<T: Decodable>(_ type: T.Type) -> T? {
            return try? JSONDecoder().decode(type, from: data)
        }

        func icon() -> URL? {
            switch type {
            case .transferCoin:
                guard let model = decodedObject(CoinTransferModel.self), let token = WalletManager.shared.getToken(bySymbol: model.symbol) else {
                    return nil
                }

                return token.iconURL
            case .addToken:
                return decodedObject(TokenModel.self)?.icon
            case .addCollection:
                return decodedObject(NFTCollectionInfo.self)?.logoURL
            case .transferNFT:
                return decodedObject(NFTTransferModel.self)?.nft.logoUrl
            case .fclTransaction:
                guard let model = decodedObject(AuthzTransaction.self), let urlString = model.url else {
                    return nil
                }

                return urlString.toFavIcon()
            case .unlinkAccount:
                guard let iconString = decodedObject(ChildAccount.self)?.icon, let url = URL(string: iconString) else {
                    return nil
                }

                return url
            default:
                return nil
            }
        }

        func startTimer() {
            stopTimer()

            if retryTimes > 5 {
                internalStatus = .failed
                postNotification()
                return
            }

            let timer = Timer(timeInterval: 2, target: self, selector: #selector(onCheck), userInfo: nil, repeats: false)
            RunLoop.main.add(timer, forMode: .common)
            self.timer = timer

            debugPrint("TransactionHolder -> startTimer")
        }

        func stopTimer() {
            if let timer = timer {
                timer.invalidate()
                self.timer = nil
                debugPrint("TransactionHolder -> stopTimer")
            }
        }

        @objc private func onCheck() {
            debugPrint("TransactionHolder -> onCheck")

            Task {
                do {
                    let result = try await FlowNetwork.getTransactionResult(by: transactionId.hex)
                    debugPrint("TransactionHolder -> onCheck status: \(result.status)")

                    DispatchQueue.main.async {
                        if result.status == self.flowStatus, result.status < .sealed {
                            self.startTimer()
                            return
                        }

                        self.status = result.status.rawValue
                        if result.isFailed {
                            self.errorMsg = result.errorMessage
                            self.internalStatus = .failed
                            debugPrint("TransactionHolder -> onCheck result failed: \(result.errorMessage)")
                        } else if result.isComplete {
                            self.internalStatus = .success
                        } else {
                            self.internalStatus = .pending
                            self.startTimer()
                        }

                        self.postNotification()
                    }
                } catch {
                    debugPrint("TransactionHolder -> onCheck failed: \(error)")
                    DispatchQueue.main.async {
                        self.retryTimes += 1
                        self.startTimer()
                    }
                }
            }
        }

        private func postNotification() {
            debugPrint("TransactionHolder -> postNotification status: \(status)")
            NotificationCenter.default.post(name: .transactionStatusDidChanged, object: self)
        }
    }
}

class TransactionManager: ObservableObject {
    static let shared = TransactionManager()

    private lazy var rootFolder = FileManager.default.urls(for: .cachesDirectory, in: .userDomainMask).first!.appendingPathComponent("transaction_cache")
    private lazy var transactionCacheFile = rootFolder.appendingPathComponent("transaction_cache_file")

    @Published
    private(set) var holders: [TransactionHolder] = []

    init() {
        checkFolder()
        addNotification()
        loadHoldersFromCache()
        startCheckIfNeeded()
    }

    private func addNotification() {
        NotificationCenter.default.addObserver(self, selector: #selector(onHolderChanged(noti:)), name: .transactionStatusDidChanged, object: nil)
        NotificationCenter.default.addObserver(self, selector: #selector(willReset), name: .willResetWallet, object: nil)
    }

    @objc private func willReset() {
        holders = []
        saveHoldersToCache()
        postDidChangedNotification()
    }

    @objc private func onHolderChanged(noti: Notification) {
        guard let holder = noti.object as? TransactionHolder else {
            return
        }

        if holder.internalStatus == .pending {
            return
        }

        if holder.internalStatus == .failed {
            removeTransaction(id: holder.transactionId.hex)
            HUD.error(title: holder.errorHUDMessage)
            return
        }

        HUD.success(title: holder.successHUDMessage, message: nil, preset: .done, haptic: .none)

        let feedbackGenerator = UIImpactFeedbackGenerator(style: .soft)
        feedbackGenerator.impactOccurred()

        removeTransaction(id: holder.transactionId.hex)

        switch holder.type {
        case .claimDomain:
            DispatchQueue.main.async {
                UserManager.shared.isMeowDomainEnabled = true
            }
        case .transferCoin:
            Task {
                try? await WalletManager.shared.fetchBalance()
            }
        case .addToken:
            Task {
                try? await WalletManager.shared.fetchWalletDatas()
            }
        case .addCollection:
            NotificationCenter.default.post(name: .nftCollectionsDidChanged, object: nil)
        case .transferNFT:
            if let model = holder.decodedObject(NFTTransferModel.self) {
                NFTUIKitCache.cache.transferedNFT(model.nft.response)
            }
            NotificationCenter.default.post(name: .nftDidChangedByMoving, object: nil)
        case .stakeFlow:
            StakingManager.shared.refresh()
        case .unlinkAccount:
            if let model = holder.decodedObject(ChildAccount.self) {
                ChildAccountManager.shared.didUnlinkAccount(model)
            }
        case .common:
            Task {
                try? await WalletManager.shared.fetchWalletDatas()
            }
        case .moveAsset:
            NotificationCenter.default.post(name: .nftDidChangedByMoving, object: nil)
        default:
            break
        }
    }

    private func startCheckIfNeeded() {
        for holder in holders {
            holder.startTimer()
        }
    }

    private func postDidChangedNotification() {
        DispatchQueue.syncOnMain {
            NotificationCenter.default.post(name: .transactionManagerDidChanged, object: nil)
        }
    }
}

// MARK: - Public

extension TransactionManager {
    func newTransaction(holder: TransactionManager.TransactionHolder) {
        holders.insert(holder, at: 0)
        saveHoldersToCache()
        postDidChangedNotification()

        holder.startTimer()
    }

    func removeTransaction(id: String) {
        for holder in holders {
            if holder.transactionId.hex == id {
                holder.stopTimer()
            }
        }

        holders.removeAll { $0.transactionId.hex == id }
        saveHoldersToCache()
        postDidChangedNotification()
    }

    func isExist(tid: String) -> Bool {
        for holder in holders {
            if holder.transactionId.hex == tid {
                return true
            }
        }

        return false
    }

    func isTokenEnabling(symbol: String) -> Bool {
        for holder in holders {
            if holder.type == .addToken, let token = holder.decodedObject(TokenModel.self), token.symbol == symbol {
                return true
            }
        }

        return false
    }

    func isCollectionEnabling(contractName: String) -> Bool {
        for holder in holders {
            if holder.type == .addCollection, let collection = holder.decodedObject(NFTCollectionInfo.self), collection.contractName == contractName {
                return true
            }
        }

        return false
    }

    func isNFTTransfering(id: String) -> Bool {
        for holder in holders {
            if holder.type == .transferNFT, let model = holder.decodedObject(NFTTransferModel.self), model.nft.id == id {
                return true
            }
        }

        return false
    }
}

// MARK: - Cache

extension TransactionManager {
    private func checkFolder() {
        do {
            if !FileManager.default.fileExists(atPath: rootFolder.relativePath) {
                try FileManager.default.createDirectory(at: rootFolder, withIntermediateDirectories: true)
            }

        } catch {
            debugPrint("TransactionManager -> checkFolder error: \(error)")
        }
    }

    private func loadHoldersFromCache() {
        if !FileManager.default.fileExists(atPath: transactionCacheFile.relativePath) {
            return
        }

        do {
            let data = try Data(contentsOf: transactionCacheFile)
            let list = try JSONDecoder().decode([TransactionManager.TransactionHolder].self, from: data)
            let filterdList = list.filter { $0.internalStatus == .pending }

            if !filterdList.isEmpty {
                holders = filterdList
            }
        } catch {
            debugPrint("TransactionManager -> loadHoldersFromCache error: \(error)")
        }
    }

    private func saveHoldersToCache() {
        let filterdHolders = holders.filter { $0.internalStatus == .pending }

        do {
            let data = try JSONEncoder().encode(filterdHolders)
            try data.write(to: transactionCacheFile)
        } catch {
            debugPrint("TransactionManager -> saveHoldersToCache error: \(error)")
        }
    }
}<|MERGE_RESOLUTION|>--- conflicted
+++ resolved
@@ -30,19 +30,11 @@
     var transactionFlowScanURL: URL? {
         switch LocalUserDefaults.shared.flowNetwork {
         case .testnet:
-<<<<<<< HEAD
-            return URL(string: "https://testnet.flowscan.io/tx/\(self.hex)")
-        case .mainnet:
-            return URL(string: "https://flowscan.io/tx/\(self.hex)")
-        case .previewnet:
-            return URL(string: "https://previewnet.flowscan.io/tx/\(self.hex)")
-=======
             return URL(string: "https://testnet.flowscan.io/tx/\(hex)")
         case .mainnet:
             return URL(string: "https://flowscan.io/tx/\(hex)")
         case .previewnet:
             return URL(string: "https://previewnet.flowscan.io/tx/\(hex)")
->>>>>>> dec717ba
         }
     }
 }
