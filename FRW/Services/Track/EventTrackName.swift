--- conflicted
+++ resolved
@@ -15,11 +15,6 @@
 
 // MARK: - EventTrack.General
 
-<<<<<<< HEAD
-// MARK: General
-
-=======
->>>>>>> 6be11aaf
 extension EventTrack {
     enum General: String, EventTrackNameProtocol {
         case rpcError = "script_error"
@@ -37,11 +32,6 @@
 
 // MARK: - EventTrack.Backup
 
-<<<<<<< HEAD
-// MARK: Backup
-
-=======
->>>>>>> 6be11aaf
 extension EventTrack {
     enum Backup: String, EventTrackNameProtocol {
         case multiCreated = "multi_backup_created"
@@ -57,11 +47,6 @@
 
 // MARK: - EventTrack.Transaction
 
-<<<<<<< HEAD
-// MARK: Transaction
-
-=======
->>>>>>> 6be11aaf
 extension EventTrack {
     enum Transaction: String, EventTrackNameProtocol {
         case flowSigned = "cadence_transaction_signed"
@@ -79,11 +64,6 @@
 
 // MARK: - EventTrack.Account
 
-<<<<<<< HEAD
-// MARK: Account
-
-=======
->>>>>>> 6be11aaf
 extension EventTrack {
     enum Account: String, EventTrackNameProtocol {
         case created = "account_created"
