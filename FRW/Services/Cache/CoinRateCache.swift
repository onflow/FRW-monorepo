//
//  CoinRateCache.swift
//  Flow Wallet
//
//  Created by Selina on 23/6/2022.
//

import Combine
import Haneke
import SwiftUI

// MARK: - CoinRateCache.CoinRateModel

extension CoinRateCache {
    struct CoinRateModel: Codable, Hashable {
        let updateTime: TimeInterval
        let symbol: String
        let summary: CryptoSummaryResponse

        static func == (
            lhs: CoinRateCache.CoinRateModel,
            rhs: CoinRateCache.CoinRateModel
        ) -> Bool {
            lhs.symbol == rhs.symbol
        }

        func hash(into hasher: inout Hasher) {
            hasher.combine(symbol)
        }
    }
}

private let CacheUpdateInverval = TimeInterval(30)

// MARK: - CoinRateCache

class CoinRateCache {
    // MARK: Lifecycle

    init() {
        loadFromCache()

        NotificationCenter.default.publisher(for: .quoteMarketUpdated).sink { [weak self] _ in
            DispatchQueue.main.async {
                self?.refresh()
            }
        }.store(in: &cancelSets)

        WalletManager.shared.$activatedCoins.sink { _ in
            DispatchQueue.main.async {
                self.refresh()
            }
        }.store(in: &cancelSets)

        NotificationCenter.default.publisher(for: .willResetWallet)
            .receive(on: DispatchQueue.main)
            .sink { _ in
                self.willReset()
            }.store(in: &cancelSets)
    }

    // MARK: Internal

    static let cache = CoinRateCache()

    var summarys: Set<CoinRateModel> {
        queue.sync {
            _summarys
        }
    }

    func getSummary(for symbol: String) -> CryptoSummaryResponse? {
        summarys.first { $0.symbol == symbol }?.summary
    }

    // MARK: Private

    private var queue = DispatchQueue(label: "CoinRateCache.cache")
    private var addPrices: [CryptoSummaryResponse.AddPrice] = []
    private var _summarys = Set<CoinRateModel>()
    private var isRefreshing = false

    private var cancelSets = Set<AnyCancellable>()

    @objc
    private func willReset() {
        queue.sync {
            _summarys.removeAll()
        }
        saveToCache()
    }
}

extension CoinRateCache {
    private func loadFromCache() {
        queue.sync {
            if let cacheList = LocalUserDefaults.shared.coinSummarys {
                _summarys = Set(cacheList)
            } else {
                _summarys.removeAll()
            }
        }
    }

    private func saveToCache() {
        LocalUserDefaults.shared.coinSummarys = Array(summarys)
    }

    private func refresh() {
        if isRefreshing {
            return
        }

        guard let supportedCoins = WalletManager.shared.supportedCoins else {
            return
        }
        let evmCoins = WalletManager.shared.evmSupportedCoins

        log.debug("CoinRateCache -> start refreshing")
        isRefreshing = true
        Task {
            do {
                addPrices = try await Network.request(FRWAPI.Crypto.prices)
            } catch {
                log.error("[Wallet] CoinRateCache -> fetch add price", context: error)
            }
            // flow token
            if EVMAccountManager.shared.selectedAccount == nil {
                await withTaskGroup(of: Void.self) { group in
                    for coin in supportedCoins {
                        group.addTask { [weak self] in
                            do {
                                try await self?.fetchCoinRate(coin)
                            } catch {
                                debugPrint(
                                    "CoinRateCache -> fetchCoinRate:\(coin.symbol ?? "") failed: \(error)"
                                )
                            }
                        }
                    }
                }
            }
            // evm token
            if EVMAccountManager.shared.selectedAccount != nil {
                await withTaskGroup(of: Void.self) { group in

<<<<<<< HEAD
                    supportedCoins.forEach { coin in
=======
                    for coin in supportedCoins {
>>>>>>> 6be11aaf
                        if coin.isFlowCoin {
                            group.addTask { [weak self] in
                                do {
                                    try await self?.fetchCoinRate(coin)
                                } catch {
                                    debugPrint(
                                        "CoinRateCache -> fetchCoinRate:\(coin.symbol ?? "") failed: \(error)"
                                    )
                                }
                            }
                        }
                    }

                    evmCoins?.forEach { coin in
                        group.addTask { [weak self] in
                            do {
                                try await self?.fetchCoinRate(coin)
                            } catch {
                                log
                                    .debug(
                                        "CoinRateCache -> fetchCoinRate:\(coin.symbol ?? "") failed: \(error)"
                                    )
                            }
                        }
                    }
                }
            }

            isRefreshing = false
            log.debug("CoinRateCache -> end refreshing")
        }
    }

    private func fetchCoinRate(_ coin: TokenModel) async throws {
        guard let symbol = coin.symbol else {
            return
        }

        if let old = summarys.first(where: { $0.symbol == symbol }) {
            let interval = abs(old.updateTime - Date().timeIntervalSince1970)
            if interval < CacheUpdateInverval {
                // still valid
                return
            }
        }

        guard let listedToken = coin.listedToken else {
            return
        }

        switch listedToken.priceAction {
        case let .query(coinPair):
            let market = LocalUserDefaults.shared.market
            let request = CryptoSummaryRequest(provider: market.rawValue, pair: coinPair)
            let response: CryptoSummaryResponse = try await Network
                .request(FRWAPI.Crypto.summary(request))
            await set(summary: response, forSymbol: symbol)
        case let .mirror(token):
            guard let mirrorTokenModel = WalletManager.shared.supportedCoins?
                .first(where: { $0.symbol == token.rawValue }) else {
                break
            }

            try await fetchCoinRate(mirrorTokenModel)

            guard let mirrorResponse = getSummary(for: token.rawValue) else {
                break
            }

            await set(summary: mirrorResponse, forSymbol: symbol)
        case let .fixed(price):
            let response = createFixedRateResponse(fixedRate: price, for: coin)
            await set(summary: response, forSymbol: symbol)
        }
    }

    private func createFixedRateResponse(
        fixedRate: Decimal,
        for token: TokenModel
    ) -> CryptoSummaryResponse {
        var model: CryptoSummaryResponse.AddPrice?

        if EVMAccountManager.shared.selectedAccount != nil {
            model = addPrices
                .first { $0.evmAddress?.lowercased() == token.getAddress()?.lowercased() }
        } else {
            model = addPrices
                .first { $0.contractName.uppercased() == token.contractName.uppercased() }
        }

        let change = CryptoSummaryResponse.Change(absolute: 0, percentage: 0)
        let price = CryptoSummaryResponse.Price(
            last: model?.rateToUSD ?? fixedRate.doubleValue,
            low: fixedRate.doubleValue,
            high: fixedRate.doubleValue,
            change: change
        )
        let result = CryptoSummaryResponse.Result(price: price)
        return CryptoSummaryResponse(result: result)
    }

    @MainActor
    private func set(summary: CryptoSummaryResponse, forSymbol: String) {
        let model = CoinRateModel(
            updateTime: Date().timeIntervalSince1970,
            symbol: forSymbol,
            summary: summary
        )
        _ = queue.sync {
            _summarys.update(with: model)
        }
        saveToCache()
        NotificationCenter.default.post(name: .coinSummarysUpdated, object: nil)
    }
}<|MERGE_RESOLUTION|>--- conflicted
+++ resolved
@@ -144,11 +144,7 @@
             if EVMAccountManager.shared.selectedAccount != nil {
                 await withTaskGroup(of: Void.self) { group in
 
-<<<<<<< HEAD
-                    supportedCoins.forEach { coin in
-=======
                     for coin in supportedCoins {
->>>>>>> 6be11aaf
                         if coin.isFlowCoin {
                             group.addTask { [weak self] in
                                 do {
