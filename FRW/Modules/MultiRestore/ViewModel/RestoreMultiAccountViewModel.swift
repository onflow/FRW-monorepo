--- conflicted
+++ resolved
@@ -5,11 +5,7 @@
 //  Created by cat on 2024/1/7.
 //
 
-<<<<<<< HEAD
 import FlowWalletKit
-=======
-import FlowWalletCore
->>>>>>> 6be11aaf
 import Foundation
 
 class RestoreMultiAccountViewModel: ObservableObject {
@@ -36,38 +32,15 @@
 
         // If it is the current user, do nothing and return directly.
         if let userId = UserManager.shared.activatedUID, userId == selectedUserId {
-<<<<<<< HEAD
+            // FIXME: must find the key, eg. walletmanager
             Router.popToRoot()
             return
-=======
-            if (try? WallectSecureEnclave.Store.fetchModel(by: selectedUserId)) != nil {
-                Router.popToRoot()
-                return
-            }
-            if let mnemonic = WalletManager.shared.getMnemonicFromKeychain(uid: selectedUserId),
-               !mnemonic.isEmpty {
-                Router.popToRoot()
-                return
-            }
->>>>>>> 6be11aaf
         }
 
         // If it is in the login list, switch user
         if UserManager.shared.loginUIDList.contains(selectedUserId) {
-<<<<<<< HEAD
             var isValidKey = true
             // FIXME: if key type is secure enclave, Check if it is valid
-=======
-            var isValidKey = false
-            if (try? WallectSecureEnclave.Store.fetchModel(by: selectedUserId)) != nil {
-                isValidKey = true
-            }
-            if let mnemonic = WalletManager.shared.getMnemonicFromKeychain(uid: selectedUserId),
-               !mnemonic.isEmpty {
-                isValidKey = true
-            }
-
->>>>>>> 6be11aaf
             if isValidKey {
                 Task {
                     do {
