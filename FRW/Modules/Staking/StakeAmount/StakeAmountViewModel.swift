//
//  StakeAmountViewModel.swift
//  Flow Wallet
//
//  Created by Selina on 2/12/2022.
//

import Flow
import SwiftUI

// MARK: - StakeAmountViewModel.ErrorType

extension StakeAmountViewModel {
    enum ErrorType {
        case none
        case insufficientBalance
        case belowMinimumBalance
        case belowMinimumAmount

        // MARK: Internal

        var desc: String {
            switch self {
            case .none:
                return ""
            case .insufficientBalance:
                return "insufficient_balance".localized
            case .belowMinimumBalance:
                // TODO: Use localized to replace
                return "The balance cannot be less than 0.001"
            case .belowMinimumAmount:
                return "50 FLOW minimum required"
            }
        }
    }
}

// MARK: - StakeAmountViewModel

class StakeAmountViewModel: ObservableObject {
    // MARK: Lifecycle

    init(provider: StakingProvider, isUnstake: Bool) {
        self.provider = provider
        self.isUnstake = isUnstake
<<<<<<< HEAD
        self.balance = isUnstake ? (provider.currentNode?.stakingCount ?? 0) : WalletManager.shared
            .getBalance(bySymbol: "flow")
=======
        let token = WalletManager.shared.flowToken
        self.balance = isUnstake ? (provider.currentNode?.stakingCount ?? 0) : WalletManager.shared
            .getBalance(byId: token?.contractId ?? "").doubleValue
>>>>>>> 9f795e7b
    }

    // MARK: Internal

    @Published
    var provider: StakingProvider
    @Published
    var isUnstake: Bool

    @Published
    var inputText: String = ""
    @Published
    var inputTextNum: Double = 0
    @Published
    var balance: Double = 0
    @Published
    var showConfirmView: Bool = false
    @Published
    var errorType: StakeAmountViewModel.ErrorType = .none

    @Published
    var isRequesting: Bool = false

    var buttonState: VPrimaryButtonState {
        if isRequesting {
            return .loading
        }
        return .enabled
    }

    var inputNumAsUSD: Double {
        let flowToken = WalletManager.shared.flowToken
        let rate = CoinRateCache.cache.getSummary(by: flowToken?.contractId ?? "")?
            .getLastRate() ?? 0
        return inputTextNum * rate
    }

    var inputNumAsCurrencyString: String {
        "\(CurrencyCache.cache.currencySymbol)\(inputNumAsUSD.formatCurrencyString(considerCustomCurrency: true)) \(CurrencyCache.cache.currentCurrency.rawValue)"
    }

    var inputNumAsCurrencyStringInConfirmSheet: String {
        "\(CurrencyCache.cache.currencySymbol)\(inputNumAsUSD.formatCurrencyString(considerCustomCurrency: true))"
    }

    var yearReward: Double {
        inputTextNum * provider.rate
    }

    var yearRewardFlowString: String {
        yearReward.formatCurrencyString()
    }

    var yearRewardWithCurrencyString: String {
        let numString = (inputNumAsUSD * provider.rate)
            .formatCurrencyString(considerCustomCurrency: true)
        return "\(CurrencyCache.cache.currencySymbol)\(numString) \(CurrencyCache.cache.currentCurrency.rawValue)"
    }

    var isReadyForStake: Bool {
        errorType == .none && inputTextNum > 0
    }

    // MARK: Private

    private func refreshState() {
        if inputTextNum > balance {
            errorType = .insufficientBalance
            return
        }

        if balance - inputTextNum < 0.001, !isUnstake {
            errorType = .belowMinimumBalance
            return
        }

        if inputTextNum < 50, !isUnstake {
            errorType = .belowMinimumAmount
            return
        }

        errorType = .none
    }
}

extension StakeAmountViewModel {
    func inputTextDidChangeAction(text: String) {
        let filtered = text.filter { "0123456789.".contains($0) }

        inputText = text
        inputTextNum = inputText.doubleValue
        refreshState()
    }

    func percentAction(percent: Double) {
        inputText = "\((balance * percent).formatCurrencyString())"
    }

    func confirmSetupAction() {
        Router.dismiss()

        Task {
            if await StakingManager.shared.stakingSetup() == false {
                debugPrint("StakeAmountViewModel: setup account staking failed.")
                DispatchQueue.main.async {
                    HUD.error(title: StakingError.stakingSetupFailed.desc)
                }
            } else {
                debugPrint("StakeAmountViewModel: setup account staking success.")
                DispatchQueue.main.async {
                    self.confirmStakeAction()
                }
            }
        }
    }

    func stakeBtnAction() {
        UIApplication.shared.endEditing()

        if showConfirmView {
            showConfirmView = false
        }

        withAnimation(.easeInOut(duration: 0.2)) {
            showConfirmView = true
        }
    }

    private func stakingSetup() {
        Router.route(to: RouteMap.Wallet.stakeSetupConfirm(self))
    }

    private func stake() async throws -> Flow.ID {
        // check account staking is setup
        if !StakingManager.shared.isSetup {
            debugPrint("StakeAmountViewModel: account staking not setup")
            throw StakingError.stakingNeedSetup
        }

        if provider.delegatorId == nil {
            debugPrint(
                "StakeAmountViewModel: provider.delegatorId is nil, will create delegator id"
            )
            // create delegator id to stake (only first time)
<<<<<<< HEAD
            let address = WalletManager.shared.getPrimaryWalletAddress() ?? ""
            EventTrack.General
                .delegationCreated(
                    address: address,
                    nodeId: provider.id,
                    amount: inputTextNum
                )
=======
>>>>>>> 9f795e7b
            return try await FlowNetwork.createDelegatorId(
                providerId: provider.id,
                amount: inputTextNum
            )
        }

        guard let delegatorId = provider.delegatorId else {
            // can not be nil, something went wrong.
            debugPrint(
                "StakeAmountViewModel: delegatorId is still nil after fetch delegatorIds, something went wrong"
            )
            throw StakingError.unknown
        }

        debugPrint("StakeAmountViewModel: provider.delegatorId now get, will stake flow")
        return try await FlowNetwork.stakeFlow(
            providerId: provider.id,
            delegatorId: delegatorId,
            amount: inputTextNum
        )
    }

    private func unstake() async throws -> Flow.ID {
        if provider.delegatorId == nil {
            debugPrint(
                "StakeAmountViewModel: provider.delegatorId is nil, will create delegator id"
            )
        }

        guard let delegatorId = provider.delegatorId else {
            // can not be nil, something went wrong.
            debugPrint(
                "StakeAmountViewModel: delegatorId is still nil after fetch delegatorIds, something went wrong"
            )
            throw StakingError.unknown
        }

        debugPrint("StakeAmountViewModel: provider.delegatorId now get, will unstake flow")

        let txId = try await FlowNetwork.unstakeFlow(
            providerId: provider.id,
            delegatorId: delegatorId,
            amount: inputTextNum
        )
        return txId
    }

    func confirmStakeAction() {
        if isRequesting {
            return
        }

        isRequesting = true

        let failureBlock: (String) -> Void = { errorMsg in
            DispatchQueue.main.async {
                self.isRequesting = false
                HUD.error(title: errorMsg)
            }
        }

        let successBlock: (Flow.ID) -> Void = { txId in
            DispatchQueue.main.async {
                self.isRequesting = false
                self.showConfirmView = false
                let holder = TransactionManager.TransactionHolder(
                    id: txId,
                    type: .stakeFlow,
                    data: Data()
                )
                TransactionManager.shared.newTransaction(holder: holder)
                DispatchQueue.main.asyncAfter(deadline: .now() + 0.5) {
                    Router.route(to: RouteMap.Wallet.backToTokenDetail)
                }
            }
        }

        Task {
            do {
                // check staking is enabled
                if try await FlowNetwork.stakingIsEnabled() == false {
                    debugPrint("StakeAmountViewModel: staking is disabled")
                    throw StakingError.stakingDisabled
                }

                let txId = isUnstake ? try await unstake() : try await stake()
                successBlock(txId)
            } catch StakingError.stakingNeedSetup {
                // run staking setup logic
                DispatchQueue.main.async {
                    self.isRequesting = false
                    self.stakingSetup()
                }
            } catch let error as StakingError {
                debugPrint("StakeAmountViewModel: catch StakingError \(error)")
                failureBlock(error.desc)
            } catch {
                debugPrint("StakeAmountViewModel: catch extra error \(error)")
                failureBlock("request_failed".localized)
            }
        }
    }
}<|MERGE_RESOLUTION|>--- conflicted
+++ resolved
@@ -43,14 +43,9 @@
     init(provider: StakingProvider, isUnstake: Bool) {
         self.provider = provider
         self.isUnstake = isUnstake
-<<<<<<< HEAD
-        self.balance = isUnstake ? (provider.currentNode?.stakingCount ?? 0) : WalletManager.shared
-            .getBalance(bySymbol: "flow")
-=======
         let token = WalletManager.shared.flowToken
         self.balance = isUnstake ? (provider.currentNode?.stakingCount ?? 0) : WalletManager.shared
             .getBalance(byId: token?.contractId ?? "").doubleValue
->>>>>>> 9f795e7b
     }
 
     // MARK: Internal
@@ -195,7 +190,6 @@
                 "StakeAmountViewModel: provider.delegatorId is nil, will create delegator id"
             )
             // create delegator id to stake (only first time)
-<<<<<<< HEAD
             let address = WalletManager.shared.getPrimaryWalletAddress() ?? ""
             EventTrack.General
                 .delegationCreated(
@@ -203,8 +197,6 @@
                     nodeId: provider.id,
                     amount: inputTextNum
                 )
-=======
->>>>>>> 9f795e7b
             return try await FlowNetwork.createDelegatorId(
                 providerId: provider.id,
                 amount: inputTextNum
