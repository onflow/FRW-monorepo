--- conflicted
+++ resolved
@@ -31,7 +31,6 @@
             }
             .frame(maxWidth: .infinity, alignment: .leading)
 
-<<<<<<< HEAD
             Color.clear
                 .frame(width: 1, height: 32)
 
@@ -61,32 +60,6 @@
             .sn_introspectScrollView { scrollView in
                 scrollView.alwaysBounceVertical = false
             }
-=======
-            Spacer()
-
-            VPrimaryButton(
-                model: ButtonStyle.primary,
-                action: {
-                    viewModel.restoreWithCloudAction(type: .icloud)
-                },
-                title: "restore_with_icloud".localized
-            )
-            VPrimaryButton(
-                model: ButtonStyle.primary,
-                action: {
-                    viewModel.restoreWithCloudAction(type: .googleDrive)
-                },
-                title: "restore_with_gd".localized
-            )
-
-            VPrimaryButton(
-                model: ButtonStyle.border,
-                action: {
-                    viewModel.restoreWithManualAction()
-                },
-                title: "restore_with_recovery_phrase".localized
-            )
->>>>>>> 6be11aaf
         }
         .frame(maxWidth: .infinity, maxHeight: .infinity)
         .padding(.horizontal, 28)
@@ -102,7 +75,6 @@
 extension RestoreWalletView {
     var title: String {
         ""
-<<<<<<< HEAD
     }
 }
 
@@ -204,11 +176,6 @@
     }
 }
 
-=======
-    }
-}
-
->>>>>>> 6be11aaf
 // MARK: - RestoreWalletView_Previews
 
 struct RestoreWalletView_Previews: PreviewProvider {
