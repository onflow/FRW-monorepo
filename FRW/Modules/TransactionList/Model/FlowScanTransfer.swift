//
//  FlowScanTransfer.swift
//  Flow Wallet
//
//  Created by Selina on 9/9/2022.
//

import SwiftUI
import UIKit

extension FlowScanTransfer {
    enum TransferType: Int, Codable {
        case unknown = 0
        case send = 1
        case receive = 2
    }
}

struct FlowScanTransfer: Codable {
    let additional_message: String?
    let amount: String?
    let error: Bool?
    let image: String?
    let receiver: String?
    let sender: String?
    let status: String?
    let time: String?
    let title: String?
    let token: String?
    let transferType: FlowScanTransfer.TransferType?
    let txid: String?
    let type: Int?
    
    var statusColor: UIColor {
        if status != "Sealed" {
            return UIColor.LL.Neutrals.text3
        }
        
        if let error = error, error == true {
            return UIColor.LL.Warning.warning2
        } else {
            return UIColor.LL.Success.success3
        }
    }
    
    var swiftUIStatusColor: Color {
        if status?.lowercased() != "Sealed".lowercased() {
            return Color.LL.Neutrals.text3
        }
        
        if let error = error, error == true {
            return Color.LL.Warning.warning2
        } else {
            return Color.LL.Success.success3
        }
    }
    
    var statusText: String {
        if status?.lowercased() != "Sealed".lowercased() {
            return "transaction_pending".localized
        }
        
        if let error = error, error == true {
            return "transaction_error".localized
        } else {
            return status ?? "transaction_pending".localized
        }
    }
    
    var transferDesc: String {
        var dateString = ""
        if let time = time, let df = ISO8601Formatter.date(from: time) {
            dateString = df.mmmddString
        }
        
        var targetStr = ""
        if transferType == TransferType.send {
            targetStr = "transfer_to_x".localized(receiver ?? "")
        } else if sender != nil {
            targetStr = "transfer_from_x".localized(sender ?? "")
        }
        
        return "\(dateString) \(targetStr)"
    }
    
    var amountString: String {
<<<<<<< HEAD
        let f = NumberFormatter()
        f.maximumFractionDigits = 8
        f.minimumFractionDigits = 0
        f.roundingMode = .halfUp
        if let amountString = amount, let doubleAmount = Double(amountString), let finalString = f.string(for: NSNumber(value: doubleAmount / 100000000.0).decimalValue) {
            return finalString
=======
        if let amountString = self.amount, !amountString.isEmpty {
            return amountString
>>>>>>> ed0afead
        } else {
            return "-"
        }
    }
}<|MERGE_RESOLUTION|>--- conflicted
+++ resolved
@@ -84,17 +84,8 @@
     }
     
     var amountString: String {
-<<<<<<< HEAD
-        let f = NumberFormatter()
-        f.maximumFractionDigits = 8
-        f.minimumFractionDigits = 0
-        f.roundingMode = .halfUp
-        if let amountString = amount, let doubleAmount = Double(amountString), let finalString = f.string(for: NSNumber(value: doubleAmount / 100000000.0).decimalValue) {
-            return finalString
-=======
         if let amountString = self.amount, !amountString.isEmpty {
             return amountString
->>>>>>> ed0afead
         } else {
             return "-"
         }
