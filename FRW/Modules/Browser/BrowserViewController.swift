//
//  BrowserViewController.swift
//  Flow Wallet
//
//  Created by Selina on 1/9/2022.
//

import Combine
import Hero
import SnapKit
import SwiftUI
import TrustWeb3Provider
import UIKit
import WebKit

// MARK: - BrowserViewController

class BrowserViewController: UIViewController {
    // MARK: Lifecycle

    deinit {
        observation = nil
    }

    // MARK: Public

    public var shouldHideActionBar: Bool = false

    // MARK: Internal

    let trustProvider = TrustWeb3Provider.flowConfig()

    lazy var webView: WKWebView = {
        let view = WKWebView(frame: .zero, configuration: generateWebViewConfiguration())
        view.navigationDelegate = self
        view.uiDelegate = self
        view.backgroundColor = commonColor
        view.scrollView.backgroundColor = commonColor
        view.allowsBackForwardNavigationGestures = true
        view.allowsLinkPreview = true
        view.layer.masksToBounds = true
        #if DEBUG
        if #available(iOS 16.4, *) {
            view.isInspectable = true
        }
        #endif
        return view
    }()

    lazy var jsHandler: JSMessageHandler = {
        let obj = JSMessageHandler()
        obj.webVC = self
        return obj
    }()

    lazy var trustJSHandler: TrustJSMessageHandler = {
        let obj = TrustJSMessageHandler()
        obj.webVC = self
        return obj
    }()

    override var preferredStatusBarStyle: UIStatusBarStyle {
        .lightContent
    }

    override func viewDidLoad() {
        super.viewDidLoad()
        setup()
        setupObserver()
        hero.isEnabled = true
    }

    override func viewWillAppear(_ animated: Bool) {
        super.viewWillAppear(animated)
        navigationController?.setNavigationBarHidden(true, animated: true)
    }

    override func viewDidLayoutSubviews() {
        super.viewDidLayoutSubviews()
        reloadBgPaths()
    }

    // MARK: Private

    private var observation: NSKeyValueObservation?
    private var actionBarIsHiddenFlag: Bool = false
    private var cancelSets = Set<AnyCancellable>()

    private var commonColor: UIColor? = UIColor(named: "bg.silver")

    private lazy var contentView: UIView = {
        let view = UIView()
        view.backgroundColor = commonColor
        return view
    }()

    private lazy var bgMaskLayer: CAShapeLayer = {
        let layer = CAShapeLayer()
        return layer
    }()

    private lazy var actionBarView: BrowserActionBarView = {
        let view = BrowserActionBarView()

        view.backBtn.addTarget(self, action: #selector(onBackBtnClick), for: .touchUpInside)
        view.homeBtn.addTarget(self, action: #selector(onHomeBtnClick), for: .touchUpInside)
        view.moveBtn.addTarget(self, action: #selector(onMoveAssets), for: .touchUpInside)
        view.reloadBtn.addTarget(self, action: #selector(onReloadBtnClick), for: .touchUpInside)

        let tapGesture = UITapGestureRecognizer(target: self, action: #selector(onAddressBarClick))
        view.addressBarContainer.addGestureRecognizer(tapGesture)

        view.bookmarkAction = { [weak self] isBookmark in
            guard let self = self else { return }
            self.onBookmarkAction(isBookmark)
        }
        view.clearCookie = { [weak self] in
            guard let self = self else { return }
            self.onClearCookie()
        }

        return view
    }()

    private func setup() {
        view.backgroundColor = commonColor

        view.addSubview(contentView)
        contentView.snp.makeConstraints { make in
            make.left.right.bottom.equalToSuperview()
            make.top.equalTo(view.safeAreaLayoutGuide.snp.topMargin)
        }

        contentView.layer.mask = bgMaskLayer

        setupWebView()
        setupActionBarView()
    }

    private func setupWebView() {
        contentView.addSubview(webView)
        webView.snp.makeConstraints { make in
            make.top.left.right.equalToSuperview()
        }

        webView.scrollView.delegate = self
    }

    private func setupActionBarView() {
        contentView.addSubview(actionBarView)
        actionBarView.snp.makeConstraints { make in
            make.left.equalTo(0)
            make.right.equalTo(0)
            make.top.equalTo(webView.snp.bottom).offset(0)
            make.bottom.equalToSuperview()
        }
    }

    private func setupObserver() {
        observation = webView.observe(
            \.estimatedProgress,
            options: .new,
            changeHandler: { [weak self] _, _ in
                DispatchQueue.main.async {
                    self?.reloadActionBarView()
                }
            }
        )

        NotificationCenter.default.publisher(for: .networkChange)
            .receive(on: DispatchQueue.main)
            .sink { [weak self] _ in
                self?.onReloadBtnClick()
            }.store(in: &cancelSets)
    }

    private func reloadBgPaths() {
        bgMaskLayer.frame = contentView.bounds

        let path = UIBezierPath(
            roundedRect: contentView.bounds,
            byRoundingCorners: [.topLeft, .topRight],
            cornerRadii: CGSize(width: 20.0, height: 20.0)
        )
        bgMaskLayer.path = path.cgPath
    }
}

// MARK: - Load

extension BrowserViewController {
    func loadURL(_ url: URL) {
        let request = URLRequest(url: url)
        webView.load(request)
    }
}

// MARK: - Action Bar

extension BrowserViewController {
    private func reloadActionBarView() {
        if let title = webView.title, !title.isEmpty {
            actionBarView.addressLabel.text = title
        } else {
            actionBarView.addressLabel.text = webView.url?.absoluteString
        }

        actionBarView.moveBtn.isSelected = webView.isLoading
        actionBarView.reloadBtn.isSelected = webView.isLoading
        actionBarView.progressView.isHidden = !webView.isLoading
        actionBarView.progressView.progress = webView.isLoading ? webView.estimatedProgress : 0

        actionBarView.updateMenu(currentURL: webView.url)
    }

    private func hideActionBarView() {
//        if actionBarIsHiddenFlag {
//            return
//        }
//
//        actionBarIsHiddenFlag = true
//
//        UIView.animate(withDuration: 0.25) {
//            let y = Router.coordinator.window.safeAreaInsets.bottom + 20 + BrowserActionBarViewHeight
//            self.actionBarView.transform = CGAffineTransform(translationX: 0, y: y)
//        }
    }

    private func showActionBarView() {
//        if !actionBarIsHiddenFlag {
//            return
//        }
//
//        actionBarIsHiddenFlag = false
//
//        UIView.animate(withDuration: 0.25) {
//            self.actionBarView.transform = .identity
//        }
    }

    @objc
    private func onBackBtnClick() {
        if webView.canGoBack {
            webView.goBack()
            return
        }

        onHomeBtnClick()
    }

    @objc
    private func onHomeBtnClick() {
        Router.pop()
    }

    @objc
    private func onReloadBtnClick() {
        webView.reload()
    }

    @objc
    private func onMoveAssets() {
        if MoveAssetsAction.shared.allowMoveAssets {
            let vc = PresentHostingController(rootView: MoveAssetsView())
            navigationController?.present(vc, completion: nil)
        } else {
            HUD.info(title: "Features Coming Soon")
        }
    }

    @objc
    private func onAddressBarClick() {
        showSearchInputView()
    }

    private func onBookmarkAction(_ isBookmark: Bool) {
        guard let url = webView.url else {
            return
        }

        if isBookmark {
            let bookmark = WebBookmark()
            bookmark.url = url.absoluteString
            bookmark.title = webView.title ?? "bookmark"
            bookmark.createTime = Date().timeIntervalSince1970
            bookmark.updateTime = bookmark.createTime
            DBManager.shared.save(webBookmark: bookmark)
            HUD.success(title: "browser_bookmark_added".localized)
        } else {
            DBManager.shared.delete(webBookmarkByURL: url.absoluteString)
            HUD.success(title: "browser_bookmark_deleted".localized)
        }

        actionBarView.updateMenu(currentURL: webView.url)
    }

    private func onClearCookie() {
        BrowserViewController.deleteCookie()
    }

    private func handleNavigationAction(navigationAction: WKNavigationAction) {
        guard let url = navigationAction.request.url else {
            return
        }

        if !url.absoluteString.hasPrefixes(AppExternalLinks.allLinks) {
            if navigationAction.targetFrame == nil {
                UIApplication.shared.open(url)
            }
            return
        }

        let uri = AppExternalLinks.exactWCLink(link: url.absoluteString)
        WalletConnectManager.shared.onClientConnected = {
            WalletConnectManager.shared.connect(link: uri)
        }
        WalletConnectManager.shared.connect(link: uri)
    }
}

// MARK: - Search Recommend

extension BrowserViewController {
    private func showSearchInputView() {
        let inputVC = BrowserSearchInputViewController()
        inputVC.setSearchText(text: webView.url?.absoluteString)
        inputVC.selectTextCallback = { [weak self] text in
            let urlString = BrowserSearchInputViewController.makeUrlIfNeeded(urlString: text)
            if let url = URL(string: urlString) {
                self?.navigationController?.popViewController(animated: false) {
                    self?.loadURL(url)
                }
            }
        }
        navigationController?.pushViewController(inputVC, animated: false)
    }
}

// MARK: WKNavigationDelegate

extension BrowserViewController: WKNavigationDelegate {
    func webView(_: WKWebView, didStartProvisionalNavigation _: WKNavigation!) {
        reloadActionBarView()
    }

    func webView(_: WKWebView, didFinish _: WKNavigation!) {
        reloadActionBarView()

        // For some website there is a overlapping,
        // hence we hide the tool bar at the begining.
        if shouldHideActionBar {
            hideActionBarView()
            shouldHideActionBar = false
        }
    }

    func webView(_: WKWebView, didFailProvisionalNavigation _: WKNavigation!, withError _: Error) {
        reloadActionBarView()
    }

    func webView(_: WKWebView, didFail _: WKNavigation!, withError _: Error) {
        reloadActionBarView()
    }

    func webView(
        _: WKWebView,
<<<<<<< HEAD
        decidePolicyFor _: WKNavigationAction,
        decisionHandler: @escaping (WKNavigationActionPolicy) -> Void
    ) {
        decisionHandler(.allow)
=======
        decidePolicyFor navigationAction: WKNavigationAction
    ) async -> WKNavigationActionPolicy {
        handleNavigationAction(navigationAction: navigationAction)
>>>>>>> 6be11aaf
        reloadActionBarView()
        return .allow
    }
}

// MARK: WKUIDelegate
<<<<<<< HEAD

extension BrowserViewController: WKUIDelegate {
    func webView(
        _: WKWebView,
        createWebViewWith _: WKWebViewConfiguration,
        for navigationAction: WKNavigationAction,
        windowFeatures _: WKWindowFeatures
    ) -> WKWebView? {
        if navigationAction.targetFrame == nil, let url = navigationAction.request.url {
            if url.absoluteString.hasPrefix("https://fcw-link.lilico.app") {
                var uri = url.absoluteString.deletingPrefix("https://fcw-link.lilico.app/wc?uri=")
                uri = uri.deletingPrefix("fcw://")
                WalletConnectManager.shared.onClientConnected = {
                    WalletConnectManager.shared.connect(link: uri)
                }
                WalletConnectManager.shared.connect(link: uri)
            } else if url.absoluteString.hasPrefix("https://frw-link.lilico.app") {
                var uri = url.absoluteString.deletingPrefix("https://frw-link.lilico.app/wc?uri=")
                uri = uri.deletingPrefix("frw://")
                WalletConnectManager.shared.onClientConnected = {
                    WalletConnectManager.shared.connect(link: uri)
                }
                WalletConnectManager.shared.connect(link: uri)
            } else if url.absoluteString.hasPrefix("https://link.lilico.app") {
                var uri = url.absoluteString.deletingPrefix("https://link.lilico.app/wc?uri=")
                uri = uri.deletingPrefix("lilico://")
                WalletConnectManager.shared.onClientConnected = {
                    WalletConnectManager.shared.connect(link: uri)
                }
                WalletConnectManager.shared.connect(link: uri)
            } else if url.description.lowercased().range(of: "http://") != nil ||
                url.description.lowercased().range(of: "https://") != nil ||
                url.description.lowercased().range(of: "mailto:") != nil {
                UIApplication.shared.openURL(url)
            }
        }
=======
>>>>>>> 6be11aaf

extension BrowserViewController: WKUIDelegate {
    func webView(
        _: WKWebView,
        createWebViewWith _: WKWebViewConfiguration,
        for navigationAction: WKNavigationAction,
        windowFeatures _: WKWindowFeatures
    ) -> WKWebView? {
        handleNavigationAction(navigationAction: navigationAction)
        return nil
    }
}

// MARK: UIScrollViewDelegate

extension BrowserViewController: UIScrollViewDelegate {
    func scrollViewDidScroll(_ scrollView: UIScrollView) {
        let translation = scrollView.panGestureRecognizer.translation(in: scrollView.superview)
        if translation.y >= 0 {
            showActionBarView()
        } else {
            hideActionBarView()
        }
    }
}

extension BrowserViewController {
    static func deleteCookie() {
        HTTPCookieStorage.shared.removeCookies(since: Date.distantPast)
        let dispatch_group = DispatchGroup()
        WKWebsiteDataStore.default()
            .fetchDataRecords(ofTypes: WKWebsiteDataStore.allWebsiteDataTypes()) { records in
<<<<<<< HEAD
                records.forEach { record in
=======
                for record in records {
>>>>>>> 6be11aaf
                    dispatch_group.enter()
                    WKWebsiteDataStore.default().removeData(
                        ofTypes: record.dataTypes,
                        for: [record],
                        completionHandler: {
                            dispatch_group.leave()
                        }
                    )
                    #if DEBUG
                    print("WKWebsiteDataStore record deleted:", record)
                    #endif
                }
                dispatch_group.notify(queue: DispatchQueue.main) {}
            }
    }
}<|MERGE_RESOLUTION|>--- conflicted
+++ resolved
@@ -364,61 +364,15 @@
 
     func webView(
         _: WKWebView,
-<<<<<<< HEAD
-        decidePolicyFor _: WKNavigationAction,
-        decisionHandler: @escaping (WKNavigationActionPolicy) -> Void
-    ) {
-        decisionHandler(.allow)
-=======
         decidePolicyFor navigationAction: WKNavigationAction
     ) async -> WKNavigationActionPolicy {
         handleNavigationAction(navigationAction: navigationAction)
->>>>>>> 6be11aaf
         reloadActionBarView()
         return .allow
     }
 }
 
 // MARK: WKUIDelegate
-<<<<<<< HEAD
-
-extension BrowserViewController: WKUIDelegate {
-    func webView(
-        _: WKWebView,
-        createWebViewWith _: WKWebViewConfiguration,
-        for navigationAction: WKNavigationAction,
-        windowFeatures _: WKWindowFeatures
-    ) -> WKWebView? {
-        if navigationAction.targetFrame == nil, let url = navigationAction.request.url {
-            if url.absoluteString.hasPrefix("https://fcw-link.lilico.app") {
-                var uri = url.absoluteString.deletingPrefix("https://fcw-link.lilico.app/wc?uri=")
-                uri = uri.deletingPrefix("fcw://")
-                WalletConnectManager.shared.onClientConnected = {
-                    WalletConnectManager.shared.connect(link: uri)
-                }
-                WalletConnectManager.shared.connect(link: uri)
-            } else if url.absoluteString.hasPrefix("https://frw-link.lilico.app") {
-                var uri = url.absoluteString.deletingPrefix("https://frw-link.lilico.app/wc?uri=")
-                uri = uri.deletingPrefix("frw://")
-                WalletConnectManager.shared.onClientConnected = {
-                    WalletConnectManager.shared.connect(link: uri)
-                }
-                WalletConnectManager.shared.connect(link: uri)
-            } else if url.absoluteString.hasPrefix("https://link.lilico.app") {
-                var uri = url.absoluteString.deletingPrefix("https://link.lilico.app/wc?uri=")
-                uri = uri.deletingPrefix("lilico://")
-                WalletConnectManager.shared.onClientConnected = {
-                    WalletConnectManager.shared.connect(link: uri)
-                }
-                WalletConnectManager.shared.connect(link: uri)
-            } else if url.description.lowercased().range(of: "http://") != nil ||
-                url.description.lowercased().range(of: "https://") != nil ||
-                url.description.lowercased().range(of: "mailto:") != nil {
-                UIApplication.shared.openURL(url)
-            }
-        }
-=======
->>>>>>> 6be11aaf
 
 extension BrowserViewController: WKUIDelegate {
     func webView(
@@ -451,11 +405,7 @@
         let dispatch_group = DispatchGroup()
         WKWebsiteDataStore.default()
             .fetchDataRecords(ofTypes: WKWebsiteDataStore.allWebsiteDataTypes()) { records in
-<<<<<<< HEAD
-                records.forEach { record in
-=======
                 for record in records {
->>>>>>> 6be11aaf
                     dispatch_group.enter()
                     WKWebsiteDataStore.default().removeData(
                         ofTypes: record.dataTypes,
