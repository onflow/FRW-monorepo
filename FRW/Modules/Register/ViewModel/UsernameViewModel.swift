--- conflicted
+++ resolved
@@ -12,7 +12,18 @@
 typealias VoidBlock = () -> Void
 typealias BoolBlock = (Bool) -> Void
 
+// MARK: - UsernameViewModel
+
 class UsernameViewModel: ViewModel {
+    // MARK: Lifecycle
+
+    init(mnemonic: String?) {
+        self.state = .init()
+        self.mnemonic = mnemonic
+    }
+
+    // MARK: Internal
+
     @Published
     private(set) var state: UsernameView.ViewState
 
@@ -20,11 +31,6 @@
     var task: DispatchWorkItem?
     var currentText: String = ""
     var mnemonic: String?
-
-    init(mnemonic: String?) {
-        state = .init()
-        self.mnemonic = mnemonic
-    }
 
     func trigger(_ input: UsernameView.Action) {
         switch input {
@@ -46,18 +52,54 @@
         }
     }
 
+    func localCheckUserName(_ username: String) -> Bool {
+        if username.count < 3 {
+            state.status = .error("too_short".localized)
+            return false
+        }
+
+        if username.count > 15 {
+            state.status = .error("too_long".localized)
+            return false
+        }
+
+        guard let _ = username.range(of: "^[A-Za-z0-9]{3,15}$", options: .regularExpression) else {
+            state.status = .error("username_valid_tips".localized)
+            return false
+        }
+
+        return true
+    }
+
+    func checkUsername(_ username: String) {
+        Task {
+            do {
+                let model: CheckUserResponse = try await Network
+                    .request(FRWAPI.User.checkUsername(username.lowercased()))
+                await MainActor.run {
+                    if model.username == currentText.lowercased() {
+                        self.state.status = model
+                            .unique ? .success() : .error("has_been_taken".localized)
+                    }
+                }
+            } catch {
+                await MainActor.run {
+                    self.state.status = .error()
+                }
+                print(error)
+            }
+        }
+    }
+
+    // MARK: Private
+
     private func registerAction() {
         state.isRegisting = true
 
         Task {
             do {
-<<<<<<< HEAD
                 let txid = try await UserManager.shared.register(currentText)
                 let viewModel = CreateProfileWaitingViewModel(txId: txid ?? "") { finished in
-=======
-                let txid = try await UserManager.shared.register(currentText, mnemonic: nil)
-                let viewModel = CreateProfileWaitingViewModel(txId: txid ?? "") { _ in
->>>>>>> dec717ba
 
                     DispatchQueue.main.async {
                         self.changeBackupTypeIfNeeded()
@@ -85,41 +127,4 @@
         guard let uid = UserManager.shared.activatedUID else { return }
         MultiAccountStorage.shared.setBackupType(.manual, uid: uid)
     }
-
-    func localCheckUserName(_ username: String) -> Bool {
-        if username.count < 3 {
-            state.status = .error("too_short".localized)
-            return false
-        }
-
-        if username.count > 15 {
-            state.status = .error("too_long".localized)
-            return false
-        }
-
-        guard let _ = username.range(of: "^[A-Za-z0-9]{3,15}$", options: .regularExpression) else {
-            state.status = .error("username_valid_tips".localized)
-            return false
-        }
-
-        return true
-    }
-
-    func checkUsername(_ username: String) {
-        Task {
-            do {
-                let model: CheckUserResponse = try await Network.request(FRWAPI.User.checkUsername(username.lowercased()))
-                await MainActor.run {
-                    if model.username == currentText.lowercased() {
-                        self.state.status = model.unique ? .success() : .error("has_been_taken".localized)
-                    }
-                }
-            } catch {
-                await MainActor.run {
-                    self.state.status = .error()
-                }
-                print(error)
-            }
-        }
-    }
 }