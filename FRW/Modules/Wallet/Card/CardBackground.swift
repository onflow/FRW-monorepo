--- conflicted
+++ resolved
@@ -31,20 +31,12 @@
                 return
             }
             self = .color(color: UIColor(hex: String(hex)))
-<<<<<<< HEAD
-
-=======
->>>>>>> 6be11aaf
         case CardBackground.fade(imageIndex: 0).identify:
             guard let imageString = list[safe: 1], let index = Int(imageString) else {
                 self = .fade(imageIndex: 0)
                 return
             }
             self = .fade(imageIndex: index)
-<<<<<<< HEAD
-
-=======
->>>>>>> 6be11aaf
         case CardBackground.image(imageIndex: 0).identify:
             guard let imageString = list[safe: 1], let index = Int(imageString) else {
                 self = .image(imageIndex: 0)
