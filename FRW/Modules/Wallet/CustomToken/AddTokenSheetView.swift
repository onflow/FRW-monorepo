//
//  AddTokenSheetView.swift
//  FRW
//
//  Created by cat on 11/5/24.
//

import Kingfisher
import SwiftUI

struct AddTokenSheetView: RouteableView & PresentActionDelegate {
    var changeHeight: (() -> Void)?

    let customToken: CustomToken
    let callback: (Bool) -> Void

    var title: String {
        ""
    }

    var isNavigationBarHidden: Bool {
        true
    }

    var body: some View {
        GeometryReader { _ in
            VStack(alignment: .leading, spacing: 0) {
                ScrollView(showsIndicators: false) {
                    VStack(spacing: 0) {
                        HStack {
                            Text("Add Suggested Token".localized)
                                .font(.inter(size: 18, weight: .w700))
                                .foregroundStyle(Color.LL.Neutrals.text)
                                .padding(.top, 6)
                            Spacer()

                            Button {
                                onClose()
                            } label: {
                                Image("icon_close_circle_gray")
                                    .resizable()
                                    .frame(width: 24, height: 24)
                            }
                        }
                        .padding(.top, 8)
                        HStack {
                            Text("like_import_token".localized)
                                .font(.inter(size: 14))
                                .foregroundStyle(Color.Theme.Text.black3)
                                .padding(.top, 12)
                            Spacer()
                        }

                        Divider()
                            .foregroundStyle(Color.Theme.Line.line)
                            .padding(.top, 16)
                            .padding(.bottom, 16)

                        tokenView()
                            .padding(.bottom, 16)
                        Spacer()
                    }
                    .padding(18)
                }
            }
            .backgroundFill(Color.Theme.BG.bg1)
            .cornerRadius([.topLeading, .topTrailing], 16)
            .edgesIgnoringSafeArea(.bottom)
            .overlay(alignment: .bottom) {
                VPrimaryButton(
                    model: ButtonStyle.primary,
                    state: .enabled,
                    action: {
                        onAdd()
                    },
                    title: "add_token".localized
                )
                .padding(.horizontal, 18)
                .padding(.bottom, 8)
            }
        }
        .applyRouteable(self)
    }

    func onClose() {
        callback(false)
        Router.dismiss()
    }

    func customViewDidDismiss() {
        callback(false)
    }

    func onAdd() {
        Task {
            let manager = WalletManager.shared.customTokenManager
            let isExist = manager.isExist(token: customToken)
            if !isExist {
                await manager.add(token: customToken)
            }
            DispatchQueue.main.async {
                HUD.success(title: "successful".localized)
                self.callback(true)
                Router.dismiss()
            }
        }
    }

    func tokenView() -> some View {
        HStack {
            KFImage.url(URL(string: customToken.icon ?? ""))
                .placeholder {
                    Image("placeholder")
                        .resizable()
                }
                .resizable()
                .aspectRatio(contentMode: .fill)
                .frame(width: 40, height: 40)
                .clipShape(Circle())

            Text(customToken.name)
                .font(.inter(size: 16, weight: .bold))
                .foregroundStyle(Color.Theme.Text.black)

            Spacer()

            Text(customToken.balanceValue + " " + "flow".localized.uppercased())
                .font(.inter(size: 16))
                .foregroundStyle(Color.Theme.Text.black)
        }
        .padding(16)
        .background(Color.Theme.Background.pureWhite)
        .cornerRadius(16)
    }
}

#Preview {
    AddTokenSheetView(
        customToken: CustomToken(
            address: "",
            decimals: 12,
            name: "",
            symbol: "",
            flowIdentifier: nil,
            belong: .evm,
            balance: nil,
            icon: nil
        )
<<<<<<< HEAD
    ) { result in
=======
    ) { _ in
>>>>>>> 6be11aaf
    }
}<|MERGE_RESOLUTION|>--- conflicted
+++ resolved
@@ -146,10 +146,6 @@
             balance: nil,
             icon: nil
         )
-<<<<<<< HEAD
-    ) { result in
-=======
     ) { _ in
->>>>>>> 6be11aaf
     }
 }