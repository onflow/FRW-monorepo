//
//  AddTokenViewModel.swift
//  Flow Wallet
//
//  Created by Selina on 27/6/2022.
//

import Combine
import Flow
import SwiftUI

extension AddTokenViewModel {
    class Section: ObservableObject, Identifiable, Indexable {
        @Published
        var sectionName: String = "#"
        @Published
        var tokenList: [TokenModel] = []

        var id: String {
            sectionName
        }

        var index: Index? {
            Index(sectionName, contentID: id)
        }
    }

    enum Mode {
        case addToken
        case selectToken
    }
}

// MARK: - AddTokenViewModel

class AddTokenViewModel: ObservableObject {
    // MARK: Lifecycle

    init(
        selectedToken: TokenModel? = nil,
        disableTokens: [TokenModel] = [],
        selectCallback: ((TokenModel) -> Void)? = nil
    ) {
        self.selectedToken = selectedToken
        self.disableTokens = disableTokens
        self.selectCallback = selectCallback

        if selectCallback != nil {
            self.mode = .selectToken
        }

        WalletManager.shared.$activatedCoins.sink { _ in
            DispatchQueue.main.async {
                self.reloadData()
            }
        }.store(in: &cancelSets)
    }

    // MARK: Internal

    @Published
    var sections: [Section] = []
    @Published
    var searchText: String = ""

    @Published
    var confirmSheetIsPresented = false
    var pendingActiveToken: TokenModel?

    var mode: AddTokenViewModel.Mode = .addToken
    var selectedToken: TokenModel?
    var disableTokens: [TokenModel] = []
    var selectCallback: ((TokenModel) -> Void)?

    @Published
    var isRequesting: Bool = false

    // MARK: Private

    private var cancelSets = Set<AnyCancellable>()

    private func reloadData() {
        guard let supportedTokenList = WalletManager.shared.supportedCoins else {
            sections = []
            return
        }

        var seenNames = Set<String>()
        var uniqueList = [TokenModel]()

        for token in supportedTokenList {
            if !seenNames.contains(token.contractId) {
                uniqueList.append(token)
                seenNames.insert(token.contractId)
            }
        }

        regroup(uniqueList)
    }

    private func regroup(_ tokens: [TokenModel]) {
        BMChineseSort.share.compareTpye = .fullPinyin
        BMChineseSort
            .sortAndGroup(
                objectArray: tokens,
                key: "name"
            ) { success, _, sectionTitleArr, sortedObjArr in
                if !success {
<<<<<<< HEAD
                    assert(false, "can not be here")
=======
                    assertionFailure("can not be here")
>>>>>>> 6be11aaf
                    return
                }

                var sections = [AddTokenViewModel.Section]()
                for (index, title) in sectionTitleArr.enumerated() {
                    let section = AddTokenViewModel.Section()
                    section.sectionName = title
                    section.tokenList = sortedObjArr[index]
                    sections.append(section)
                }

                DispatchQueue.main.async {
                    self.sections = sections
                }
            }
    }
}

extension AddTokenViewModel {
    var searchResults: [AddTokenViewModel.Section] {
        if searchText.isEmpty {
            return sections
        }

        var searchSections: [AddTokenViewModel.Section] = []

        for section in sections {
            var list = [TokenModel]()

            for token in section.tokenList {
                if token.name.localizedCaseInsensitiveContains(searchText) {
                    list.append(token)
                    continue
                }

                if token.contractName.localizedCaseInsensitiveContains(searchText) {
                    list.append(token)
                    continue
                }

                if let symbol = token.symbol, symbol.localizedCaseInsensitiveContains(searchText) {
                    list.append(token)
                    continue
                }
            }

            if !list.isEmpty {
                let newSection = AddTokenViewModel.Section()
                newSection.sectionName = section.sectionName
                newSection.tokenList = list
                searchSections.append(newSection)
            }
        }

        return searchSections
    }

    func isDisabledToken(_ token: TokenModel) -> Bool {
        for disToken in disableTokens {
            if disToken.id == token.id {
                return true
            }
        }

        return false
    }

    func isActivatedToken(_ token: TokenModel) -> Bool {
        if mode == .selectToken {
            return token.id == selectedToken?.id
        } else {
            return token.isActivated
        }
    }
}

// MARK: - Action

extension AddTokenViewModel {
    func selectTokenAction(_ token: TokenModel) {
        if token.id == selectedToken?.id {
            Router.dismiss()
            return
        }

        selectCallback?(token)
        Router.dismiss()
    }

    func willActiveTokenAction(_ token: TokenModel) {
        if token.isActivated {
            return
        }

        guard let symbol = token.symbol else {
            return
        }

        if TransactionManager.shared.isTokenEnabling(symbol: symbol) {
            // TODO: show processing bottom view
            return
        }

        pendingActiveToken = token
        withAnimation(.easeInOut(duration: 0.2)) {
            confirmSheetIsPresented = true
        }
    }

    func confirmActiveTokenAction(_ token: TokenModel) {
        guard let address = WalletManager.shared.getPrimaryWalletAddress() else {
            return
        }

        let failedBlock = {
            DispatchQueue.main.async {
                self.isRequesting = false
                HUD.dismissLoading()
                HUD.error(title: "add_token_failed".localized)
            }
        }

        isRequesting = true

        Task {
            do {
                let transactionId = try await FlowNetwork.enableToken(
                    at: Flow.Address(hex: address),
                    token: token
                )

                guard let data = try? JSONEncoder().encode(token) else {
                    failedBlock()
                    return
                }

                DispatchQueue.main.async {
                    self.isRequesting = false
                    self.confirmSheetIsPresented = false
                    let holder = TransactionManager.TransactionHolder(
                        id: transactionId,
                        type: .addToken,
                        data: data
                    )
                    TransactionManager.shared.newTransaction(holder: holder)
                }
            } catch {
                debugPrint("AddTokenViewModel -> confirmActiveTokenAction error: \(error)")
                isRequesting = false
                failedBlock()
            }
        }
    }
}<|MERGE_RESOLUTION|>--- conflicted
+++ resolved
@@ -106,11 +106,7 @@
                 key: "name"
             ) { success, _, sectionTitleArr, sortedObjArr in
                 if !success {
-<<<<<<< HEAD
-                    assert(false, "can not be here")
-=======
                     assertionFailure("can not be here")
->>>>>>> 6be11aaf
                     return
                 }
 
