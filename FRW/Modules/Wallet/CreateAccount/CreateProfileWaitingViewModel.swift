//
//  CreateProfileWaitingViewModel.swift
//  FRW
//
//  Created by cat on 2024/6/5.
//

import Combine
import Flow
import Foundation
import SwiftUI
import SwiftUIPager

class CreateProfileWaitingViewModel: ObservableObject {
    // MARK: Lifecycle
<<<<<<< HEAD

    deinit {
        EventTrack.Account.createdTimeEnd()
    }
=======
>>>>>>> 9f795e7b

    init(txId: String, callback: @escaping (Bool) -> Void) {
        self.txId = Flow.ID(hex: txId)
        self.callback = callback

        WalletManager.shared.$walletInfo
            .dropFirst()
            .receive(on: DispatchQueue.main)
            .map { $0 }
            .sink { walletInfo in
                let isEmptyBlockChain = walletInfo?.currentNetworkWalletModel?
                    .isEmptyBlockChain ?? true
                if !isEmptyBlockChain {
                    self.createFinished = true
                    EventTrack.Account.createdTimeEnd()
                }

            }.store(in: &cancellableSet)
        DispatchQueue.main.asyncAfter(deadline: .now() + 3, execute: DispatchWorkItem(block: {
            self.startTimer()
        }))
        EventTrack.Account.createdTimeStart()
    }

    // MARK: Internal

    @Published
    var animationPhase: AnimationPhase = .initial
    @Published
    var page: Page = .first()
    @Published
    var createFinished = false
    @Published
    var currentPage: Int = 0

    var txId = Flow.ID(hex: "")
    var callback: (Bool) -> Void

    func onPageIndexChangeAction(_ index: Int) {
        withAnimation(.default) {
            currentPage = index
        }
    }

    func onPageDrag(_ isDraging: Bool) {
        if isDraging {
            stopTimer()
        } else {
            startTimer()
        }
    }

    func onConfirm() {
        HUD.success(title: "create_user_success".localized)
        stopTimer()
        callback(true)
        ConfettiManager.show()
    }

    // MARK: Private

    private var timer: Timer?

    private var cancellableSet = Set<AnyCancellable>()

    @objc
    private func onHolderStatusChanged(noti: Notification) {
        guard let holder = noti.object as? TransactionManager.TransactionHolder,
              holder.transactionId.hex == txId.hex
        else {
            return
        }
        guard let current = AnimationPhase(rawValue: holder.flowStatus.rawValue) else {
            return
        }

        animationPhase = current
    }

    private func startTimer() {
        stopTimer()
        let timer = Timer.scheduledTimer(
            timeInterval: 10,
            target: self,
            selector: #selector(onTimer),
            userInfo: nil,
            repeats: true
        )
        self.timer = timer
        RunLoop.main.add(timer, forMode: .common)
    }

    private func stopTimer() {
        if let current = timer {
            current.invalidate()
            timer = nil
        }
    }

    @objc
    private func onTimer() {
        if page.index == 2 {
            page.update(.moveToFirst)
        } else {
            withAnimation {
                page.update(.next)
            }
        }
        currentPage = page.index
    }
}<|MERGE_RESOLUTION|>--- conflicted
+++ resolved
@@ -13,13 +13,11 @@
 
 class CreateProfileWaitingViewModel: ObservableObject {
     // MARK: Lifecycle
-<<<<<<< HEAD
 
     deinit {
         EventTrack.Account.createdTimeEnd()
     }
-=======
->>>>>>> 9f795e7b
+
 
     init(txId: String, callback: @escaping (Bool) -> Void) {
         self.txId = Flow.ID(hex: txId)
