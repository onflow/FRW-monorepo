//
//  MoveAccountsView.swift
//  FRW
//
//  Created by cat on 2024/7/13.
//

import Kingfisher
import SwiftUI
import SwiftUIX

// MARK: - MoveAccountsView

struct MoveAccountsView: RouteableView, PresentActionDelegate {
    // MARK: Lifecycle

    init(viewModel: MoveAccountsViewModel) {
        _viewModel = StateObject(wrappedValue: viewModel)
    }

    // MARK: Internal

    var changeHeight: (() -> Void)?

    @StateObject
    var viewModel: MoveAccountsViewModel

    var title: String {
        ""
    }

    var body: some View {
        ScrollView(showsIndicators: false) {
            VStack(spacing: 12) {
                HStack {
                    Text("choose_account".localized)
                        .font(.inter(size: 18, weight: .w700))
                        .foregroundStyle(Color.LL.Neutrals.text)
                        .frame(height: 28)
                    Spacer()

                    Button {
                        viewModel.closeAction()
                    } label: {
                        Image("icon_close_circle_gray")
                            .resizable()
                            .frame(width: 24, height: 24)
                            .padding(3)
                            .offset(x: -3)
                    }
                }
                .padding(.top, 18)

                Color.clear
                    .frame(height: 20)
                VStack {
                    ForEach(viewModel.list.indices, id: \.self) { index in
                        let model = viewModel.list[index]
                        let isSelected = viewModel.selectedAddr == model.address
                        MoveAccountsView.AccountCell(contact: model, isSelected: isSelected)
                            .onTapGesture {
                                viewModel.onSelect(contact: model)
                            }
                    }
                }
            }
            .padding(.horizontal, 18)
        }
        .backgroundFill(Color.Theme.Background.grey)
        .cornerRadius([.topLeading, .topTrailing], 16)
        .applyRouteable(self)
        .ignoresSafeArea()
    }
}

// MARK: MoveAccountsView.AccountCell

extension MoveAccountsView {
    struct AccountCell: View {
        var contact: Contact
        var isSelected: Bool

        var name: String {
            contact.user?.name ?? contact.name
        }

        var address: String {
            contact.address ?? "0x"
        }

        var isEVM: Bool {
            guard let evmAdd = EVMAccountManager.shared.accounts.first?.showAddress
            else { return false }
            return evmAdd == address
        }

        var body: some View {
            HStack(spacing: 12) {
                if let user = contact.user {
                    user.emoji.icon(size: 40)
                } else {
                    KFImage.url(URL(string: contact.avatar ?? ""))
                        .placeholder {
                            Image("placeholder")
                                .resizable()
                        }
                        .resizable()
                        .aspectRatio(contentMode: .fill)
                        .frame(width: 40, height: 40)
                        .cornerRadius(20)
                }

                VStack(alignment: .leading, spacing: 4) {
                    HStack {
                        Text(name)
                            .foregroundColor(Color.LL.Neutrals.text)
                            .font(.inter(size: 12, weight: .semibold))

                        EVMTagView()
                            .visibility(isEVM ? .visible : .gone)
                    }
                    .frame(alignment: .leading)
                    .frame(height: 22)

                    Text(address)
                        .foregroundColor(Color.Theme.Text.black3)
                        .font(.inter(size: 12))
                        .lineLimit(1)
                        .truncationMode(.middle)
                        .frame(height: 16)
                }
                .frame(alignment: .leading)

                Spacer()

                Image("evm_check_1")
                    .resizable()
                    .frame(width: 16, height: 16)
                    .visibility(isSelected ? .visible : .gone)
            }
            .padding(16)
            .background(Color.Theme.Background.white)
            .cornerRadius(16)
        }
    }
}

// MARK: - MoveAccountsViewModel

class MoveAccountsViewModel: ObservableObject {
    // MARK: Lifecycle

    init(selected address: String, callback: @escaping (Contact?) -> Void) {
        self.selectedAddr = address
        self.callback = callback
        let currentAddr = WalletManager.shared
            .getWatchAddressOrChildAccountAddressOrPrimaryAddress()

        let isChild = ChildAccountManager.shared.selectedChildAccount != nil
        let isEVM = EVMAccountManager.shared.selectedAccount != nil

        if let primaryAddr = WalletManager.shared.getPrimaryWalletAddressOrCustomWatchAddress(),
           currentAddr != primaryAddr {
            let user = WalletManager.shared.walletAccount.readInfo(at: primaryAddr)
            let contact = Contact(
                address: primaryAddr,
                avatar: nil,
                contactName: nil,
                contactType: .user,
                domain: nil,
                id: UUID().hashValue,
                username: user.name,
                user: user,
                walletType: .flow
            )
            list.append(contact)
        }

<<<<<<< HEAD
        EVMAccountManager.shared.accounts.forEach { account in

=======
        for account in EVMAccountManager.shared.accounts {
>>>>>>> 6be11aaf
            if currentAddr != account.showAddress {
                let user = WalletManager.shared.walletAccount.readInfo(at: account.showAddress)
                let contact = Contact(
                    address: account.showAddress,
                    avatar: nil,
                    contactName: nil,
                    contactType: .user,
                    domain: nil,
                    id: UUID().hashValue,
                    username: user.name,
                    user: user,
                    walletType: .evm
                )
                list.append(contact)
            }
        }

<<<<<<< HEAD
        ChildAccountManager.shared.childAccounts.forEach { account in

=======
        for account in ChildAccountManager.shared.childAccounts {
>>>>>>> 6be11aaf
            if currentAddr != account.showAddress {
                let contact = Contact(
                    address: account.showAddress,
                    avatar: account.showIcon,
                    contactName: nil,
                    contactType: .user,
                    domain: nil,
                    id: UUID().hashValue,
                    username: account.showName,
                    walletType: .link
                )
                list.append(contact)
            }
        }
    }

    // MARK: Internal

    @Published
    var list: [Contact] = []
    var selectedAddr: String
    var callback: (Contact?) -> Void

    func onSelect(contact: Contact) {
        callback(contact)
        closeAction()
    }

    func closeAction() {
        Router.dismiss()
    }
}

#Preview {
    MoveAccountsView(viewModel: MoveAccountsViewModel(selected: "", callback: { _ in

    }))
}<|MERGE_RESOLUTION|>--- conflicted
+++ resolved
@@ -176,12 +176,7 @@
             list.append(contact)
         }
 
-<<<<<<< HEAD
-        EVMAccountManager.shared.accounts.forEach { account in
-
-=======
         for account in EVMAccountManager.shared.accounts {
->>>>>>> 6be11aaf
             if currentAddr != account.showAddress {
                 let user = WalletManager.shared.walletAccount.readInfo(at: account.showAddress)
                 let contact = Contact(
@@ -199,12 +194,7 @@
             }
         }
 
-<<<<<<< HEAD
-        ChildAccountManager.shared.childAccounts.forEach { account in
-
-=======
         for account in ChildAccountManager.shared.childAccounts {
->>>>>>> 6be11aaf
             if currentAddr != account.showAddress {
                 let contact = Contact(
                     address: account.showAddress,
