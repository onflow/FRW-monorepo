//
//  MoveTokenViewModel.swift
//  FRW
//
//  Created by cat on 2024/2/27.
//

import Flow
import SwiftUI

// MARK: - MoveTokenViewModel

class MoveTokenViewModel: ObservableObject {
    // MARK: Lifecycle

    init(token: TokenModel, isPresent: Binding<Bool>) {
        self.token = token
        _isPresent = isPresent
        loadUserInfo()
        refreshTokenData()
        Task {
            await fetchMinFlowBalance()
        }
    }

    // MARK: Internal

    @Published
    var inputDollarNum: Double = 0

    @Published
    var showBalance: String = ""
    var actualBalance: Double = 0

    @Published
    var inputTokenNum: Double = 0
    @Published
    var amountBalance: Double = 0
    @Published
    var coinRate: Double = 0
    @Published
    var errorType: WalletSendAmountView.ErrorType = .none

    @Published
    var buttonState: VPrimaryButtonState = .disabled

    @Published
    var fromContact = Contact(
        address: "",
        avatar: "",
        contactName: "",
        contactType: nil,
        domain: nil,
        id: -1,
        username: nil
    )
    @Published
    var toContact = Contact(
        address: "",
        avatar: "",
        contactName: "",
        contactType: nil,
        domain: nil,
        id: -1,
        username: nil
    )

    var token: TokenModel
    @Binding
    var isPresent: Bool

    var isReadyForSend: Bool {
        errorType == .none && showBalance.isNumber && !showBalance.isEmpty
    }

    var currentBalance: String {
        let totalStr = amountBalance.formatCurrencyString()
        return "Balance: \(totalStr)"
    }

    func changeTokenModelAction(token: TokenModel) {
        if token.contractId == self.token.contractId {
            return
        }
        self.token = token
        updateBalance("")
        errorType = .none
        refreshTokenData()
    }

<<<<<<< HEAD
    func inputTextDidChangeAction(text: String) {
=======
    func inputTextDidChangeAction(text _: String) {
>>>>>>> 6be11aaf
        if !maxButtonClickedOnce {
            actualBalance = showBalance.doubleValue
        }
        maxButtonClickedOnce = false
        refreshSummary()
        updateState()
    }

    func refreshSummary() {
        log.info("[refreshSummary]")
        if showBalance.isEmpty {
            inputTokenNum = 0.0
            inputDollarNum = 0.0
            errorType = .none
            return
        }

        if !showBalance.isNumber {
            inputTokenNum = 0.0
            inputDollarNum = 0.0
            errorType = .formatError
            return
        }

        inputTokenNum = token.balance?.description.doubleValue ?? actualBalance
        inputDollarNum = inputTokenNum * coinRate * CurrencyCache.cache.currentCurrencyRate

        if inputTokenNum > amountBalance {
            errorType = .insufficientBalance
            return
        }

        if !allowZero() && inputTokenNum == 0 {
            errorType = .insufficientBalance
            return
        }
        errorType = .none
    }

    func maxAction() {
        maxButtonClickedOnce = true
        Task {
            let num = await updateAmountIfNeed(inputAmount: amountBalance)
            DispatchQueue.main.async {
                self.showBalance = num.formatCurrencyString()
                self.actualBalance = num
                self.refreshSummary()
                self.updateState()
            }
        }
    }

    // MARK: Private

    private var minBalance: Double? = nil
    private var maxButtonClickedOnce = false

    private func loadUserInfo() {
        guard let primaryAddr = WalletManager.shared.getPrimaryWalletAddressOrCustomWatchAddress()
        else {
            return
        }
        if let account = ChildAccountManager.shared.selectedChildAccount {
            fromContact = Contact(
                address: account.showAddress,
                avatar: account.icon,
                contactName: nil,
                contactType: .user,
                domain: nil,
                id: UUID().hashValue,
                username: account.showName,
                walletType: .link
            )
        } else if let account = EVMAccountManager.shared.selectedAccount {
            let user = WalletManager.shared.walletAccount.readInfo(at: account.showAddress)
            fromContact = Contact(
                address: account.showAddress,
                avatar: nil,
                contactName: nil,
                contactType: .user,
                domain: nil,
                id: UUID().hashValue,
                username: account.showName,
                user: user,
                walletType: .evm
            )
        } else {
            let user = WalletManager.shared.walletAccount.readInfo(at: primaryAddr)
            fromContact = Contact(
                address: primaryAddr,
                avatar: nil,
                contactName: nil,
                contactType: .user,
                domain: nil,
                id: UUID().hashValue,
                username: user.name,
                user: user,
                walletType: .flow
            )
        }

        if ChildAccountManager.shared.selectedChildAccount != nil || EVMAccountManager.shared
            .selectedAccount != nil {
            let user = WalletManager.shared.walletAccount.readInfo(at: primaryAddr)
            toContact = Contact(
                address: primaryAddr,
                avatar: nil,
                contactName: nil,
                contactType: .user,
                domain: nil,
                id: UUID().hashValue,
                username: user.name,
                user: user,
                walletType: .flow
            )
        } else if let account = EVMAccountManager.shared.accounts.first {
            let user = WalletManager.shared.walletAccount.readInfo(at: account.showAddress)
            toContact = Contact(
                address: account.showAddress,
                avatar: nil,
                contactName: nil,
                contactType: .user,
                domain: nil,
                id: UUID().hashValue,
                username: account.showName,
                user: user,
                walletType: .evm
            )
        } else if let account = ChildAccountManager.shared.childAccounts.first {
            toContact = Contact(
                address: account.showAddress,
                avatar: account.icon,
                contactName: nil,
                contactType: .user,
                domain: nil,
                id: UUID().hashValue,
                username: account.showName,
                walletType: .link
            )
        }
    }

    private func fetchMinFlowBalance() async {
        do {
            minBalance = try await FlowNetwork.minFlowBalance()
            log.debug("[Flow] min balance:\(minBalance ?? 0.001)")
        } catch {
            minBalance = 0.001
        }
    }

    private func updateBalance(_ text: String) {
        guard !text.isEmpty else {
            showBalance = ""
            actualBalance = 0
            return
        }
    }

    private func refreshTokenData() {
        amountBalance = WalletManager.shared.getBalance(bySymbol: token.symbol ?? "")
        coinRate = CoinRateCache.cache.getSummary(for: token.symbol ?? "")?.getLastRate() ?? 0
    }

    private func isFromFlowToCoa() -> Bool {
        token.isFlowCoin && fromContact.walletType == .flow && toContact.walletType == .evm
    }

    private func allowZero() -> Bool {
        guard isFromFlowToCoa() else {
            return true
        }
        return false
    }

    private func updateAmountIfNeed(inputAmount: Double) async -> Double {
        guard isFromFlowToCoa() else {
            return max(inputAmount, 0)
        }
        if minBalance == nil {
            HUD.loading()
            await fetchMinFlowBalance()
            HUD.dismissLoading()
        }
        // move fee
        let num = max(
            inputAmount - (
                minBalance ?? WalletManager.minDefaultBlance
            ) - WalletManager.moveFee,
            0
        )
        return num
    }

    private func updateState() {
        DispatchQueue.main.async {
            self.buttonState = self.isReadyForSend ? .enabled : .disabled
        }
    }
}

extension MoveTokenViewModel {
    var fromIsEVM: Bool {
        EVMAccountManager.shared.accounts
            .contains { $0.showAddress.lowercased() == fromContact.address?.lowercased() }
    }

    var toIsEVM: Bool {
        EVMAccountManager.shared.accounts
            .contains { $0.showAddress.lowercased() == toContact.address?.lowercased() }
    }

    var balanceAsCurrentCurrencyString: String {
        inputDollarNum.formatCurrencyString(considerCustomCurrency: true)
    }

    var showFee: Bool {
        !(fromContact.walletType == .link || toContact.walletType == .link)
    }
}

extension MoveTokenViewModel {
    func onNext() {
        if fromContact.walletType == .link || toContact.walletType == .link {
            Task {
                do {
                    var tid: Flow.ID?
                    let amount = self.inputTokenNum.decimalValue
                    let vaultIdentifier = (
                        fromIsEVM ? (token.flowIdentifier ?? "") : token
                            .contractId + ".Vault"
                    )
                    switch (fromContact.walletType, toContact.walletType) {
                    case (.link, .evm):
                        tid = try await FlowNetwork
                            .bridgeChildTokenToCoa(
                                vaultIdentifier: vaultIdentifier,
                                child: fromContact.address ?? "",
                                amount: amount
                            )
                    case (.evm, .link):
                        tid = try await FlowNetwork
                            .bridgeChildTokenFromCoa(
                                vaultIdentifier: vaultIdentifier,
                                child: toContact.address ?? "",
                                amount: amount
                            )
                    default:
                        break
                    }

                    if let txid = tid {
                        let holder = TransactionManager.TransactionHolder(
                            id: txid,
                            type: .moveAsset
                        )
                        TransactionManager.shared.newTransaction(holder: holder)
                    }
                    DispatchQueue.main.async {
                        self.closeAction()
                        self.buttonState = .enabled
                    }
                } catch {
                    log
                        .error(
                            " Move Token: \(fromContact.walletType?.rawValue ?? "") to  \(toContact.walletType?.rawValue ?? "") failed. \(error)"
                        )
                    log.error(error)
                    buttonState = .enabled
                }
            }
        }
        if token.isFlowCoin {
            if WalletManager.shared.isSelectedEVMAccount {
                withdrawCoa()
            } else {
                fundCoa()
            }
        } else {
            bridgeToken()
        }
    }

    func onChooseAccount() {}

    private func withdrawCoa() {
        Task {
            do {
                log.info("[EVM] withdraw Coa balance")
                DispatchQueue.main.async {
                    self.buttonState = .loading
                }
                let amount = self.inputTokenNum.decimalValue
                let txid = try await FlowNetwork.withdrawCoa(amount: amount)
                let holder = TransactionManager.TransactionHolder(id: txid, type: .transferCoin)
                TransactionManager.shared.newTransaction(holder: holder)
                HUD.dismissLoading()

                WalletManager.shared.reloadWalletInfo()
                DispatchQueue.main.async {
                    self.closeAction()
                    self.buttonState = .enabled
                }
            } catch {
                DispatchQueue.main.async {
                    self.buttonState = .enabled
                }
                log.error("[EVM] move transation failed \(error)")
            }
        }
    }

    private func fundCoa() {
        Task {
            do {
                log.info("[EVM] fund Coa balance")
                let maxAmount = await updateAmountIfNeed(
                    inputAmount: amountBalance
                )
                guard maxAmount >= self.inputTokenNum else {
                    HUD.error(title: "Insufficient_balance::message".localized)
                    return
                }
                DispatchQueue.main.async {
                    self.buttonState = .loading
                }
                let amount = self.inputTokenNum.decimalValue
                log.debug("[amount] move \(self.inputTokenNum)")
                log.debug("[amount] move \(amount.description)")
                let txid = try await FlowNetwork.fundCoa(amount: amount)
                let holder = TransactionManager.TransactionHolder(id: txid, type: .transferCoin)
                TransactionManager.shared.newTransaction(holder: holder)

                WalletManager.shared.reloadWalletInfo()
                DispatchQueue.main.async {
                    self.closeAction()
                    self.buttonState = .enabled
                }
            } catch {
                DispatchQueue.main.async {
                    self.buttonState = .enabled
                }
                log.error("[EVM] move transation failed \(error)")
            }
        }
    }

    private func bridgeToken() {
        Task {
            do {
                // TODO:

                DispatchQueue.main.async {
                    self.buttonState = .loading
                }
                log.info("[EVM] bridge token \(fromIsEVM ? "FromEVM" : "ToEVM")")
                let amount = self.inputTokenNum.decimalValue

                let vaultIdentifier = (
                    fromIsEVM ? (token.flowIdentifier ?? "") : token
                        .contractId + ".Vault"
                )
                let txid = try await FlowNetwork.bridgeToken(
                    vaultIdentifier: vaultIdentifier,
                    amount: amount,
                    fromEvm: fromIsEVM,
                    decimals: token.decimal
                )
                let holder = TransactionManager.TransactionHolder(id: txid, type: .transferCoin)
                TransactionManager.shared.newTransaction(holder: holder)

                WalletManager.shared.reloadWalletInfo()
                DispatchQueue.main.async {
                    self.closeAction()
                    self.buttonState = .enabled
                }
            } catch {
                DispatchQueue.main.async {
                    self.buttonState = .enabled
                }
                log.error("[EVM] move transation bridge token failed \(error)")
            }
        }
    }

    func closeAction() {
        Router.dismiss {
            MoveAssetsAction.shared.endBrowser()
        }
    }
}<|MERGE_RESOLUTION|>--- conflicted
+++ resolved
@@ -88,11 +88,7 @@
         refreshTokenData()
     }
 
-<<<<<<< HEAD
-    func inputTextDidChangeAction(text: String) {
-=======
     func inputTextDidChangeAction(text _: String) {
->>>>>>> 6be11aaf
         if !maxButtonClickedOnce {
             actualBalance = showBalance.doubleValue
         }
