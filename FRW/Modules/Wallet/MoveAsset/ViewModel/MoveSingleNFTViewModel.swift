--- conflicted
+++ resolved
@@ -105,9 +105,7 @@
     }
 
     private func moveForLinkedAccount(nftId: UInt64) async {
-<<<<<<< HEAD
-        guard let collection = nft.collection else {
-=======
+
         var collection = nft.collection
         if collection == nil {
             collection = NFTCatalogCache.cache
@@ -115,7 +113,7 @@
         }
         guard let collection = collection else {
             log.error("[NFT] nft \(nft.collectionName) not found")
->>>>>>> dec717ba
+
             return
         }
         let identifier = nft.publicIdentifier
