//
//  Migration.swift
//  FRW
//
//  Created by cat on 2024/4/26.
//

<<<<<<< HEAD
import FlowWalletKit
=======
import FlowWalletCore
>>>>>>> 6be11aaf
import Foundation
import KeychainAccess

// MARK: - Migration

struct Migration {
    // MARK: Lifecycle

    init() {
        let remoteService = (Bundle.main.bundleIdentifier ?? "com.flowfoundation.wallet")
        self.remoteKeychain = Keychain(service: remoteService)
            .label("Lilico app backup")
            .accessibility(.whenUnlocked)

        let localService = remoteService + ".local"
        self.localKeychain = Keychain(service: localService)
            .label("Flow Wallet Backup")
            .accessibility(.whenUnlocked)
    }

    // MARK: Internal

    func start() {
        fetchiCloudRemoteList()
//        WallectSecureEnclave.Store.migrationFromLilicoTag()
//        try? WallectSecureEnclave.Store.twoBackupIfNeed()
    }

    // MARK: Private

    private let remoteKeychain: Keychain
    private let localKeychain: Keychain
    private let mnemonicPrefix = "lilico.mnemonic."
}

// MARK: iCloud Migration

extension Migration {
    private func fixPinCode(code: String, at key: String) {
        guard var data = code.data(using: .utf8) else {
            log.error("[MIG] fix pin: empty data")
            return
        }
        defer {
            data = Data()
        }
        for uid in UserManager.shared.loginUIDList {
            do {
                var encodedData = try WalletManager.encryptionChaChaPoly(key: uid, data: data)
                let newKey = "lilico.pinCode.\(uid)"
                try localKeychain.set(encodedData, key: newKey)
                try remoteKeychain.remove(key)
            } catch {
                log.error("[MIG] fix pin:\(uid)")
            }
        }
    }

    private func fetchiCloudRemoteList() {
        let list = remoteKeychain.allItems()
        for item in list {
            guard let key = item["key"] as? String else { continue }

            if key == "PinCodeKey", let value = item["value"] as? String {
                do {
                    try localKeychain.set(value, key: key)
                    try remoteKeychain.remove(key)
                    log.info("[MIG] remove key:\(key)")
                } catch {
                    log.error("[MIG] pin")
                }

                continue
            }

            if let value = item["value"] as? Data {
                guard key.contains(mnemonicPrefix) else {
                    continue
                }
                let uid = key.removePrefix(mnemonicPrefix)
                if let decryptedData = try? WalletManager.decryptionChaChaPoly(
                    key: uid,
                    data: value
                ), let mnemonic = String(data: decryptedData, encoding: .utf8), !mnemonic.isEmpty {
                    do {
                        try localKeychain.comment("Lilico user uid: \(uid)").set(value, key: key)
                        try remoteKeychain.remove(key)
                        log.info("[MIG] remove key:\(key)")
                    } catch {
                        log.error("[MIG] set to local:\(error)")
                    }
                }
            }
        }
    }
}<|MERGE_RESOLUTION|>--- conflicted
+++ resolved
@@ -5,11 +5,7 @@
 //  Created by cat on 2024/4/26.
 //
 
-<<<<<<< HEAD
 import FlowWalletKit
-=======
-import FlowWalletCore
->>>>>>> 6be11aaf
 import Foundation
 import KeychainAccess
 
