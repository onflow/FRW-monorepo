//
//  MultiBackupManager.swift
//  FRW
//
//  Created by cat on 2024/1/6.
//

import CryptoKit
import FirebaseAuth
import Flow
import FlowWalletKit
import Foundation
import GoogleAPIClientForREST_Drive
import GoogleAPIClientForRESTCore
import GoogleSignIn
import GTMSessionFetcherCore
import WalletCore

protocol MultiBackupTarget {
    var uploadedItem: MultiBackupManager.StoreItem? { get set }
    var registeredDeviceInfo: SyncInfo.DeviceInfo? { get set }
    func loginCloud() async throws
    func upload(password: String) async throws
    func getCurrentDriveItems() async throws -> [MultiBackupManager.StoreItem]
    func removeItem(password: String) async throws
}

class MultiBackupManager: ObservableObject {
    static let shared = MultiBackupManager()

    private let gdTarget = MultiBackupGoogleDriveTarget()
    private let iCloudTarget = MultiBackupiCloudTarget()
    private let phraseTarget = MultiBackupPhraseTarget()
    private let passkeyTarget = MultiBackupPasskeyTarget()
    private let password = LocalEnvManager.shared.backupAESKey
    static let backupFileName = "outblock_multi_backup"

    var deviceInfo: SyncInfo.DeviceInfo?
    var backupType: BackupType = .undefined
    var backupList: [MultiBackupType] = []

    @Published var mnemonic: String?

    init() {
        NotificationCenter.default.addObserver(self, selector: #selector(onTransactionManagerChanged), name: .transactionManagerDidChanged, object: nil)
    }
}

// MARK: - Data

extension MultiBackupManager {
    struct StoreItem: Codable {
        var address: String
        var userId: String
        var userName: String
        var userAvatar: String?
        var publicKey: String
        var data: String
        var keyIndex: Int
        var signAlgo: Int
        var hashAlgo: Int
        var weight: Int?
        var updatedTime: Double? = Date.now.timeIntervalSince1970
        let deviceInfo: DeviceInfoRequest?
        var code: String?
        func showDate() -> String {
            guard let updatedTime = updatedTime else { return "" }
            let date = Date(timeIntervalSince1970: updatedTime)
            let dateFormatter = DateFormatter()
            dateFormatter.dateFormat = "MMMM dd,yyyy"
            let res = dateFormatter.string(from: date)
            return res
        }
    }
}

// MARK: - Public

// MARK: - Steps to create a backup

extension MultiBackupManager {
    func preLogin(with type: MultiBackupType) async throws {
        switch type {
        case .google:
            try await gdTarget.loginCloud()
        default:
            log.info("")
        }
    }

    func registerKeyToChain(on type: MultiBackupType) async throws -> Bool {
        mnemonic = nil
        guard let username = UserManager.shared.userInfo?.username, !username.isEmpty else {
            throw BackupError.missingUserName
        }

        guard let uid = UserManager.shared.activatedUID, !uid.isEmpty else {
            throw BackupError.missingUid
        }

        guard let address = WalletManager.shared.getPrimaryWalletAddress() else {
            throw BackupError.missingMnemonic
        }

        guard let hdWallet = WalletManager.shared.createHDWallet(), let mnemonicData = hdWallet.mnemonic.data(using: .utf8) else {
            HUD.error(title: "empty_wallet_key".localized)
            throw BackupError.missingMnemonic
        }
        if type == .phrase {
            mnemonic = hdWallet.mnemonic
        }

        guard let pinCode = SecurityManager.shared.currentPinCode.toPassword() else {
            throw BackupError.hexStringToDataFailed
        }

        let dataHexString = try encryptMnemonic(mnemonicData, password: type.needPin ? pinCode : password)
        let publicKey = hdWallet.flowAccountP256Key.publicKey.description

        let result = try await addKeyToFlow(key: publicKey)
        if !result {
            return false
        }
        let keyIndex = try await fetchKeyIndex(publicKey: publicKey)

        // fetch ip info
        if IPManager.shared.info == nil {
            await IPManager.shared.fetch()
        }

        let flowPublicKey = Flow.PublicKey(hex: publicKey)
        let flowKey = Flow.AccountKey(publicKey: flowPublicKey, signAlgo: .ECDSA_P256, hashAlgo: .SHA2_256, weight: 500)
        let backupName = type.showName()
        let deviceInfo = SyncInfo.DeviceInfo(accountKey: flowKey.toCodableModel(), deviceInfo: IPManager.shared.toParams(), backupInfo: BackupInfoModel(createTime: nil, name: backupName, type: type.toBackupType().rawValue))

        let item = MultiBackupManager.StoreItem(
            address: address,
            userId: uid,
            userName: username,
            publicKey: publicKey,
            data: dataHexString,
            keyIndex: keyIndex,
            signAlgo: Flow.SignatureAlgorithm.ECDSA_P256.index,
            hashAlgo: Flow.HashAlgorithm.SHA2_256.index,
            weight: 500,
            deviceInfo: IPManager.shared.toParams()
        )
        updateTarget(on: type, item: item, deviceInfo: deviceInfo)
        return true
    }

    func backupKey(on type: MultiBackupType) async throws {
        switch type {
        case .google:
            backupType = .google
//            try await gdTarget.loginCloud()
            try await gdTarget.upload(password: password)
        case .passkey:
            backupType = .passkey
            log.warning("not surport")
        case .icloud:
            backupType = .iCloud
            try await iCloudTarget.upload(password: password)
        case .phrase:
            backupType = .manual
            try await phraseTarget.upload(password: password)
        }
    }

    func syncKeyToServer(on type: MultiBackupType) async throws {
        guard let model = getTarget(with: type).registeredDeviceInfo else {
            return
        }
        do {
            let response: Network.EmptyResponse = try await Network.requestWithRawModel(FRWAPI.User.syncDevice(model))
            if response.httpCode != 200 {
                log.info("[MultiBackup] add device failed. publicKey: \(model.accountKey.publicKey)")
            }
        } catch {
            log.error("[sync account] error \(error.localizedDescription)")
        }
    }
}

// MARK: - Private,

extension MultiBackupManager {
    func getTarget(with type: MultiBackupType) -> MultiBackupTarget {
        switch type {
        case .google:
            return gdTarget
        case .passkey:
            return passkeyTarget
        case .icloud:
            return iCloudTarget
        case .phrase:
            return phraseTarget
        }
    }

    private func updateTarget(on type: MultiBackupType, item: MultiBackupManager.StoreItem, deviceInfo: SyncInfo.DeviceInfo) {
        switch type {
        case .google:
            gdTarget.uploadedItem = item
            gdTarget.registeredDeviceInfo = deviceInfo
        case .passkey:
            passkeyTarget.uploadedItem = item
            passkeyTarget.registeredDeviceInfo = deviceInfo
        case .icloud:
            iCloudTarget.uploadedItem = item
            iCloudTarget.registeredDeviceInfo = deviceInfo
        case .phrase:
            phraseTarget.uploadedItem = item
            phraseTarget.registeredDeviceInfo = deviceInfo
        }
    }
}

extension MultiBackupManager {
    func getCloudDriveItems(from type: MultiBackupType) async throws -> [MultiBackupManager.StoreItem] {
        switch type {
        case .google:
            try await login(from: type)
            return try await gdTarget.getCurrentDriveItems()
        case .passkey:
            return []
        case .icloud:
            return try await iCloudTarget.getCurrentDriveItems()
        case .phrase:
            return []
        }
    }

    func login(from type: MultiBackupType) async throws {
        switch type {
        case .google:
            try await gdTarget.loginCloud()
        case .passkey:
            log.info("not finished")

        case .icloud:
            try await iCloudTarget.loginCloud()
            log.info("not finished")
        case .phrase:
            log.info("not finished")
        }
    }

    func removeItem(with type: MultiBackupType) async throws {
        let password = LocalEnvManager.shared.backupAESKey
        switch type {
        case .google:
            try await login(from: type)
            try await gdTarget.removeItem(password: password)
        case .passkey:
            log.info("not surport")
        case .icloud:
            try await iCloudTarget.removeItem(password: password)
        case .phrase:
            log.info("wait")
        }
    }
}

// MARK: - Helper

extension MultiBackupManager {
    /// append current user mnemonic to list
    func addNewMnemonic(on type: MultiBackupType, list: [MultiBackupManager.StoreItem], password _: String) async throws -> [MultiBackupManager.StoreItem] {
        guard let uid = UserManager.shared.activatedUID, !uid.isEmpty else {
            throw BackupError.missingUid
        }
        guard let item = getTarget(with: type).uploadedItem else {
            throw BackupError.missingMnemonic
        }
        var newList = list
        if let i = list.firstIndex(where: { $0.userId == uid }) {
            newList.remove(at: i)
        }

        newList.append(item)
        return newList
    }

    func removeCurrent(_ list: [MultiBackupManager.StoreItem], password _: String) async throws -> [MultiBackupManager.StoreItem] {
        guard let username = UserManager.shared.userInfo?.username, !username.isEmpty else {
            throw BackupError.missingUserName
        }

        guard let uid = UserManager.shared.activatedUID, !uid.isEmpty else {
            throw BackupError.missingUid
        }
        let res = list.filter { item in
            item.userId != uid && item.userName != username
        }
        return res
    }

    func iv() -> String {
        let key = LocalEnvManager.shared.backupAESKey
        let oldIV = LocalEnvManager.shared.aesIV
        guard let result = key.toPassword() else {
            return oldIV
        }
        return result
    }

    /// encrypt list to hex string
    func encryptList(_ list: [MultiBackupManager.StoreItem]) throws -> String {
        let jsonData = try JSONEncoder().encode(list)
        let iv = iv()
        let encrypedData = try WalletManager.encryptionAES(key: LocalEnvManager.shared.backupAESKey, iv: iv, data: jsonData)
        return encrypedData.hexString
    }

    /// decrypt hex string to list
    func decryptHexString(_ hexString: String) throws -> [MultiBackupManager.StoreItem] {
        guard let data = Data(hexString: hexString) else {
            throw BackupError.hexStringToDataFailed
        }

        return try decryptData(data)
    }

    private func decryptData(_ data: Data) throws -> [MultiBackupManager.StoreItem] {
        let iv = iv()
        let jsonData = try WalletManager.decryptionAES(key: LocalEnvManager.shared.backupAESKey, iv: iv, data: data)
        let list = try JSONDecoder().decode([MultiBackupManager.StoreItem].self, from: jsonData)
        return list
    }

    /// encrypt mnemonic data to hex string
    func encryptMnemonic(_ mnemonicData: Data, password: String) throws -> String {
        guard let iv = password.toPassword() else {
            throw BackupError.decryptMnemonicFailed
        }
        let dataHexString = try WalletManager.encryptionAES(key: password, iv: iv, data: mnemonicData).hexString
        return dataHexString
    }

    /// decrypt hex string to mnemonic string
    func decryptMnemonic(_ hexString: String, password: String) throws -> String {
        guard let encryptData = Data(hexString: hexString) else {
            throw BackupError.hexStringToDataFailed
        }
        guard let iv = password.toPassword() else {
            throw BackupError.decryptMnemonicFailed
        }
        let decryptedData = try WalletManager.decryptionAES(key: password, iv: iv, data: encryptData)
        guard let mm = String(data: decryptedData, encoding: .utf8), !mm.isEmpty else {
            throw BackupError.decryptMnemonicFailed
        }

        return mm
    }
}

extension MultiBackupManager {
    @objc private func onTransactionManagerChanged() {
        if TransactionManager.shared.holders.isEmpty {
            return
        }
    }

    private func addKeyToFlow(key: String) async throws -> Bool {
        let address = WalletManager.shared.address
        let accountKey = Flow.AccountKey(publicKey: Flow.PublicKey(hex: key), signAlgo: .ECDSA_P256, hashAlgo: .SHA2_256, weight: 500)
        let flowId = try await FlowNetwork.addKeyToAccount(address: address, accountKey: accountKey, signers: WalletManager.shared.defaultSigners)
        guard let data = try? JSONEncoder().encode(key) else {
            return false
        }
        let holder = TransactionManager.TransactionHolder(id: flowId, type: .addToken, data: data)
        TransactionManager.shared.newTransaction(holder: holder)
        let result = try await flowId.onceSealed()
        if result.isFailed {
            return false
        }
        return true
    }

    func fetchKeyIndex(publicKey: String) async throws -> Int {
        let address = WalletManager.shared.getPrimaryWalletAddress() ?? ""
        let accounts = try await FlowNetwork.getAccountAtLatestBlock(address: address)
        let model = accounts.keys.first { $0.publicKey.description == publicKey }
        guard let accountModel = model else {
            return 0
        }
        return accountModel.index
    }
}

extension MultiBackupManager {
    func addKeyToAccount(with list: [MultiBackupManager.StoreItem]) async throws {
        guard list.count > 1 else {
            return
        }

        var firstItem = list[0]
        var secondItem = list[1]
        let addressDes = list[0].address

        let account = try await FlowNetwork.getAccountAtLatestBlock(address: addressDes)
        var sequenNum: Int64 = 0
        account.keys.forEach { accountKey in
            let publicKey = accountKey.publicKey.description
            if publicKey == firstItem.publicKey {
                sequenNum = accountKey.sequenceNumber
                firstItem.keyIndex = accountKey.index
            }
            if publicKey == secondItem.publicKey {
                secondItem.keyIndex = accountKey.index
                if secondItem.address.isEmpty {
                    secondItem.address = firstItem.address
                }
            }
        }

        let firstSigner = MultiBackupManager.Signer(provider: firstItem)
        let secondSigner = MultiBackupManager.Signer(provider: secondItem)

        let address = Flow.Address(hex: addressDes)
<<<<<<< HEAD
        
        let secureKey = try SecureEnclaveKey.create()
        let key = try secureKey.flowAccountKey()
//        let sec = try WallectSecureEnclave()
//        let key = try sec.accountKey()
=======

        let sec = try WallectSecureEnclave()
        let key = try sec.accountKey()
>>>>>>> dec717ba
        do {
            HUD.loading()
            let tx = try await FlowNetwork.addKeyWithMulti(address: address, keyIndex: firstItem.keyIndex, sequenceNum: sequenNum, accountKey: key, signers: [firstSigner, secondSigner, RemoteConfigManager.shared])
            let result = try await tx.onceSealed()
            if result.isComplete {
                let userId = firstSigner.provider.userId

                let firstSignature = firstSigner.sign(userId) ?? ""
                let firstKeySignature = AccountKeySignature(
                    hashAlgo: firstSigner.hashAlgo.index,
                    publicKey: firstSigner.provider.publicKey,
                    signAlgo: firstSigner.signatureAlgo.index,
                    signMessage: userId,
                    signature: firstSignature,
                    weight: firstSigner.weight
                )

                let secondSignature = secondSigner.sign(userId) ?? ""

                let secondKeySignature = AccountKeySignature(
                    hashAlgo: secondSigner.hashAlgo.index,
                    publicKey: secondSigner.provider.publicKey,
                    signAlgo: secondSigner.signatureAlgo.index,
                    signMessage: userId,
                    signature: secondSignature,
                    weight: secondSigner.weight
                )
                let request = SignedRequest(accountKey: AccountKey(hashAlgo: key.hashAlgo.index,
                                                                   publicKey: key.publicKey.description,
                                                                   signAlgo: key.signAlgo.index,
                                                                   weight: key.weight),
                                            signatures: [firstKeySignature, secondKeySignature])
                let response: Network.EmptyResponse = try await Network.requestWithRawModel(FRWAPI.User.addSigned(request))
                if response.httpCode != 200 {
                    log.info("[Multi-backup] sync failed")
                } else {
<<<<<<< HEAD
                    try secureKey.store(id: firstItem.userId)
//                    if let privateKey = sec.key.privateKey {
//                        try WallectSecureEnclave.Store.store(key: firstItem.userId, value: privateKey.dataRepresentation)
//                    }
                    
=======
                    print("")
                    if let privateKey = sec.key.privateKey {
                        try WallectSecureEnclave.Store.store(key: firstItem.userId, value: privateKey.dataRepresentation)
                    }

>>>>>>> dec717ba
                    try await UserManager.shared.restoreLogin(userId: firstItem.userId)
                    Router.popToRoot()
                }
            } else {
                HUD.error(title: "Incorrect signature information")
            }
            HUD.dismissLoading()

            print(tx)
        } catch {
            HUD.dismissLoading()
            print(error)
        }
    }
}

// MARK: - Signer

extension MultiBackupManager {
    class Signer: FlowSigner {
        let provider: MultiBackupManager.StoreItem
        var signature: Data?
        var hdWallet: HDWallet?

        init(provider: MultiBackupManager.StoreItem) {
            self.provider = provider
        }

        public var address: Flow.Address {
            return Flow.Address(hex: provider.address)
        }

        public var hashAlgo: Flow.HashAlgorithm {
            .SHA2_256
        }

        public var signatureAlgo: Flow.SignatureAlgorithm {
            if hdWallet?.mnemonic.words.count == 12 {
                return .ECDSA_SECP256k1
            }
            return .ECDSA_P256
        }

        public var keyIndex: Int {
            provider.keyIndex
        }

        public var weight: Int {
            if hdWallet?.mnemonic.words.count == 12 {
                return 1000
            }
            return provider.weight ?? 500
        }

        private func createHDWallet() async throws {
            if hdWallet != nil {
                return
            }
            var key = LocalEnvManager.shared.backupAESKey
            if let code = provider.code {
                guard let pinCode = code.toPassword() else {
                    throw BackupError.hexStringToDataFailed
                }
                key = pinCode
            }

            let mnemonic = try MultiBackupManager.shared.decryptMnemonic(provider.data, password: key)

            guard let hdWallet = WalletManager.shared.createHDWallet(mnemonic: mnemonic) else {
                throw BackupError.missingMnemonic
            }
            self.hdWallet = hdWallet
        }

        public func sign(transaction _: Flow.Transaction, signableData: Data) async throws -> Data {
            _ = try await createHDWallet()

            guard let hdWallet = hdWallet else {
                throw BackupError.missingMnemonic
            }
            let curve: WalletCore.Curve = hdWallet.mnemonic.words.count == 15 ? .nist256p1 : .secp256k1
            var privateKey = hdWallet.getKeyByCurve(curve: curve, derivationPath: WalletManager.flowPath)
            let hashedData = Hash.sha256(data: signableData)

            defer {
                privateKey = PrivateKey()
            }

            guard var signature = privateKey.sign(digest: hashedData, curve: curve) else {
                throw LLError.signFailed
            }

            signature.removeLast()
            return signature
        }

        func sign(_ text: String) -> String? {
            guard let textData = text.data(using: .utf8) else {
                return nil
            }

            let data = Flow.DomainTag.user.normalize + textData
            return sign(data)
        }

        func sign(_ data: Data) -> String? {
            guard let hdWallet = hdWallet else {
                return nil
            }
            let curve: WalletCore.Curve = hdWallet.mnemonic.words.count == 15 ? .nist256p1 : .secp256k1
            var privateKey = hdWallet.getKeyByCurve(curve: curve, derivationPath: WalletManager.flowPath)

            defer {
                privateKey = PrivateKey()
            }

            let hashedData = Hash.sha256(data: data)
            guard var signature = privateKey.sign(digest: hashedData, curve: curve) else {
                return nil
            }

            signature.removeLast()
            return signature.hexValue
        }
    }
}

extension MultiBackupManager {
    func clearCloud() {
        Task {
            do {
                try await gdTarget.clearCloud()
                try await iCloudTarget.clearCloud()
            }
        }
    }
}

extension String {
    func toPassword() -> String? {
        guard let input = data(using: .utf8) else {
            return nil
        }
        let digest = SHA256.hash(data: input)
        let hashString = digest
            .compactMap { String(format: "%02x", $0) }
            .joined()
        return String(hashString.prefix(16))
    }
}<|MERGE_RESOLUTION|>--- conflicted
+++ resolved
@@ -16,6 +16,8 @@
 import GTMSessionFetcherCore
 import WalletCore
 
+// MARK: - MultiBackupTarget
+
 protocol MultiBackupTarget {
     var uploadedItem: MultiBackupManager.StoreItem? { get set }
     var registeredDeviceInfo: SyncInfo.DeviceInfo? { get set }
@@ -25,28 +27,43 @@
     func removeItem(password: String) async throws
 }
 
+// MARK: - MultiBackupManager
+
 class MultiBackupManager: ObservableObject {
+    // MARK: Lifecycle
+
+    init() {
+        NotificationCenter.default.addObserver(
+            self,
+            selector: #selector(onTransactionManagerChanged),
+            name: .transactionManagerDidChanged,
+            object: nil
+        )
+    }
+
+    // MARK: Internal
+
     static let shared = MultiBackupManager()
+
+    static let backupFileName = "outblock_multi_backup"
+
+    var deviceInfo: SyncInfo.DeviceInfo?
+    var backupType: BackupType = .undefined
+    var backupList: [MultiBackupType] = []
+
+    @Published
+    var mnemonic: String?
+
+    // MARK: Private
 
     private let gdTarget = MultiBackupGoogleDriveTarget()
     private let iCloudTarget = MultiBackupiCloudTarget()
     private let phraseTarget = MultiBackupPhraseTarget()
     private let passkeyTarget = MultiBackupPasskeyTarget()
     private let password = LocalEnvManager.shared.backupAESKey
-    static let backupFileName = "outblock_multi_backup"
-
-    var deviceInfo: SyncInfo.DeviceInfo?
-    var backupType: BackupType = .undefined
-    var backupList: [MultiBackupType] = []
-
-    @Published var mnemonic: String?
-
-    init() {
-        NotificationCenter.default.addObserver(self, selector: #selector(onTransactionManagerChanged), name: .transactionManagerDidChanged, object: nil)
-    }
-}
-
-// MARK: - Data
+}
+
+// MARK: MultiBackupManager.StoreItem
 
 extension MultiBackupManager {
     struct StoreItem: Codable {
@@ -63,6 +80,7 @@
         var updatedTime: Double? = Date.now.timeIntervalSince1970
         let deviceInfo: DeviceInfoRequest?
         var code: String?
+
         func showDate() -> String {
             guard let updatedTime = updatedTime else { return "" }
             let date = Date(timeIntervalSince1970: updatedTime)
@@ -102,7 +120,8 @@
             throw BackupError.missingMnemonic
         }
 
-        guard let hdWallet = WalletManager.shared.createHDWallet(), let mnemonicData = hdWallet.mnemonic.data(using: .utf8) else {
+        guard let hdWallet = WalletManager.shared.createHDWallet(),
+              let mnemonicData = hdWallet.mnemonic.data(using: .utf8) else {
             HUD.error(title: "empty_wallet_key".localized)
             throw BackupError.missingMnemonic
         }
@@ -114,7 +133,10 @@
             throw BackupError.hexStringToDataFailed
         }
 
-        let dataHexString = try encryptMnemonic(mnemonicData, password: type.needPin ? pinCode : password)
+        let dataHexString = try encryptMnemonic(
+            mnemonicData,
+            password: type.needPin ? pinCode : password
+        )
         let publicKey = hdWallet.flowAccountP256Key.publicKey.description
 
         let result = try await addKeyToFlow(key: publicKey)
@@ -129,9 +151,22 @@
         }
 
         let flowPublicKey = Flow.PublicKey(hex: publicKey)
-        let flowKey = Flow.AccountKey(publicKey: flowPublicKey, signAlgo: .ECDSA_P256, hashAlgo: .SHA2_256, weight: 500)
+        let flowKey = Flow.AccountKey(
+            publicKey: flowPublicKey,
+            signAlgo: .ECDSA_P256,
+            hashAlgo: .SHA2_256,
+            weight: 500
+        )
         let backupName = type.showName()
-        let deviceInfo = SyncInfo.DeviceInfo(accountKey: flowKey.toCodableModel(), deviceInfo: IPManager.shared.toParams(), backupInfo: BackupInfoModel(createTime: nil, name: backupName, type: type.toBackupType().rawValue))
+        let deviceInfo = SyncInfo.DeviceInfo(
+            accountKey: flowKey.toCodableModel(),
+            deviceInfo: IPManager.shared.toParams(),
+            backupInfo: BackupInfoModel(
+                createTime: nil,
+                name: backupName,
+                type: type.toBackupType().rawValue
+            )
+        )
 
         let item = MultiBackupManager.StoreItem(
             address: address,
@@ -172,9 +207,13 @@
             return
         }
         do {
-            let response: Network.EmptyResponse = try await Network.requestWithRawModel(FRWAPI.User.syncDevice(model))
+            let response: Network.EmptyResponse = try await Network
+                .requestWithRawModel(FRWAPI.User.syncDevice(model))
             if response.httpCode != 200 {
-                log.info("[MultiBackup] add device failed. publicKey: \(model.accountKey.publicKey)")
+                log
+                    .info(
+                        "[MultiBackup] add device failed. publicKey: \(model.accountKey.publicKey)"
+                    )
             }
         } catch {
             log.error("[sync account] error \(error.localizedDescription)")
@@ -198,7 +237,11 @@
         }
     }
 
-    private func updateTarget(on type: MultiBackupType, item: MultiBackupManager.StoreItem, deviceInfo: SyncInfo.DeviceInfo) {
+    private func updateTarget(
+        on type: MultiBackupType,
+        item: MultiBackupManager.StoreItem,
+        deviceInfo: SyncInfo.DeviceInfo
+    ) {
         switch type {
         case .google:
             gdTarget.uploadedItem = item
@@ -217,7 +260,8 @@
 }
 
 extension MultiBackupManager {
-    func getCloudDriveItems(from type: MultiBackupType) async throws -> [MultiBackupManager.StoreItem] {
+    func getCloudDriveItems(from type: MultiBackupType) async throws
+        -> [MultiBackupManager.StoreItem] {
         switch type {
         case .google:
             try await login(from: type)
@@ -266,7 +310,11 @@
 
 extension MultiBackupManager {
     /// append current user mnemonic to list
-    func addNewMnemonic(on type: MultiBackupType, list: [MultiBackupManager.StoreItem], password _: String) async throws -> [MultiBackupManager.StoreItem] {
+    func addNewMnemonic(
+        on type: MultiBackupType,
+        list: [MultiBackupManager.StoreItem],
+        password _: String
+    ) async throws -> [MultiBackupManager.StoreItem] {
         guard let uid = UserManager.shared.activatedUID, !uid.isEmpty else {
             throw BackupError.missingUid
         }
@@ -282,7 +330,10 @@
         return newList
     }
 
-    func removeCurrent(_ list: [MultiBackupManager.StoreItem], password _: String) async throws -> [MultiBackupManager.StoreItem] {
+    func removeCurrent(
+        _ list: [MultiBackupManager.StoreItem],
+        password _: String
+    ) async throws -> [MultiBackupManager.StoreItem] {
         guard let username = UserManager.shared.userInfo?.username, !username.isEmpty else {
             throw BackupError.missingUserName
         }
@@ -309,7 +360,11 @@
     func encryptList(_ list: [MultiBackupManager.StoreItem]) throws -> String {
         let jsonData = try JSONEncoder().encode(list)
         let iv = iv()
-        let encrypedData = try WalletManager.encryptionAES(key: LocalEnvManager.shared.backupAESKey, iv: iv, data: jsonData)
+        let encrypedData = try WalletManager.encryptionAES(
+            key: LocalEnvManager.shared.backupAESKey,
+            iv: iv,
+            data: jsonData
+        )
         return encrypedData.hexString
     }
 
@@ -324,7 +379,11 @@
 
     private func decryptData(_ data: Data) throws -> [MultiBackupManager.StoreItem] {
         let iv = iv()
-        let jsonData = try WalletManager.decryptionAES(key: LocalEnvManager.shared.backupAESKey, iv: iv, data: data)
+        let jsonData = try WalletManager.decryptionAES(
+            key: LocalEnvManager.shared.backupAESKey,
+            iv: iv,
+            data: data
+        )
         let list = try JSONDecoder().decode([MultiBackupManager.StoreItem].self, from: jsonData)
         return list
     }
@@ -334,7 +393,11 @@
         guard let iv = password.toPassword() else {
             throw BackupError.decryptMnemonicFailed
         }
-        let dataHexString = try WalletManager.encryptionAES(key: password, iv: iv, data: mnemonicData).hexString
+        let dataHexString = try WalletManager.encryptionAES(
+            key: password,
+            iv: iv,
+            data: mnemonicData
+        ).hexString
         return dataHexString
     }
 
@@ -346,7 +409,11 @@
         guard let iv = password.toPassword() else {
             throw BackupError.decryptMnemonicFailed
         }
-        let decryptedData = try WalletManager.decryptionAES(key: password, iv: iv, data: encryptData)
+        let decryptedData = try WalletManager.decryptionAES(
+            key: password,
+            iv: iv,
+            data: encryptData
+        )
         guard let mm = String(data: decryptedData, encoding: .utf8), !mm.isEmpty else {
             throw BackupError.decryptMnemonicFailed
         }
@@ -356,7 +423,8 @@
 }
 
 extension MultiBackupManager {
-    @objc private func onTransactionManagerChanged() {
+    @objc
+    private func onTransactionManagerChanged() {
         if TransactionManager.shared.holders.isEmpty {
             return
         }
@@ -364,8 +432,17 @@
 
     private func addKeyToFlow(key: String) async throws -> Bool {
         let address = WalletManager.shared.address
-        let accountKey = Flow.AccountKey(publicKey: Flow.PublicKey(hex: key), signAlgo: .ECDSA_P256, hashAlgo: .SHA2_256, weight: 500)
-        let flowId = try await FlowNetwork.addKeyToAccount(address: address, accountKey: accountKey, signers: WalletManager.shared.defaultSigners)
+        let accountKey = Flow.AccountKey(
+            publicKey: Flow.PublicKey(hex: key),
+            signAlgo: .ECDSA_P256,
+            hashAlgo: .SHA2_256,
+            weight: 500
+        )
+        let flowId = try await FlowNetwork.addKeyToAccount(
+            address: address,
+            accountKey: accountKey,
+            signers: WalletManager.shared.defaultSigners
+        )
         guard let data = try? JSONEncoder().encode(key) else {
             return false
         }
@@ -419,20 +496,21 @@
         let secondSigner = MultiBackupManager.Signer(provider: secondItem)
 
         let address = Flow.Address(hex: addressDes)
-<<<<<<< HEAD
-        
+
         let secureKey = try SecureEnclaveKey.create()
         let key = try secureKey.flowAccountKey()
 //        let sec = try WallectSecureEnclave()
 //        let key = try sec.accountKey()
-=======
-
-        let sec = try WallectSecureEnclave()
-        let key = try sec.accountKey()
->>>>>>> dec717ba
+
         do {
             HUD.loading()
-            let tx = try await FlowNetwork.addKeyWithMulti(address: address, keyIndex: firstItem.keyIndex, sequenceNum: sequenNum, accountKey: key, signers: [firstSigner, secondSigner, RemoteConfigManager.shared])
+            let tx = try await FlowNetwork.addKeyWithMulti(
+                address: address,
+                keyIndex: firstItem.keyIndex,
+                sequenceNum: sequenNum,
+                accountKey: key,
+                signers: [firstSigner, secondSigner, RemoteConfigManager.shared]
+            )
             let result = try await tx.onceSealed()
             if result.isComplete {
                 let userId = firstSigner.provider.userId
@@ -457,28 +535,26 @@
                     signature: secondSignature,
                     weight: secondSigner.weight
                 )
-                let request = SignedRequest(accountKey: AccountKey(hashAlgo: key.hashAlgo.index,
-                                                                   publicKey: key.publicKey.description,
-                                                                   signAlgo: key.signAlgo.index,
-                                                                   weight: key.weight),
-                                            signatures: [firstKeySignature, secondKeySignature])
-                let response: Network.EmptyResponse = try await Network.requestWithRawModel(FRWAPI.User.addSigned(request))
+                let request = SignedRequest(
+                    accountKey: AccountKey(
+                        hashAlgo: key.hashAlgo.index,
+                        publicKey: key.publicKey
+                            .description,
+                        signAlgo: key.signAlgo.index,
+                        weight: key.weight
+                    ),
+                    signatures: [firstKeySignature, secondKeySignature]
+                )
+                let response: Network.EmptyResponse = try await Network
+                    .requestWithRawModel(FRWAPI.User.addSigned(request))
                 if response.httpCode != 200 {
                     log.info("[Multi-backup] sync failed")
                 } else {
-<<<<<<< HEAD
                     try secureKey.store(id: firstItem.userId)
 //                    if let privateKey = sec.key.privateKey {
 //                        try WallectSecureEnclave.Store.store(key: firstItem.userId, value: privateKey.dataRepresentation)
 //                    }
-                    
-=======
-                    print("")
-                    if let privateKey = sec.key.privateKey {
-                        try WallectSecureEnclave.Store.store(key: firstItem.userId, value: privateKey.dataRepresentation)
-                    }
-
->>>>>>> dec717ba
+
                     try await UserManager.shared.restoreLogin(userId: firstItem.userId)
                     Router.popToRoot()
                 }
@@ -495,43 +571,110 @@
     }
 }
 
-// MARK: - Signer
+// MARK: MultiBackupManager.Signer
 
 extension MultiBackupManager {
     class Signer: FlowSigner {
+        // MARK: Lifecycle
+
+        init(provider: MultiBackupManager.StoreItem) {
+            self.provider = provider
+        }
+
+        // MARK: Public
+
+        public var address: Flow.Address {
+            Flow.Address(hex: provider.address)
+        }
+
+        public var hashAlgo: Flow.HashAlgorithm {
+            .SHA2_256
+        }
+
+        public var signatureAlgo: Flow.SignatureAlgorithm {
+            if hdWallet?.mnemonic.words.count == 12 {
+                return .ECDSA_SECP256k1
+            }
+            return .ECDSA_P256
+        }
+
+        public var keyIndex: Int {
+            provider.keyIndex
+        }
+
+        public var weight: Int {
+            if hdWallet?.mnemonic.words.count == 12 {
+                return 1000
+            }
+            return provider.weight ?? 500
+        }
+
+        public func sign(transaction _: Flow.Transaction, signableData: Data) async throws -> Data {
+            _ = try await createHDWallet()
+
+            guard let hdWallet = hdWallet else {
+                throw BackupError.missingMnemonic
+            }
+            let curve: WalletCore.Curve = hdWallet.mnemonic.words
+                .count == 15 ? .nist256p1 : .secp256k1
+            var privateKey = hdWallet.getKeyByCurve(
+                curve: curve,
+                derivationPath: WalletManager.flowPath
+            )
+            let hashedData = Hash.sha256(data: signableData)
+
+            defer {
+                privateKey = PrivateKey()
+            }
+
+            guard var signature = privateKey.sign(digest: hashedData, curve: curve) else {
+                throw LLError.signFailed
+            }
+
+            signature.removeLast()
+            return signature
+        }
+
+        // MARK: Internal
+
         let provider: MultiBackupManager.StoreItem
         var signature: Data?
         var hdWallet: HDWallet?
 
-        init(provider: MultiBackupManager.StoreItem) {
-            self.provider = provider
-        }
-
-        public var address: Flow.Address {
-            return Flow.Address(hex: provider.address)
-        }
-
-        public var hashAlgo: Flow.HashAlgorithm {
-            .SHA2_256
-        }
-
-        public var signatureAlgo: Flow.SignatureAlgorithm {
-            if hdWallet?.mnemonic.words.count == 12 {
-                return .ECDSA_SECP256k1
-            }
-            return .ECDSA_P256
-        }
-
-        public var keyIndex: Int {
-            provider.keyIndex
-        }
-
-        public var weight: Int {
-            if hdWallet?.mnemonic.words.count == 12 {
-                return 1000
-            }
-            return provider.weight ?? 500
-        }
+        func sign(_ text: String) -> String? {
+            guard let textData = text.data(using: .utf8) else {
+                return nil
+            }
+
+            let data = Flow.DomainTag.user.normalize + textData
+            return sign(data)
+        }
+
+        func sign(_ data: Data) -> String? {
+            guard let hdWallet = hdWallet else {
+                return nil
+            }
+            let curve: WalletCore.Curve = hdWallet.mnemonic.words
+                .count == 15 ? .nist256p1 : .secp256k1
+            var privateKey = hdWallet.getKeyByCurve(
+                curve: curve,
+                derivationPath: WalletManager.flowPath
+            )
+
+            defer {
+                privateKey = PrivateKey()
+            }
+
+            let hashedData = Hash.sha256(data: data)
+            guard var signature = privateKey.sign(digest: hashedData, curve: curve) else {
+                return nil
+            }
+
+            signature.removeLast()
+            return signature.hexValue
+        }
+
+        // MARK: Private
 
         private func createHDWallet() async throws {
             if hdWallet != nil {
@@ -545,63 +688,15 @@
                 key = pinCode
             }
 
-            let mnemonic = try MultiBackupManager.shared.decryptMnemonic(provider.data, password: key)
+            let mnemonic = try MultiBackupManager.shared.decryptMnemonic(
+                provider.data,
+                password: key
+            )
 
             guard let hdWallet = WalletManager.shared.createHDWallet(mnemonic: mnemonic) else {
                 throw BackupError.missingMnemonic
             }
             self.hdWallet = hdWallet
-        }
-
-        public func sign(transaction _: Flow.Transaction, signableData: Data) async throws -> Data {
-            _ = try await createHDWallet()
-
-            guard let hdWallet = hdWallet else {
-                throw BackupError.missingMnemonic
-            }
-            let curve: WalletCore.Curve = hdWallet.mnemonic.words.count == 15 ? .nist256p1 : .secp256k1
-            var privateKey = hdWallet.getKeyByCurve(curve: curve, derivationPath: WalletManager.flowPath)
-            let hashedData = Hash.sha256(data: signableData)
-
-            defer {
-                privateKey = PrivateKey()
-            }
-
-            guard var signature = privateKey.sign(digest: hashedData, curve: curve) else {
-                throw LLError.signFailed
-            }
-
-            signature.removeLast()
-            return signature
-        }
-
-        func sign(_ text: String) -> String? {
-            guard let textData = text.data(using: .utf8) else {
-                return nil
-            }
-
-            let data = Flow.DomainTag.user.normalize + textData
-            return sign(data)
-        }
-
-        func sign(_ data: Data) -> String? {
-            guard let hdWallet = hdWallet else {
-                return nil
-            }
-            let curve: WalletCore.Curve = hdWallet.mnemonic.words.count == 15 ? .nist256p1 : .secp256k1
-            var privateKey = hdWallet.getKeyByCurve(curve: curve, derivationPath: WalletManager.flowPath)
-
-            defer {
-                privateKey = PrivateKey()
-            }
-
-            let hashedData = Hash.sha256(data: data)
-            guard var signature = privateKey.sign(digest: hashedData, curve: curve) else {
-                return nil
-            }
-
-            signature.removeLast()
-            return signature.hexValue
         }
     }
 }
