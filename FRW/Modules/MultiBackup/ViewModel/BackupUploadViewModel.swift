--- conflicted
+++ resolved
@@ -8,8 +8,12 @@
 import Foundation
 import SwiftUI
 
+// MARK: - BackupProcess
+
 enum BackupProcess {
     case idle, upload, regist, finish, end
+
+    // MARK: Internal
 
     var title: String {
         switch self {
@@ -54,9 +58,36 @@
 // MARK: - BackupUploadViewModel
 
 class BackupUploadViewModel: ObservableObject {
+    // MARK: Lifecycle
+
+    init(items: [MultiBackupType]) {
+        self.items = items
+        self.currentIndex = 0
+        if !self.items.isEmpty {
+            self.currentType = self.items[0]
+        }
+        if currentType == .phrase {
+            self.buttonState = .disabled
+        }
+    }
+
+    // MARK: Internal
+
     let items: [MultiBackupType]
 
-    @Published var currentIndex: Int = 0 {
+    @Published
+    var process: BackupProcess = .idle
+    @Published
+    var hasError: Bool = false
+    @Published
+    var mnemonicBlur: Bool = true
+
+    var currentType: MultiBackupType = .google
+    @Published
+    var buttonState: VPrimaryButtonState = .enabled
+
+    @Published
+    var currentIndex: Int = 0 {
         didSet {
             if currentIndex < items.count {
                 currentType = items[currentIndex]
@@ -64,12 +95,9 @@
         }
     }
 
-    @Published var process: BackupProcess = .idle
-    @Published var hasError: Bool = false
-    @Published var mnemonicBlur: Bool = true
-
     // TODO:
-    @Published var checkAllPhrase: Bool = true {
+    @Published
+    var checkAllPhrase: Bool = true {
         didSet {
             if checkAllPhrase {
                 buttonState = .enabled
@@ -77,16 +105,37 @@
         }
     }
 
-    var currentType: MultiBackupType = .google
-    init(items: [MultiBackupType]) {
-        self.items = items
-        currentIndex = 0
-        if !self.items.isEmpty {
-            currentType = self.items[0]
-        }
-        if currentType == .phrase {
-            buttonState = .disabled
-        }
+    // MARK: UI element
+
+    var currentIcon: String {
+        currentType.iconName()
+    }
+
+    var currentTitle: String {
+        switch process {
+        case .idle:
+            return "backup".localized + " \(currentIndex + 1):\(currentType.title) " + "backup"
+                .localized
+        case .upload:
+            return "backup.status.upload".localized
+        case .regist:
+            return "backup.status.upload".localized
+        case .finish:
+            return "backup.status.finish.title".localized
+        case .end:
+            return "backup.status.end.title".localized
+        }
+    }
+
+    var currentNote: String {
+        currentType.noteDes
+    }
+
+    var currentButton: String {
+        if process == .upload, hasError {
+            return "upload_again".localized
+        }
+        return process.title
     }
 
     func reset() {
@@ -94,42 +143,8 @@
         process = .idle
     }
 
-    // MARK: UI element
-
-    var currentIcon: String {
-        currentType.iconName()
-    }
-
-    var currentTitle: String {
-        switch process {
-        case .idle:
-            return "backup".localized + " \(currentIndex + 1):\(currentType.title) " + "backup".localized
-        case .upload:
-            return "backup.status.upload".localized
-        case .regist:
-            return "backup.status.upload".localized
-        case .finish:
-            return "backup.status.finish.title".localized
-        case .end:
-            return "backup.status.end.title".localized
-        }
-    }
-
-    @Published var buttonState: VPrimaryButtonState = .enabled
-
-    var currentNote: String {
-        currentType.noteDes
-    }
-
-    var currentButton: String {
-        if process == .upload, hasError {
-            return "upload_again".localized
-        }
-        return process.title
-    }
-
     func showTimeline() -> Bool {
-        return process == .upload || process == .regist
+        process == .upload || process == .regist
     }
 
     func learnMore() {
@@ -142,16 +157,13 @@
         case .idle:
             Task {
                 do {
-<<<<<<< HEAD
-                    
-=======
->>>>>>> dec717ba
                     DispatchQueue.main.async {
                         self.buttonState = .loading
                         self.mnemonicBlur = true
                     }
                     try await MultiBackupManager.shared.preLogin(with: currentType)
-                    let result = try await MultiBackupManager.shared.registerKeyToChain(on: currentType)
+                    let result = try await MultiBackupManager.shared
+                        .registerKeyToChain(on: currentType)
                     if result {
                         toggleProcess(process: .upload)
                         onClickButton()
@@ -159,7 +171,7 @@
                         DispatchQueue.main.async {
                             self.buttonState = .enabled
                         }
-                        
+
                         HUD.error(title: "create error on chain")
                     }
                 } catch {
@@ -174,7 +186,7 @@
                     DispatchQueue.main.async {
                         self.buttonState = .loading
                     }
-                    
+
                     try await MultiBackupManager.shared.backupKey(on: currentType)
                     toggleProcess(process: .regist)
                     onClickButton()
@@ -190,7 +202,7 @@
                     DispatchQueue.main.async {
                         self.buttonState = .loading
                     }
-                    
+
                     try await MultiBackupManager.shared.syncKeyToServer(on: currentType)
                     DispatchQueue.main.async {
                         self.mnemonicBlur = false
@@ -198,7 +210,7 @@
                     }
                     toggleProcess(process: .finish)
 //                    onClickButton()
-                    
+
                 } catch {
                     buttonState = .enabled
                     HUD.dismissLoading()
