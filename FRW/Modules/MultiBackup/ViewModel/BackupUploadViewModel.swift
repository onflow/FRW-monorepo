//
//  BackupUploadViewModel.swift
//  FRW
//
//  Created by cat on 2023/12/14.
//

import Foundation
import SwiftUI

// MARK: - BackupProcess

enum BackupProcess {
    case idle, upload, regist, finish, end

    // MARK: Internal

    var title: String {
        switch self {
        case .idle:
            "backup.status.create".localized
        case .upload:
            "backup.status.upload".localized
        case .regist:
            "backup.status.regist".localized
        case .finish:
            "backup.status.finish".localized
        case .end:
            "backup.status.end".localized
        }
    }

    var icon: String {
        switch self {
        case .finish:
            return "backup.status.finish"
        default:
            return ""
        }
    }

    var next: BackupProcess {
        switch self {
        case .idle:
            return .upload
        case .upload:
            return .regist
        case .regist:
            return .finish
        case .finish:
            return .idle
        case .end:
            return .end
        }
    }
}

// MARK: - BackupUploadViewModel

class BackupUploadViewModel: ObservableObject {
    // MARK: Lifecycle

    init(items: [MultiBackupType]) {
        self.items = items
        self.currentIndex = 0
        if !self.items.isEmpty {
            self.currentType = self.items[0]
        }
        if currentType == .phrase {
            self.buttonState = .disabled
        }
    }

    // MARK: Internal

    let items: [MultiBackupType]

    @Published
    var process: BackupProcess = .idle
    @Published
    var hasError: Bool = false
    @Published
    var mnemonicBlur: Bool = true

    var currentType: MultiBackupType = .google
    @Published
    var buttonState: VPrimaryButtonState = .enabled

    @Published
    var currentIndex: Int = 0 {
        didSet {
            if currentIndex < items.count {
                currentType = items[currentIndex]
            }
        }
    }

    // TODO:
    @Published
    var checkAllPhrase: Bool = true {
        didSet {
            if checkAllPhrase {
                buttonState = .enabled
            }
        }
    }

    // MARK: UI element

    var currentIcon: String {
        currentType.iconName()
    }

    var currentTitle: String {
        switch process {
        case .idle:
            return "backup".localized + " \(currentIndex + 1):\(currentType.title) " + "backup"
                .localized
        case .upload:
            return "backup.status.upload".localized
        case .regist:
            return "backup.status.upload".localized
        case .finish:
            return "backup.status.finish.title".localized
        case .end:
            return "backup.status.end.title".localized
        }
    }

    var currentNote: String {
        currentType.noteDes
    }

    var currentButton: String {
        if process == .upload, hasError {
            return "upload_again".localized
        }
        return process.title
    }

    func reset() {
        hasError = false
        process = .idle
    }

    func showTimeline() -> Bool {
        process == .upload || process == .regist
    }

    func learnMore() {
        let closure = {}
        Router.route(to: RouteMap.Backup.introduction(.aboutRecoveryPhrase, closure, true))
    }

    func onClickButton() {
        switch process {
        case .idle:
            Task {
                do {
                    DispatchQueue.main.async {
                        self.buttonState = .loading
                        self.mnemonicBlur = true
                    }
                    try await MultiBackupManager.shared.preLogin(with: currentType)
                    let result = try await MultiBackupManager.shared
                        .registerKeyToChain(on: currentType)
                    if result {
                        toggleProcess(process: .upload)
                        onClickButton()
                    } else {
                        DispatchQueue.main.async {
                            self.buttonState = .enabled
                        }

                        HUD.error(title: "create error on chain")
                    }
                } catch {
<<<<<<< HEAD
                    DispatchQueue.main.async {
                        self.buttonState = .enabled
                    }
=======
                    buttonState = .enabled
                    trackCreatFailed(message: "idle:" + error.localizedDescription)
>>>>>>> 86bdf99e
                }
            }
        case .upload:
            Task {
                do {
                    DispatchQueue.main.async {
                        self.buttonState = .loading
                    }

                    try await MultiBackupManager.shared.backupKey(on: currentType)
                    toggleProcess(process: .regist)
                    onClickButton()
                } catch {
                    buttonState = .enabled
                    hasError = true
                    log.error(error)
                    trackCreatFailed(message: "upload:" + error.localizedDescription)
                }
            }
        case .regist:
            Task {
                do {
                    DispatchQueue.main.async {
                        self.buttonState = .loading
                    }

                    try await MultiBackupManager.shared.syncKeyToServer(on: currentType)
                    DispatchQueue.main.async {
                        self.mnemonicBlur = false
                        self.buttonState = .enabled
                    }
                    toggleProcess(process: .finish)
                    trackCreatSuccess()

                } catch {
                    buttonState = .enabled
                    HUD.dismissLoading()
                    log.error(error)
                    trackCreatFailed(message: "register:" + error.localizedDescription)
                }
            }
        case .finish:
            let nextIndex = currentIndex + 1
            if items.count <= nextIndex {
                currentIndex = nextIndex
                toggleProcess(process: .end)
            } else {
                currentIndex = nextIndex
                toggleProcess(process: .idle)
            }
        case .end:
            Router.popToRoot()
        }
    }

    func toggleProcess(process: BackupProcess) {
        DispatchQueue.main.async {
            self.hasError = false
            self.process = process
        }
    }
}

extension BackupUploadViewModel {
    private func trackSource() -> String {
        return currentType.methodName()
    }

    func trackCreatSuccess() {
        EventTrack.Backup.multiCreated(source: trackSource())
    }

    func trackCreatFailed(message: String) {
        EventTrack.Backup
            .multiCreatedFailed(source: trackSource(), reason: message)
    }
}<|MERGE_RESOLUTION|>--- conflicted
+++ resolved
@@ -175,14 +175,10 @@
                         HUD.error(title: "create error on chain")
                     }
                 } catch {
-<<<<<<< HEAD
                     DispatchQueue.main.async {
                         self.buttonState = .enabled
                     }
-=======
-                    buttonState = .enabled
                     trackCreatFailed(message: "idle:" + error.localizedDescription)
->>>>>>> 86bdf99e
                 }
             }
         case .upload:
