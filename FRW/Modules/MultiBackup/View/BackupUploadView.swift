--- conflicted
+++ resolved
@@ -7,24 +7,33 @@
 
 import SwiftUI
 
+// MARK: - BackupUploadView
+
 struct BackupUploadView: RouteableView {
-    @StateObject var viewModel: BackupUploadViewModel
+    // MARK: Lifecycle
 
     init(items: [MultiBackupType]) {
         _viewModel = StateObject(wrappedValue: BackupUploadViewModel(items: items))
     }
 
+    // MARK: Internal
+
+    @StateObject
+    var viewModel: BackupUploadViewModel
+
     var title: String {
-        return "multi_backup".localized
+        "multi_backup".localized
     }
 
     var body: some View {
         VStack(alignment: .center) {
-            BackupUploadView.ProgressView(items: viewModel.items,
-                                          currentIndex: $viewModel.currentIndex)
-                .padding(.top, 24)
-                .padding(.horizontal, 56)
-                .visibility(viewModel.process == .end ? .gone : .visible)
+            BackupUploadView.ProgressView(
+                items: viewModel.items,
+                currentIndex: $viewModel.currentIndex
+            )
+            .padding(.top, 24)
+            .padding(.horizontal, 56)
+            .visibility(viewModel.process == .end ? .gone : .visible)
 
             ScrollView(showsIndicators: false) {
                 VStack(spacing: 24) {
@@ -36,7 +45,10 @@
                             .background(.Theme.Background.white)
                             .cornerRadius(60)
                             .clipped()
-                            .visibility((viewModel.currentType == .phrase && viewModel.process != .idle) ? .gone : .visible)
+                            .visibility((
+                                viewModel.currentType == .phrase && viewModel
+                                    .process != .idle
+                            ) ? .gone : .visible)
                     }
 
                     BackupUploadView.CompletedView(items: viewModel.items)
@@ -57,9 +69,13 @@
                 .padding(.horizontal, 40)
 
                 if viewModel.currentType != .phrase {
-                    BackupUploadTimeline(backupType: viewModel.currentType, isError: viewModel.hasError, process: viewModel.process)
-                        .padding(.top, 64)
-                        .visibility(viewModel.showTimeline() ? .visible : .gone)
+                    BackupUploadTimeline(
+                        backupType: viewModel.currentType,
+                        isError: viewModel.hasError,
+                        process: viewModel.process
+                    )
+                    .padding(.top, 64)
+                    .visibility(viewModel.showTimeline() ? .visible : .gone)
                 }
 
                 if viewModel.currentType == .phrase {
@@ -82,18 +98,15 @@
                                 }
                             }
                             .padding(.top, 16)
-<<<<<<< HEAD
                             .padding(.horizontal, 18)
-                        }
-                        else if viewModel.process == .regist || viewModel.process == .upload || viewModel.process == .finish {
-                            if  let mnemonic = MultiBackupManager.shared.mnemonic {
-                                BackupUploadView.PhraseWords(isBlur: viewModel.mnemonicBlur ,mnemonic:mnemonic)
-=======
-                        } else if viewModel.process == .regist || viewModel.process == .upload || viewModel.process == .finish {
+                        } else if viewModel.process == .regist || viewModel
+                            .process == .upload || viewModel.process == .finish {
                             if let mnemonic = MultiBackupManager.shared.mnemonic {
-                                BackupUploadView.PhraseWords(isBlur: viewModel.mnemonicBlur, mnemonic: mnemonic)
->>>>>>> dec717ba
-                                    .padding(.horizontal, 24)
+                                BackupUploadView.PhraseWords(
+                                    isBlur: viewModel.mnemonicBlur,
+                                    mnemonic: mnemonic
+                                )
+                                .padding(.horizontal, 24)
                             }
                         }
                     })
@@ -116,13 +129,16 @@
 
             Spacer()
 
-            VPrimaryButton(model: ButtonStyle.primary,
-                           state: viewModel.buttonState,
-                           action: {
-                               viewModel.onClickButton()
-                           }, title: viewModel.currentButton)
-                .padding(.horizontal, 18)
-                .padding(.bottom)
+            VPrimaryButton(
+                model: ButtonStyle.primary,
+                state: viewModel.buttonState,
+                action: {
+                    viewModel.onClickButton()
+                },
+                title: viewModel.currentButton
+            )
+            .padding(.horizontal, 18)
+            .padding(.bottom)
         }
         .applyRouteable(self)
         .backgroundFill(Color.LL.Neutrals.background)
@@ -136,18 +152,23 @@
 extension BackupUploadView {
     struct ProgressView: View {
         let items: [MultiBackupType]
-        @Binding var currentIndex: Int
+        @Binding
+        var currentIndex: Int
+
         var body: some View {
             HStack(spacing: 0) {
                 ForEach(items.indices, id: \.self) { index in
                     let isSelected = currentIndex >= index
-                    BackupUploadView.ProgressItem(itemType: items[index],
-                                                  isSelected: isSelected)
+                    BackupUploadView.ProgressItem(
+                        itemType: items[index],
+                        isSelected: isSelected
+                    )
                     Rectangle()
                         .foregroundColor(.clear)
                         .frame(height: 1)
-                        .background(isSelected ? .Theme.Accent.green
-                            : .Theme.Background.silver
+                        .background(
+                            isSelected ? .Theme.Accent.green
+                                : .Theme.Background.silver
                         )
                 }
 
@@ -165,18 +186,24 @@
 
         var body: some View {
             ZStack {
-                Image(isSelected ? itemType.highlightIcon
-                    : itemType.normalIcon)
-                    .resizable()
-                    .aspectRatio(contentMode: .fill)
-                    .frame(width: 40, height: 40)
-            }
-        }
-    }
-}
+                Image(
+                    isSelected ? itemType.highlightIcon
+                        : itemType.normalIcon
+                )
+                .resizable()
+                .aspectRatio(contentMode: .fill)
+                .frame(width: 40, height: 40)
+            }
+        }
+    }
+}
+
+// MARK: BackupUploadView.CompletedView
 
 extension BackupUploadView {
     struct CompletedView: View {
+        // MARK: Internal
+
         let items: [MultiBackupType]
 
         var body: some View {
@@ -184,7 +211,7 @@
         }
 
         func build() -> some View {
-            return VStack {
+            VStack {
                 if items.count == 1 {
                     firstBuild()
                 } else if items.count == 2 {
@@ -195,12 +222,14 @@
             }
         }
 
+        // MARK: Private
+
         private func firstBuild() -> some View {
-            return icon(name: items.first!.iconName())
+            icon(name: items.first!.iconName())
         }
 
         private func twoBuild() -> some View {
-            return HStack {
+            HStack {
                 if items.count == 2 {
                     icon(name: items[0].iconName())
                     linkIcon()
@@ -210,7 +239,7 @@
         }
 
         private func moreBuild() -> some View {
-            return VStack(spacing: 0) {
+            VStack(spacing: 0) {
                 HStack {
                     if items.count >= 2 {
                         icon(name: items[0].iconName())
@@ -235,7 +264,7 @@
         }
 
         private func icon(name: String) -> some View {
-            return Image(name)
+            Image(name)
                 .resizable()
                 .aspectRatio(contentMode: .fill)
                 .frame(width: 80, height: 80)
@@ -245,7 +274,7 @@
         }
 
         private func linkIcon() -> some View {
-            return Image("icon.backup.link")
+            Image("icon.backup.link")
                 .resizable()
                 .aspectRatio(contentMode: .fill)
                 .frame(width: 24, height: 24)
@@ -255,19 +284,24 @@
     }
 }
 
+// MARK: BackupUploadView.PhraseWords
+
 extension BackupUploadView {
     struct PhraseWords: View {
-        var isBlur: Bool = true
-        private var dataSource: [WordListView.WordItem]
-        var mnemonic: String
+        // MARK: Lifecycle
 
         init(isBlur: Bool, mnemonic: String) {
             self.mnemonic = mnemonic
             self.isBlur = isBlur
-            dataSource = mnemonic.split(separator: " ").enumerated().map { item in
+            self.dataSource = mnemonic.split(separator: " ").enumerated().map { item in
                 WordListView.WordItem(id: item.offset + 1, word: String(item.element))
             }
         }
+
+        // MARK: Internal
+
+        var isBlur: Bool = true
+        var mnemonic: String
 
         var body: some View {
             VStack {
@@ -322,8 +356,14 @@
                 .visibility(isBlur ? .gone : .visible)
             }
         }
-    }
-}
+
+        // MARK: Private
+
+        private var dataSource: [WordListView.WordItem]
+    }
+}
+
+// MARK: BackupUploadView.AllBackupView
 
 extension BackupUploadView {
     struct AllBackupView: View {
@@ -336,5 +376,8 @@
 #Preview {
 //    BackupUploadView(items: [])
 //    BackupUploadView.CompletedView(items: [.google,.passkey, .icloud, ])
-    BackupUploadView.PhraseWords(isBlur: true, mnemonic: "timber bulk peace tree cannon vault tomorrow case violin decade bread song song song song")
+    BackupUploadView.PhraseWords(
+        isBlur: true,
+        mnemonic: "timber bulk peace tree cannon vault tomorrow case violin decade bread song song song song"
+    )
 }