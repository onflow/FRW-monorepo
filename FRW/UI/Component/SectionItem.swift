--- conflicted
+++ resolved
@@ -80,133 +80,10 @@
     }
 }
 
-<<<<<<< HEAD
 #Preview {
     TitleView(title: "Hello", isStar: false)
 
     SingleInputView(content: .constant("abc"), onChange: { str in
 
     })
-=======
-// MARK: - AnimatedSecureTextField
-
-public struct AnimatedSecureTextField: View {
-    // MARK: Lifecycle
-
-    public init(
-        placeholder: String,
-        text: Binding<String>,
-        textDidChange: @escaping (String) -> Void
-    ) {
-        self.placeholder = placeholder
-        _text = text
-        self.textDidChange = textDidChange
-        self.field = .password
-    }
-
-    // MARK: Public
-
-    public let placeholder: String
-
-    public var body: some View {
-        ZStack(alignment: .leading) {
-            if text.isEmpty {
-                HStack {
-                    Text(placeholder)
-                        .font(.inter(size: 14))
-                        .foregroundStyle(Color.Theme.Text.black3)
-                    Spacer()
-                }
-                //            .padding(.horizontal, 16.0)
-                .frame(maxWidth: .infinity)
-                .layoutPriority(1)
-                .onTapGesture {
-                    withAnimation(.easeInOut(duration: 0.3)) {
-                        field = .password
-                    }
-                }
-            }
-
-            if isSecure {
-                SecureField("", text: $text)
-                    .disableAutocorrection(true)
-                    .foregroundStyle(Color.Theme.Text.black)
-                    .autocapitalization(.none)
-                    .frame(maxWidth: .infinity)
-                    .focused($field, equals: .password)
-                    .font(.inter(size: 14))
-                    .contentShape(Rectangle())
-                    .onChange(of: text) { text in
-                        textDidChange(text)
-                    }
-
-            } else {
-                TextField("", text: $text)
-                    .disableAutocorrection(true)
-                    .foregroundStyle(Color.Theme.Text.black)
-                    .autocapitalization(.none)
-                    .frame(maxWidth: .infinity)
-                    .focused($field, equals: .password)
-                    .font(.inter(size: 14))
-                    .contentShape(Rectangle())
-                    .onChange(of: text) { text in
-                        textDidChange(text)
-                    }
-            }
-
-            HStack {
-                Spacer()
-
-                if !text.isEmpty {
-                    Button {
-                        isSecure.toggle()
-                    } label: {
-                        if isSecure {
-                            Image(systemName: "eye")
-                                .resizable()
-                                .foregroundStyle(Color.Theme.Text.black)
-                                .frame(width: 20, height: 12)
-                        } else {
-                            Image(systemName: "eye.slash")
-                                .resizable()
-                                .foregroundStyle(Color.Theme.Text.black)
-                                .frame(width: 20, height: 12)
-                        }
-                    }
-                }
-            }
-        }
-        .padding(.horizontal, 20)
-        .frame(height: 64)
-        .background {
-            RoundedRectangle(cornerRadius: 16.0)
-                .foregroundColor(.Theme.Background.bg2)
-        }
-    }
-
-    // MARK: Internal
-
-    @State
-    var isSecure = false
-    @Binding
-    var text: String
-
-    var textDidChange: (String) -> Void
-
-    // MARK: Private
-
-    private enum FocusedField: Int, Hashable {
-        case password
-    }
-
-    @FocusState
-    private var field: FocusedField?
-}
-
-#Preview {
-    TitleView(title: "Hello", isStar: false)
-
-    SingleInputView(content: .constant("abc")) { _ in
-    }
->>>>>>> 6be11aaf
 }