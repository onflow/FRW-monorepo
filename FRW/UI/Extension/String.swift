//
//  String.swift
//  Flow Wallet
//
//  Created by Hao Fu on 8/1/22.
//

import CrowdinSDK
import CryptoKit
import Foundation
import UIKit
import Web3Core

extension String {
    var localized: String {
        let value = NSLocalizedString(self, comment: "")
        if value != self || NSLocale.preferredLanguages.first == "en" {
            return value
        }

        guard let path = Bundle.main.path(forResource: "en", ofType: "lproj"), let bundle = Bundle(path: path) else {
            return value
        }

        return NSLocalizedString(self, bundle: bundle, comment: "")
    }

    func localized(_ args: CVarArg...) -> String {
        return String.localizedStringWithFormat(localized, args)
    }

    func condenseWhitespace() -> String {
        let components = self.components(separatedBy: .whitespacesAndNewlines)
        return components.filter { !$0.isEmpty }.joined(separator: " ")
    }

    func trim() -> String {
        return trimmingCharacters(in: .whitespacesAndNewlines)
    }

    func matchRegex(_ regex: String) -> Bool {
        do {
            let regex = try NSRegularExpression(pattern: regex, options: [])
            let matches = regex.matches(in: self, options: [], range: NSMakeRange(0, count))
            return matches.count > 0
        } catch {
            return false
        }
    }

    func removePrefix(_ prefix: String) -> String {
        if starts(with: prefix) {
            if let range = range(of: prefix) {
                let startIndex = range.upperBound
                return String(self[startIndex...])
            }
        }

        return self
    }

    func removeSuffix(_ suffix: String) -> String {
        if hasSuffix(suffix) {
            return String(dropLast(suffix.count))
        }

        return self
    }

    func replaceBeforeLast(_ delimiter: Character, replacement: String) -> String {
        if let index = lastIndex(of: delimiter) {
            return replacingOccurrences(of: String(delimiter), with: replacement, options: [], range: startIndex ..< index)
        } else {
            return self
        }
    }

    var isNumber: Bool {
        return !isEmpty && Double.currencyFormatter.number(from: self) != nil
    }

    var isAddress: Bool {
        return !isEmpty && hasPrefix("0x") && count == 18
    }

    var isEVMAddress: Bool {
        let address = EthereumAddress(self)
        return address != nil && (address?.isValid ?? false)
    }

    var isFlowOrEVMAddress: Bool {
        return isEVMAddress || isAddress
    }

    var hexValue: [UInt8] {
        var startIndex = self.startIndex
        return (0 ..< count / 2).compactMap { _ in
            let endIndex = index(after: startIndex)
            defer { startIndex = index(after: endIndex) }
            return UInt8(self[startIndex ... endIndex], radix: 16)
        }
    }

    func width(withFont font: UIFont, maxWidth: CGFloat? = nil) -> CGFloat {
        let string = self as NSString
        let attr = [NSAttributedString.Key.font: font]
        let rect = string.boundingRect(with: CGSize(width: CGFloat.greatestFiniteMagnitude, height: CGFloat.greatestFiniteMagnitude), options: [.usesLineFragmentOrigin, .usesFontLeading], attributes: attr, context: nil)
        let width = ceil(rect.size.width)

        if let maxWidth = maxWidth {
            return min(width, maxWidth)
        } else {
            return width
        }
    }

    var md5: String {
        return Insecure.MD5.hash(data: data(using: .utf8)!).map { String(format: "%02hhx", $0) }.joined()
    }

    func ranges(of substring: String, options: CompareOptions = [], locale: Locale? = nil) -> [Range<Index>] {
        var ranges: [Range<Index>] = []
        while let range = range(of: substring, options: options, range: (ranges.last?.upperBound ?? self.startIndex) ..< self.endIndex, locale: locale) {
            ranges.append(range)
        }
        return ranges
    }
}

// MARK: - Firebase

extension String {
    func convertedAvatarString() -> String {
        if var comp = URLComponents(string: self) {
            if comp.host == "source.boringavatars.com" {
                comp.host = "lilico.app"
                comp.path = "/api/avatar\(comp.path)"
                return comp.url!.absoluteString
            }
        }

        if !starts(with: "https://firebasestorage.googleapis.com") {
            return self
        }

        if contains("alt=media") {
            return self
        }

        return "\(self)?alt=media"
    }

    func convertedSVGURL() -> URL? {
        guard let encodedString = addingPercentEncoding(withAllowedCharacters: .urlQueryAllowed) else {
            return nil
        }

        return URL(string: "https://lilico.app/api/svg2png?url=\(encodedString)")
    }
}

// MARK: - Debug

extension String {
    /// print object memory address
    static func pointer(_ object: AnyObject?) -> String {
        guard let object = object else { return "nil" }
        let opaque: UnsafeMutableRawPointer = Unmanaged.passUnretained(object).toOpaque()
        return String(describing: opaque)
    }
}

// MARK: - Browser

extension String {
    var canOpenUrl: Bool {
        guard let url = URL(string: self), UIApplication.shared.canOpenURL(url) else { return false }
        let regEx = "((https|http)://)((\\w|-)+)(([.]|[/])((\\w|-)+))+"
        let predicate = NSPredicate(format: "SELF MATCHES %@", argumentArray: [regEx])
        return predicate.evaluate(with: self)
    }

    var toSearchURL: URL? {
        var asURL = self
        if hasPrefix("http://") || hasPrefix("https://") {
        } else {
            asURL = "https://\(self)"
        }

        if let url = URL(string: asURL), asURL.canOpenUrl {
            return url
        }

        guard let encodedString = trim().addingPercentEncoding(withAllowedCharacters: .urlQueryAllowed) else {
            return nil
        }

        return URL(string: "https://www.google.com/search?q=\(encodedString)")
    }

    func toFavIcon(size: Int = 256) -> URL? {
        guard let url = URL(string: self) else {
            return nil
        }

        let urlString = "https://double-indigo-crab.b-cdn.net/\(url.host ?? "")/\(size)"
        return URL(string: urlString)
    }
}

extension String {
    /// Determine string has hexadecimal prefix.
    /// - returns: `Bool` type.
    func hasHexPrefix() -> Bool {
        return hasPrefix("0x")
    }

    /// If string has hexadecimal prefix, remove it
    /// - returns: A string without hexadecimal prefix
    func stripHexPrefix() -> String {
        if hasPrefix("0x") {
            let indexStart = index(startIndex, offsetBy: 2)
            return String(self[indexStart...])
        }
        return self
    }

    /// Add hexadecimal prefix to a string.
    /// If it already has it, do nothing
    /// - returns: A string with hexadecimal prefix
    func addHexPrefix() -> String {
        if !hasPrefix("0x") {
            return "0x" + self
        }
        return self
    }
}

extension String {
    func deletingPrefix(_ prefix: String) -> String {
        guard hasPrefix(prefix) else { return self }
        return String(dropFirst(prefix.count))
    }
}

extension String {
    var isValidURL: Bool {
        let detector = try! NSDataDetector(types: NSTextCheckingResult.CheckingType.link.rawValue)
        if let match = detector.firstMatch(in: self, options: [], range: NSRange(location: 0, length: self.utf16.count)) {
            // it is a link, if the match covers the whole string
            return match.range.length == utf16.count
        } else {
            return false
        }
    }

    func validateUrl() -> Bool {
        guard !contains("..") else { return false }

        let head = "((http|https)://)?([(w|W)]{3}+\\.)?"
        let tail = "\\.+[A-Za-z]{1,10}+(\\.)?+(/(.)*)?"
        let urlRegEx = head + "+(.)+" + tail

        let urlTest = NSPredicate(format: "SELF MATCHES %@", urlRegEx)
        return urlTest.evaluate(with: trimmingCharacters(in: .whitespaces))
        //        return NSPredicate(format: "SELF MATCHES %@", urlRegEx).evaluate(with: self)
    }

    //    func validateUrl() -> Bool {
    //        guard let url = URL(string: self) else {
    //            return false
    //        }
    //
    //        return UIApplication.shared.canOpenURL(url)
    //    }

    func addHttpsPrefix() -> String {
        if !hasPrefix("https://") {
            return "https://" + self
        }
        return self
    }

    func addHttpPrefix() -> String {
        if !hasPrefix("http://") {
            return "http://" + self
        }
        return self
    }

    func removeHTTPPrefix() -> String {
        if hasPrefix("http://") {
            return removePrefix("http://")
        }

        if hasPrefix("https://") {
            return removePrefix("https://")
        }

        return self
    }
}

// MARK: - FlowScan

extension String {
    var toFlowScanAccountDetailURL: URL? {
        var string = "https://flowscan.org/account/\(self)"
        if LocalUserDefaults.shared.flowNetwork == .testnet {
            string = "https://testnet.flowscan.org/account/\(self)"
        } else if LocalUserDefaults.shared.flowNetwork == .previewnet {
            string = "https://previewnet.flowscan.org/account/\(self)"
        }

        return URL(string: string)
    }

    var toFlowScanTransactionDetailURL: URL? {
<<<<<<< HEAD
        var string = "https://www.flowscan.io/tx/\(self)"
        if LocalUserDefaults.shared.flowNetwork == .testnet {
            string = "https://www.testnet.flowscan.io/tx/\(self)"
        } else if LocalUserDefaults.shared.flowNetwork == .previewnet {
            string = "https://www.previewnet.flowscan.io/tx/\(self)"
=======
        var string = "https://flowscan.io/tx/\(self)"
        if LocalUserDefaults.shared.flowNetwork == .testnet {
            string = "https://testnet.flowscan.io/tx/\(self)"
        } else if LocalUserDefaults.shared.flowNetwork == .previewnet {
            string = "https://previewnet.flowscan.io/tx/\(self)"
>>>>>>> dec717ba
        }

        return URL(string: string)
    }
}<|MERGE_RESOLUTION|>--- conflicted
+++ resolved
@@ -18,7 +18,8 @@
             return value
         }
 
-        guard let path = Bundle.main.path(forResource: "en", ofType: "lproj"), let bundle = Bundle(path: path) else {
+        guard let path = Bundle.main.path(forResource: "en", ofType: "lproj"),
+              let bundle = Bundle(path: path) else {
             return value
         }
 
@@ -26,7 +27,7 @@
     }
 
     func localized(_ args: CVarArg...) -> String {
-        return String.localizedStringWithFormat(localized, args)
+        String.localizedStringWithFormat(localized, args)
     }
 
     func condenseWhitespace() -> String {
@@ -35,14 +36,14 @@
     }
 
     func trim() -> String {
-        return trimmingCharacters(in: .whitespacesAndNewlines)
+        trimmingCharacters(in: .whitespacesAndNewlines)
     }
 
     func matchRegex(_ regex: String) -> Bool {
         do {
             let regex = try NSRegularExpression(pattern: regex, options: [])
             let matches = regex.matches(in: self, options: [], range: NSMakeRange(0, count))
-            return matches.count > 0
+            return !matches.isEmpty
         } catch {
             return false
         }
@@ -69,18 +70,23 @@
 
     func replaceBeforeLast(_ delimiter: Character, replacement: String) -> String {
         if let index = lastIndex(of: delimiter) {
-            return replacingOccurrences(of: String(delimiter), with: replacement, options: [], range: startIndex ..< index)
+            return replacingOccurrences(
+                of: String(delimiter),
+                with: replacement,
+                options: [],
+                range: startIndex..<index
+            )
         } else {
             return self
         }
     }
 
     var isNumber: Bool {
-        return !isEmpty && Double.currencyFormatter.number(from: self) != nil
+        !isEmpty && Double.currencyFormatter.number(from: self) != nil
     }
 
     var isAddress: Bool {
-        return !isEmpty && hasPrefix("0x") && count == 18
+        !isEmpty && hasPrefix("0x") && count == 18
     }
 
     var isEVMAddress: Bool {
@@ -89,22 +95,30 @@
     }
 
     var isFlowOrEVMAddress: Bool {
-        return isEVMAddress || isAddress
+        isEVMAddress || isAddress
     }
 
     var hexValue: [UInt8] {
         var startIndex = self.startIndex
-        return (0 ..< count / 2).compactMap { _ in
+        return (0..<count / 2).compactMap { _ in
             let endIndex = index(after: startIndex)
             defer { startIndex = index(after: endIndex) }
-            return UInt8(self[startIndex ... endIndex], radix: 16)
+            return UInt8(self[startIndex...endIndex], radix: 16)
         }
     }
 
     func width(withFont font: UIFont, maxWidth: CGFloat? = nil) -> CGFloat {
         let string = self as NSString
         let attr = [NSAttributedString.Key.font: font]
-        let rect = string.boundingRect(with: CGSize(width: CGFloat.greatestFiniteMagnitude, height: CGFloat.greatestFiniteMagnitude), options: [.usesLineFragmentOrigin, .usesFontLeading], attributes: attr, context: nil)
+        let rect = string.boundingRect(
+            with: CGSize(
+                width: CGFloat.greatestFiniteMagnitude,
+                height: CGFloat.greatestFiniteMagnitude
+            ),
+            options: [.usesLineFragmentOrigin, .usesFontLeading],
+            attributes: attr,
+            context: nil
+        )
         let width = ceil(rect.size.width)
 
         if let maxWidth = maxWidth {
@@ -115,12 +129,21 @@
     }
 
     var md5: String {
-        return Insecure.MD5.hash(data: data(using: .utf8)!).map { String(format: "%02hhx", $0) }.joined()
-    }
-
-    func ranges(of substring: String, options: CompareOptions = [], locale: Locale? = nil) -> [Range<Index>] {
+        Insecure.MD5.hash(data: data(using: .utf8)!).map { String(format: "%02hhx", $0) }.joined()
+    }
+
+    func ranges(
+        of substring: String,
+        options: CompareOptions = [],
+        locale: Locale? = nil
+    ) -> [Range<Index>] {
         var ranges: [Range<Index>] = []
-        while let range = range(of: substring, options: options, range: (ranges.last?.upperBound ?? self.startIndex) ..< self.endIndex, locale: locale) {
+        while let range = range(
+            of: substring,
+            options: options,
+            range: (ranges.last?.upperBound ?? startIndex)..<endIndex,
+            locale: locale
+        ) {
             ranges.append(range)
         }
         return ranges
@@ -151,7 +174,8 @@
     }
 
     func convertedSVGURL() -> URL? {
-        guard let encodedString = addingPercentEncoding(withAllowedCharacters: .urlQueryAllowed) else {
+        guard let encodedString = addingPercentEncoding(withAllowedCharacters: .urlQueryAllowed)
+        else {
             return nil
         }
 
@@ -174,7 +198,8 @@
 
 extension String {
     var canOpenUrl: Bool {
-        guard let url = URL(string: self), UIApplication.shared.canOpenURL(url) else { return false }
+        guard let url = URL(string: self),
+              UIApplication.shared.canOpenURL(url) else { return false }
         let regEx = "((https|http)://)((\\w|-)+)(([.]|[/])((\\w|-)+))+"
         let predicate = NSPredicate(format: "SELF MATCHES %@", argumentArray: [regEx])
         return predicate.evaluate(with: self)
@@ -191,7 +216,8 @@
             return url
         }
 
-        guard let encodedString = trim().addingPercentEncoding(withAllowedCharacters: .urlQueryAllowed) else {
+        guard let encodedString = trim()
+            .addingPercentEncoding(withAllowedCharacters: .urlQueryAllowed) else {
             return nil
         }
 
@@ -212,7 +238,7 @@
     /// Determine string has hexadecimal prefix.
     /// - returns: `Bool` type.
     func hasHexPrefix() -> Bool {
-        return hasPrefix("0x")
+        hasPrefix("0x")
     }
 
     /// If string has hexadecimal prefix, remove it
@@ -246,7 +272,11 @@
 extension String {
     var isValidURL: Bool {
         let detector = try! NSDataDetector(types: NSTextCheckingResult.CheckingType.link.rawValue)
-        if let match = detector.firstMatch(in: self, options: [], range: NSRange(location: 0, length: self.utf16.count)) {
+        if let match = detector.firstMatch(
+            in: self,
+            options: [],
+            range: NSRange(location: 0, length: utf16.count)
+        ) {
             // it is a link, if the match covers the whole string
             return match.range.length == utf16.count
         } else {
@@ -305,32 +335,22 @@
 
 extension String {
     var toFlowScanAccountDetailURL: URL? {
-        var string = "https://flowscan.org/account/\(self)"
+        var string = "https://flowscan.io/account/\(self)"
         if LocalUserDefaults.shared.flowNetwork == .testnet {
-            string = "https://testnet.flowscan.org/account/\(self)"
+            string = "https://testnet.flowscan.io/account/\(self)"
         } else if LocalUserDefaults.shared.flowNetwork == .previewnet {
-            string = "https://previewnet.flowscan.org/account/\(self)"
-        }
-
+            string = "https://previewnet.flowscan.io/account/\(self)"
+        }
         return URL(string: string)
     }
 
     var toFlowScanTransactionDetailURL: URL? {
-<<<<<<< HEAD
-        var string = "https://www.flowscan.io/tx/\(self)"
-        if LocalUserDefaults.shared.flowNetwork == .testnet {
-            string = "https://www.testnet.flowscan.io/tx/\(self)"
-        } else if LocalUserDefaults.shared.flowNetwork == .previewnet {
-            string = "https://www.previewnet.flowscan.io/tx/\(self)"
-=======
         var string = "https://flowscan.io/tx/\(self)"
         if LocalUserDefaults.shared.flowNetwork == .testnet {
             string = "https://testnet.flowscan.io/tx/\(self)"
         } else if LocalUserDefaults.shared.flowNetwork == .previewnet {
             string = "https://previewnet.flowscan.io/tx/\(self)"
->>>>>>> dec717ba
-        }
-
+        }
         return URL(string: string)
     }
 }