--- conflicted
+++ resolved
@@ -19,30 +19,18 @@
         sublayers = []
     }
 
-<<<<<<< HEAD
-    public override init(layer: Any) {
-        super.init(layer: layer)
-    }
-
-    required init?(coder: NSCoder) {
-=======
     override public init(layer: Any) {
         super.init(layer: layer)
     }
 
     @available(*, unavailable)
     required init?(coder _: NSCoder) {
->>>>>>> 6be11aaf
         fatalError("init(coder:) has not been implemented")
     }
 
     // MARK: Public
 
-<<<<<<< HEAD
-    public override func layoutSublayers() {
-=======
     override public func layoutSublayers() {
->>>>>>> 6be11aaf
         super.layoutSublayers()
         sublayers?.forEach { layer in
             layer.frame = self.frame
