//
// Copyright (c) 2021 Related Code - https://relatedcode.com
//
// THE SOFTWARE IS PROVIDED "AS IS", WITHOUT WARRANTY OF ANY KIND, EXPRESS OR
// IMPLIED, INCLUDING BUT NOT LIMITED TO THE WARRANTIES OF MERCHANTABILITY,
// FITNESS FOR A PARTICULAR PURPOSE AND NONINFRINGEMENT. IN NO EVENT SHALL THE
// AUTHORS OR COPYRIGHT HOLDERS BE LIABLE FOR ANY CLAIM, DAMAGES OR OTHER
// LIABILITY, WHETHER IN AN ACTION OF CONTRACT, TORT OR OTHERWISE, ARISING FROM,
// OUT OF OR IN CONNECTION WITH THE SOFTWARE OR THE USE OR OTHER DEALINGS IN
// THE SOFTWARE.

import Lottie
import UIKit

// MARK: - AnimationType

// -----------------------------------------------------------------------------------------------------------------------------------------------
public enum AnimationType {
    case systemActivityIndicator
    case horizontalCirclesPulse
    case lineScaling
    case singleCirclePulse
    case multipleCirclePulse
    case singleCircleScaleRipple
    case multipleCircleScaleRipple
    case circleSpinFade
    case lineSpinFade
    case circleRotateChase
    case circleStrokeSpin
    case lottie
}

// MARK: - AnimatedIcon

// -----------------------------------------------------------------------------------------------------------------------------------------------
public enum AnimatedIcon {
    case succeed
    case failed
    case added
}

// MARK: - AlertIcon

// -----------------------------------------------------------------------------------------------------------------------------------------------
public enum AlertIcon {
    case heart
    case doc
    case bookmark
    case moon
    case star
    case exclamation
    case flag
    case message
    case question
    case bolt
    case shuffle
    case eject
    case card
    case rotate
    case like
    case dislike
    case privacy
    case cart
    case search
}

// -----------------------------------------------------------------------------------------------------------------------------------------------
extension AlertIcon {
    var image: UIImage? {
        switch self {
        case .heart: return UIImage(systemName: "heart.fill")
        case .doc: return UIImage(systemName: "doc.fill")
        case .bookmark: return UIImage(systemName: "bookmark.fill")
        case .moon: return UIImage(systemName: "moon.fill")
        case .star: return UIImage(systemName: "star.fill")
        case .exclamation: return UIImage(systemName: "exclamationmark.triangle.fill")
        case .flag: return UIImage(systemName: "flag.fill")
        case .message: return UIImage(systemName: "envelope.fill")
        case .question: return UIImage(systemName: "questionmark.diamond.fill")
        case .bolt: return UIImage(systemName: "bolt.fill")
        case .shuffle: return UIImage(systemName: "shuffle")
        case .eject: return UIImage(systemName: "eject.fill")
        case .card: return UIImage(systemName: "creditcard.fill")
        case .rotate: return UIImage(systemName: "rotate.right.fill")
        case .like: return UIImage(systemName: "hand.thumbsup.fill")
        case .dislike: return UIImage(systemName: "hand.thumbsdown.fill")
        case .privacy: return UIImage(systemName: "hand.raised.fill")
        case .cart: return UIImage(systemName: "cart.fill")
        case .search: return UIImage(systemName: "magnifyingglass")
        }
    }
}

// -----------------------------------------------------------------------------------------------------------------------------------------------
extension ProgressHUD {
    public class var animationType: AnimationType {
        get { shared.animationType }
        set { shared.animationType = newValue }
    }

    public class var colorBackground: UIColor {
        get { shared.colorBackground }
        set { shared.colorBackground = newValue }
    }

    public class var colorHUD: UIColor {
        get { shared.colorHUD }
        set { shared.colorHUD = newValue }
    }

    public class var colorStatus: UIColor {
        get { shared.colorStatus }
        set { shared.colorStatus = newValue }
    }

    public class var colorAnimation: UIColor {
        get { shared.colorAnimation }
        set { shared.colorAnimation = newValue }
    }

    public class var colorProgress: UIColor {
        get { shared.colorProgress }
        set { shared.colorProgress = newValue }
    }

    public class var fontStatus: UIFont {
        get { shared.fontStatus }
        set { shared.fontStatus = newValue }
    }

    public class var imageSuccess: UIImage {
        get { shared.imageSuccess }
        set { shared.imageSuccess = newValue }
    }

    public class var imageError: UIImage {
        get { shared.imageError }
        set { shared.imageError = newValue }
    }
}

// -----------------------------------------------------------------------------------------------------------------------------------------------
extension ProgressHUD {
    // -------------------------------------------------------------------------------------------------------------------------------------------
    public class func dismiss() {
        DispatchQueue.main.async {
            shared.hudHide()
        }
    }

    // -------------------------------------------------------------------------------------------------------------------------------------------
    public class func show(_ status: String? = nil, interaction: Bool = true) {
        DispatchQueue.main.async {
            shared.setup(status: status, hide: false, interaction: interaction)
        }
    }

    // MARK: -

    // -------------------------------------------------------------------------------------------------------------------------------------------
    public class func show(_ status: String? = nil, icon: AlertIcon, interaction: Bool = true) {
        let image = icon.image?.withTintColor(shared.colorAnimation, renderingMode: .alwaysOriginal)

        DispatchQueue.main.async {
            shared.setup(status: status, staticImage: image, hide: true, interaction: interaction)
        }
    }

    // -------------------------------------------------------------------------------------------------------------------------------------------
    public class func show(
        _ status: String? = nil,
        icon animatedIcon: AnimatedIcon,
        interaction: Bool = true
    ) {
        DispatchQueue.main.async {
            shared.setup(
                status: status,
                animatedIcon: animatedIcon,
                hide: true,
                interaction: interaction
            )
        }
    }

    // MARK: -

    // -------------------------------------------------------------------------------------------------------------------------------------------
    public class func showSuccess(
        _ status: String? = nil,
        image: UIImage? = nil,
        interaction: Bool = true
    ) {
        DispatchQueue.main.async {
            shared.setup(
                status: status,
                staticImage: image ?? shared.imageSuccess,
                hide: true,
                interaction: interaction
            )
        }
    }

    // -------------------------------------------------------------------------------------------------------------------------------------------
    public class func showError(
        _ status: String? = nil,
        image: UIImage? = nil,
        interaction: Bool = true
    ) {
        DispatchQueue.main.async {
            shared.setup(
                status: status,
                staticImage: image ?? shared.imageError,
                hide: true,
                interaction: interaction
            )
        }
    }

    // MARK: -

    // -------------------------------------------------------------------------------------------------------------------------------------------
    public class func showSucceed(_ status: String? = nil, interaction: Bool = true) {
        DispatchQueue.main.async {
            shared.setup(
                status: status,
                animatedIcon: .succeed,
                hide: true,
                interaction: interaction
            )
        }
    }

    // -------------------------------------------------------------------------------------------------------------------------------------------
    public class func showFailed(_ status: String? = nil, interaction: Bool = true) {
        DispatchQueue.main.async {
            shared.setup(
                status: status,
                animatedIcon: .failed,
                hide: true,
                interaction: interaction
            )
        }
    }

    // -------------------------------------------------------------------------------------------------------------------------------------------
    public class func showAdded(_ status: String? = nil, interaction: Bool = true) {
        DispatchQueue.main.async {
            shared.setup(status: status, animatedIcon: .added, hide: true, interaction: interaction)
        }
    }

    // MARK: -

    // -------------------------------------------------------------------------------------------------------------------------------------------
    public class func showProgress(_ progress: CGFloat, interaction: Bool = false) {
        DispatchQueue.main.async {
            shared.setup(progress: progress, hide: false, interaction: interaction)
        }
    }

    // -------------------------------------------------------------------------------------------------------------------------------------------
    public class func showProgress(
        _ status: String?,
        _ progress: CGFloat,
        interaction: Bool = false
    ) {
        DispatchQueue.main.async {
            shared.setup(status: status, progress: progress, hide: false, interaction: interaction)
        }
    }
}

// MARK: - ProgressHUD

// -----------------------------------------------------------------------------------------------------------------------------------------------
public class ProgressHUD: UIView {
    // MARK: Lifecycle

    // -------------------------------------------------------------------------------------------------------------------------------------------
    private convenience init() {
        self.init(frame: UIScreen.main.bounds)
        alpha = 0
    }

    // -------------------------------------------------------------------------------------------------------------------------------------------
<<<<<<< HEAD
    internal required init?(coder: NSCoder) {
=======
    required init?(coder: NSCoder) {
>>>>>>> 6be11aaf
        super.init(coder: coder)
    }

    // -------------------------------------------------------------------------------------------------------------------------------------------
    override private init(frame: CGRect) {
        super.init(frame: frame)
    }

    // MARK: Internal

    // -------------------------------------------------------------------------------------------------------------------------------------------
    static let shared: ProgressHUD = {
        let instance = ProgressHUD()
        return instance
    }()

    // MARK: Private

    private var viewBackground: UIView?
    private var toolbarHUD: UIToolbar?
    private var labelStatus: UILabel?

    private var viewProgress: ProgressView?
    private var viewAnimation: UIView?
    private var viewAnimatedIcon: UIView?
    private var staticImageView: UIImageView?

    private var timer: Timer?

    private var animationType = AnimationType.systemActivityIndicator

    private var colorBackground = UIColor(red: 0, green: 0, blue: 0, alpha: 0.2)
    private var colorHUD = UIColor.systemGray
    private var colorStatus = UIColor.label
    private var colorAnimation = UIColor.lightGray
    private var colorProgress = UIColor.lightGray

    private var fontStatus = UIFont.boldSystemFont(ofSize: 24)
    private var imageSuccess = UIImage.checkmark.withTintColor(
        UIColor.systemGreen,
        renderingMode: .alwaysOriginal
    )
    private var imageError = UIImage.remove.withTintColor(
        UIColor.systemRed,
        renderingMode: .alwaysOriginal
    )

    private let keyboardWillShow = UIResponder.keyboardWillShowNotification
    private let keyboardWillHide = UIResponder.keyboardWillHideNotification
    private let keyboardDidShow = UIResponder.keyboardDidShowNotification
    private let keyboardDidHide = UIResponder.keyboardDidHideNotification

    private let orientationDidChange = UIDevice.orientationDidChangeNotification

    // MARK: -

    // -------------------------------------------------------------------------------------------------------------------------------------------
    private func setup(
        status: String? = nil,
        progress: CGFloat? = nil,
        animatedIcon: AnimatedIcon? = nil,
        staticImage: UIImage? = nil,
        hide: Bool,
        interaction: Bool
    ) {
        setupNotifications()
        setupBackground(interaction)
        setupToolbar()
        setupLabel(status)

        if progress == nil, animatedIcon == nil, staticImage == nil { setupAnimation() }
        if progress != nil, animatedIcon == nil, staticImage == nil { setupProgress(progress) }
        if progress == nil, animatedIcon != nil,
           staticImage == nil { setupAnimatedIcon(animatedIcon) }
        if progress == nil, animatedIcon == nil,
           staticImage != nil { setupStaticImage(staticImage) }

        setupSize()
        setupPosition()

        hudShow()

        if hide {
            let text = labelStatus?.text ?? ""
            let delay = Double(text.count) * 0.03 + 1.25
            timer = Timer.scheduledTimer(withTimeInterval: delay, repeats: false) { _ in
                self.hudHide()
            }
        }
    }

    // -------------------------------------------------------------------------------------------------------------------------------------------
    private func setupNotifications() {
        if viewBackground == nil {
            NotificationCenter.default.addObserver(
                self,
                selector: #selector(setupPosition(_:)),
                name: keyboardWillShow,
                object: nil
            )
            NotificationCenter.default.addObserver(
                self,
                selector: #selector(setupPosition(_:)),
                name: keyboardWillHide,
                object: nil
            )
            NotificationCenter.default.addObserver(
                self,
                selector: #selector(setupPosition(_:)),
                name: keyboardDidShow,
                object: nil
            )
            NotificationCenter.default.addObserver(
                self,
                selector: #selector(setupPosition(_:)),
                name: keyboardDidHide,
                object: nil
            )
            NotificationCenter.default.addObserver(
                self,
                selector: #selector(setupPosition(_:)),
                name: orientationDidChange,
                object: nil
            )
        }
    }

    // -------------------------------------------------------------------------------------------------------------------------------------------
    private func setupBackground(_ interaction: Bool) {
        if viewBackground == nil {
            let mainWindow = UIApplication.shared.windows.first ?? UIWindow()
            viewBackground = UIView(frame: bounds)
            mainWindow.addSubview(viewBackground!)
        }

        viewBackground?.backgroundColor = interaction ? .clear : colorBackground
        viewBackground?.isUserInteractionEnabled = (interaction == false)
    }

    // -------------------------------------------------------------------------------------------------------------------------------------------
    private func setupToolbar() {
        if toolbarHUD == nil {
            toolbarHUD = UIToolbar(frame: CGRect.zero)
            toolbarHUD?.isTranslucent = true
            toolbarHUD?.clipsToBounds = true
            toolbarHUD?.layer.cornerRadius = 10
            toolbarHUD?.layer.masksToBounds = true
            viewBackground?.addSubview(toolbarHUD!)
        }

        toolbarHUD?.backgroundColor = colorHUD
    }

    // -------------------------------------------------------------------------------------------------------------------------------------------
    private func setupLabel(_ status: String?) {
        if labelStatus == nil {
            labelStatus = UILabel()
            labelStatus?.textAlignment = .center
            labelStatus?.baselineAdjustment = .alignCenters
            labelStatus?.numberOfLines = 0
            toolbarHUD?.addSubview(labelStatus!)
        }

        labelStatus?.text = (status != "") ? status : nil
        labelStatus?.font = fontStatus
        labelStatus?.textColor = colorStatus
        labelStatus?.isHidden = (status == nil) ? true : false
    }

    // -------------------------------------------------------------------------------------------------------------------------------------------
    private func setupProgress(_ progress: CGFloat?) {
        viewAnimation?.removeFromSuperview()
        viewAnimatedIcon?.removeFromSuperview()
        staticImageView?.removeFromSuperview()

        if viewProgress == nil {
            viewProgress = ProgressView(colorProgress)
            viewProgress?.frame = CGRect(x: 0, y: 0, width: 70, height: 70)
        }

        if viewProgress?.superview == nil {
            toolbarHUD?.addSubview(viewProgress!)
        }

        viewProgress?.setProgress(progress!)
    }

    // -------------------------------------------------------------------------------------------------------------------------------------------
    private func setupAnimation() {
        viewProgress?.removeFromSuperview()
        viewAnimatedIcon?.removeFromSuperview()
        staticImageView?.removeFromSuperview()

        if viewAnimation == nil {
            viewAnimation = UIView(frame: CGRect(x: 0, y: 0, width: 60, height: 60))
        }

        if viewAnimation?.superview == nil {
            toolbarHUD?.addSubview(viewAnimation!)
        }

        viewAnimation?.subviews.forEach {
            $0.removeFromSuperview()
        }

        viewAnimation?.layer.sublayers?.forEach {
            $0.removeFromSuperlayer()
        }

        if animationType ==
            .systemActivityIndicator { animationSystemActivityIndicator(viewAnimation!) }
        if animationType ==
            .horizontalCirclesPulse { animationHorizontalCirclesPulse(viewAnimation!) }
        if animationType == .lineScaling { animationLineScaling(viewAnimation!) }
        if animationType == .singleCirclePulse { animationSingleCirclePulse(viewAnimation!) }
        if animationType == .multipleCirclePulse { animationMultipleCirclePulse(viewAnimation!) }
        if animationType ==
            .singleCircleScaleRipple { animationSingleCircleScaleRipple(viewAnimation!) }
        if animationType ==
            .multipleCircleScaleRipple { animationMultipleCircleScaleRipple(viewAnimation!) }
        if animationType == .circleSpinFade { animationCircleSpinFade(viewAnimation!) }
        if animationType == .lineSpinFade { animationLineSpinFade(viewAnimation!) }
        if animationType == .circleRotateChase { animationCircleRotateChase(viewAnimation!) }
        if animationType == .circleStrokeSpin { animationCircleStrokeSpin(viewAnimation!) }
        if animationType == .lottie { animationLottie(viewAnimation!) }
    }

    // -------------------------------------------------------------------------------------------------------------------------------------------
    private func setupAnimatedIcon(_ animatedIcon: AnimatedIcon?) {
        viewProgress?.removeFromSuperview()
        viewAnimation?.removeFromSuperview()
        staticImageView?.removeFromSuperview()

        if viewAnimatedIcon == nil {
            viewAnimatedIcon = UIView(frame: CGRect(x: 0, y: 0, width: 70, height: 70))
        }

        if viewAnimatedIcon?.superview == nil {
            toolbarHUD?.addSubview(viewAnimatedIcon!)
        }

        viewAnimatedIcon?.layer.sublayers?.forEach {
            $0.removeFromSuperlayer()
        }

        if animatedIcon == .succeed { animatedIconSucceed(viewAnimatedIcon!) }
        if animatedIcon == .failed { animatedIconFailed(viewAnimatedIcon!) }
        if animatedIcon == .added { animatedIconAdded(viewAnimatedIcon!) }
    }

    // -------------------------------------------------------------------------------------------------------------------------------------------
    private func setupStaticImage(_ staticImage: UIImage?) {
        viewProgress?.removeFromSuperview()
        viewAnimation?.removeFromSuperview()
        viewAnimatedIcon?.removeFromSuperview()

        if staticImageView == nil {
            staticImageView = UIImageView(frame: CGRect(x: 0, y: 0, width: 60, height: 60))
        }

        if staticImageView?.superview == nil {
            toolbarHUD?.addSubview(staticImageView!)
        }

        staticImageView?.image = staticImage
        staticImageView?.contentMode = .scaleAspectFit
    }

    // MARK: -

    // -------------------------------------------------------------------------------------------------------------------------------------------
    private func setupSize() {
        var width: CGFloat = 120
        var height: CGFloat = 120

        if let text = labelStatus?.text {
            let sizeMax = CGSize(width: 250, height: 250)
            let attributes: [NSAttributedString.Key: Any] =
                [NSAttributedString.Key.font: labelStatus?.font as Any]
            var rectLabel = text.boundingRect(
                with: sizeMax,
                options: .usesLineFragmentOrigin,
                attributes: attributes,
                context: nil
            )

            width = ceil(rectLabel.size.width) + 60
            height = ceil(rectLabel.size.height) + 120

            if width < 120 { width = 120 }

            rectLabel.origin.x = (width - rectLabel.size.width) / 2
            rectLabel.origin.y = (height - rectLabel.size.height) / 2 + 45

            labelStatus?.frame = rectLabel
        }

        toolbarHUD?.bounds = CGRect(x: 0, y: 0, width: width, height: height)

        let centerX = width / 2
        var centerY = height / 2

        if labelStatus?.text != nil { centerY = 55 }

        viewProgress?.center = CGPoint(x: centerX, y: centerY)
        viewAnimation?.center = CGPoint(x: centerX, y: centerY)
        viewAnimatedIcon?.center = CGPoint(x: centerX, y: centerY)
        staticImageView?.center = CGPoint(x: centerX, y: centerY)
    }

    // -------------------------------------------------------------------------------------------------------------------------------------------
    @objc
    private func setupPosition(_ notification: Notification? = nil) {
        var heightKeyboard: CGFloat = 0
        var animationDuration: TimeInterval = 0

        if let notification = notification {
            let frameKeyboard = notification
                .userInfo?[UIResponder.keyboardFrameEndUserInfoKey] as? CGRect ?? CGRect.zero
            animationDuration = notification
                .userInfo?[UIResponder.keyboardAnimationDurationUserInfoKey] as? TimeInterval ?? 0

            if (notification.name == keyboardWillShow) || (notification.name == keyboardDidShow) {
                heightKeyboard = frameKeyboard.size.height
            } else if (notification.name == keyboardWillHide) ||
                (notification.name == keyboardDidHide) {
                heightKeyboard = 0
            } else {
                heightKeyboard = keyboardHeight()
            }
        } else {
            heightKeyboard = keyboardHeight()
        }

        let mainWindow = UIApplication.shared.windows.first ?? UIWindow()
        let screen = mainWindow.bounds
        let center = CGPoint(x: screen.size.width / 2, y: (screen.size.height - heightKeyboard) / 2)

        UIView.animate(
            withDuration: animationDuration,
            delay: 0,
            options: .allowUserInteraction,
            animations: {
                self.toolbarHUD?.center = center
                self.viewBackground?.frame = screen
            },
            completion: nil
        )
    }

    // -------------------------------------------------------------------------------------------------------------------------------------------
    private func keyboardHeight() -> CGFloat {
        if let keyboardWindowClass = NSClassFromString("UIRemoteKeyboardWindow"),
           let inputSetContainerView = NSClassFromString("UIInputSetContainerView"),
           let inputSetHostView = NSClassFromString("UIInputSetHostView") {
            for window in UIApplication.shared.windows {
                if window.isKind(of: keyboardWindowClass) {
                    for firstSubView in window.subviews {
                        if firstSubView.isKind(of: inputSetContainerView) {
                            for secondSubView in firstSubView.subviews {
                                if secondSubView.isKind(of: inputSetHostView) {
                                    return secondSubView.frame.size.height
                                }
                            }
                        }
                    }
                }
            }
        }
        return 0
    }

    // MARK: -

    // -------------------------------------------------------------------------------------------------------------------------------------------
    private func hudShow() {
        timer?.invalidate()
        timer = nil

        if alpha != 1 {
            alpha = 1
            toolbarHUD?.alpha = 0
            toolbarHUD?.transform = CGAffineTransform(scaleX: 1.4, y: 1.4)

            UIView.animate(
                withDuration: 0.15,
                delay: 0,
                options: [.allowUserInteraction, .curveEaseIn],
                animations: {
                    self.toolbarHUD?.transform = CGAffineTransform(scaleX: 1 / 1.4, y: 1 / 1.4)
                    self.toolbarHUD?.alpha = 1
                },
                completion: nil
            )
        }
    }

    // -------------------------------------------------------------------------------------------------------------------------------------------
    private func hudHide() {
        if alpha == 1 {
            UIView.animate(
                withDuration: 0.15,
                delay: 0,
                options: [.allowUserInteraction, .curveEaseIn],
                animations: {
                    self.toolbarHUD?.transform = CGAffineTransform(scaleX: 0.3, y: 0.3)
                    self.toolbarHUD?.alpha = 0
                },
                completion: { _ in
                    self.hudDestroy()
                    self.alpha = 0
                }
            )
        }
    }

    // -------------------------------------------------------------------------------------------------------------------------------------------
    private func hudDestroy() {
        NotificationCenter.default.removeObserver(self)

        staticImageView?.removeFromSuperview(); staticImageView = nil
        viewAnimatedIcon?.removeFromSuperview(); viewAnimatedIcon = nil
        viewAnimation?.removeFromSuperview(); viewAnimation = nil
        viewProgress?.removeFromSuperview(); viewProgress = nil

        labelStatus?.removeFromSuperview(); labelStatus = nil
        toolbarHUD?.removeFromSuperview(); toolbarHUD = nil
        viewBackground?.removeFromSuperview(); viewBackground = nil

        timer?.invalidate()
        timer = nil
    }

    // MARK: - Animation

    // -------------------------------------------------------------------------------------------------------------------------------------------
    private func animationSystemActivityIndicator(_ view: UIView) {
        let spinner = UIActivityIndicatorView(style: .large)
        spinner.frame = view.bounds
        spinner.color = colorAnimation
        spinner.hidesWhenStopped = true
        spinner.startAnimating()
        spinner.transform = CGAffineTransform(scaleX: 1.6, y: 1.6)
        view.addSubview(spinner)
    }

    // -------------------------------------------------------------------------------------------------------------------------------------------
    private func animationHorizontalCirclesPulse(_ view: UIView) {
        let width = view.frame.size.width
        let height = view.frame.size.height

        let spacing: CGFloat = 3
        let radius: CGFloat = (width - spacing * 2) / 3
        let ypos: CGFloat = (height - radius) / 2

        let beginTime = CACurrentMediaTime()
        let beginTimes = [0.36, 0.24, 0.12]
        let timingFunction = CAMediaTimingFunction(controlPoints: 0.2, 0.68, 0.18, 1.08)

        let animation = CAKeyframeAnimation(keyPath: "transform.scale")
        animation.keyTimes = [0, 0.5, 1]
        animation.timingFunctions = [timingFunction, timingFunction]
        animation.values = [1, 0.3, 1]
        animation.duration = 1
        animation.repeatCount = HUGE
        animation.isRemovedOnCompletion = false

        let path = UIBezierPath(
            arcCenter: CGPoint(x: radius / 2, y: radius / 2),
            radius: radius / 2,
            startAngle: 0,
            endAngle: 2 * .pi,
            clockwise: false
        )

        for i in 0..<3 {
            let layer = CAShapeLayer()
            layer.frame = CGRect(
                x: (radius + spacing) * CGFloat(i),
                y: ypos,
                width: radius,
                height: radius
            )
            layer.path = path.cgPath
            layer.fillColor = colorAnimation.cgColor

            animation.beginTime = beginTime - beginTimes[i]

            layer.add(animation, forKey: "animation")
            view.layer.addSublayer(layer)
        }
    }

    // -------------------------------------------------------------------------------------------------------------------------------------------
    private func animationLineScaling(_ view: UIView) {
        let width = view.frame.size.width
        let height = view.frame.size.height

        let lineWidth = width / 9

        let beginTime = CACurrentMediaTime()
        let beginTimes = [0.5, 0.4, 0.3, 0.2, 0.1]
        let timingFunction = CAMediaTimingFunction(controlPoints: 0.2, 0.68, 0.18, 1.08)

        let animation = CAKeyframeAnimation(keyPath: "transform.scale.y")
        animation.keyTimes = [0, 0.5, 1]
        animation.timingFunctions = [timingFunction, timingFunction]
        animation.values = [1, 0.4, 1]
        animation.duration = 1
        animation.repeatCount = HUGE
        animation.isRemovedOnCompletion = false

        let path = UIBezierPath(
            roundedRect: CGRect(x: 0, y: 0, width: lineWidth, height: height),
            cornerRadius: width / 2
        )

        for i in 0..<5 {
            let layer = CAShapeLayer()
            layer.frame = CGRect(
                x: lineWidth * 2 * CGFloat(i),
                y: 0,
                width: lineWidth,
                height: height
            )
            layer.path = path.cgPath
            layer.backgroundColor = nil
            layer.fillColor = colorAnimation.cgColor

            animation.beginTime = beginTime - beginTimes[i]

            layer.add(animation, forKey: "animation")
            view.layer.addSublayer(layer)
        }
    }

    // -------------------------------------------------------------------------------------------------------------------------------------------
    private func animationSingleCirclePulse(_ view: UIView) {
        let width = view.frame.size.width
        let height = view.frame.size.height

        let duration: CFTimeInterval = 1.0

        let animationScale = CABasicAnimation(keyPath: "transform.scale")
        animationScale.duration = duration
        animationScale.fromValue = 0
        animationScale.toValue = 1

        let animationOpacity = CABasicAnimation(keyPath: "opacity")
        animationOpacity.duration = duration
        animationOpacity.fromValue = 1
        animationOpacity.toValue = 0

        let animation = CAAnimationGroup()
        animation.animations = [animationScale, animationOpacity]
        animation.timingFunction = CAMediaTimingFunction(name: .easeInEaseOut)
        animation.duration = duration
        animation.repeatCount = HUGE
        animation.isRemovedOnCompletion = false

        let path = UIBezierPath(
            arcCenter: CGPoint(x: width / 2, y: height / 2),
            radius: width / 2,
            startAngle: 0,
            endAngle: 2 * .pi,
            clockwise: false
        )

        let layer = CAShapeLayer()
        layer.frame = CGRect(x: 0, y: 0, width: width, height: height)
        layer.path = path.cgPath
        layer.fillColor = colorAnimation.cgColor

        layer.add(animation, forKey: "animation")
        view.layer.addSublayer(layer)
    }

    // -------------------------------------------------------------------------------------------------------------------------------------------
    private func animationMultipleCirclePulse(_ view: UIView) {
        let width = view.frame.size.width
        let height = view.frame.size.height

        let duration = 1.0
        let beginTime = CACurrentMediaTime()
        let beginTimes = [0, 0.3, 0.6]

        let animationScale = CABasicAnimation(keyPath: "transform.scale")
        animationScale.duration = duration
        animationScale.fromValue = 0
        animationScale.toValue = 1

        let animationOpacity = CAKeyframeAnimation(keyPath: "opacity")
        animationOpacity.duration = duration
        animationOpacity.keyTimes = [0, 0.05, 1]
        animationOpacity.values = [0, 1, 0]

        let animation = CAAnimationGroup()
        animation.animations = [animationScale, animationOpacity]
        animation.timingFunction = CAMediaTimingFunction(name: .linear)
        animation.duration = duration
        animation.repeatCount = HUGE
        animation.isRemovedOnCompletion = false

        let path = UIBezierPath(
            arcCenter: CGPoint(x: width / 2, y: height / 2),
            radius: width / 2,
            startAngle: 0,
            endAngle: 2 * .pi,
            clockwise: false
        )

        for i in 0..<3 {
            let layer = CAShapeLayer()
            layer.frame = CGRect(x: 0, y: 0, width: width, height: height)
            layer.path = path.cgPath
            layer.fillColor = colorAnimation.cgColor
            layer.opacity = 0

            animation.beginTime = beginTime + beginTimes[i]

            layer.add(animation, forKey: "animation")
            view.layer.addSublayer(layer)
        }
    }

    // -------------------------------------------------------------------------------------------------------------------------------------------
    private func animationSingleCircleScaleRipple(_ view: UIView) {
        let width = view.frame.size.width
        let height = view.frame.size.height

        let duration: CFTimeInterval = 1.0
        let timingFunction = CAMediaTimingFunction(controlPoints: 0.21, 0.53, 0.56, 0.8)

        let animationScale = CAKeyframeAnimation(keyPath: "transform.scale")
        animationScale.keyTimes = [0, 0.7]
        animationScale.timingFunction = timingFunction
        animationScale.values = [0.1, 1]
        animationScale.duration = duration

        let animationOpacity = CAKeyframeAnimation(keyPath: "opacity")
        animationOpacity.keyTimes = [0, 0.7, 1]
        animationOpacity.timingFunctions = [timingFunction, timingFunction]
        animationOpacity.values = [1, 0.7, 0]
        animationOpacity.duration = duration

        let animation = CAAnimationGroup()
        animation.animations = [animationScale, animationOpacity]
        animation.duration = duration
        animation.repeatCount = HUGE
        animation.isRemovedOnCompletion = false

        let path = UIBezierPath(
            arcCenter: CGPoint(x: width / 2, y: height / 2),
            radius: width / 2,
            startAngle: 0,
            endAngle: 2 * .pi,
            clockwise: false
        )

        let layer = CAShapeLayer()
        layer.frame = CGRect(x: 0, y: 0, width: width, height: height)
        layer.path = path.cgPath
        layer.backgroundColor = nil
        layer.fillColor = nil
        layer.strokeColor = colorAnimation.cgColor
        layer.lineWidth = 3

        layer.add(animation, forKey: "animation")
        view.layer.addSublayer(layer)
    }

    // -------------------------------------------------------------------------------------------------------------------------------------------
    private func animationMultipleCircleScaleRipple(_ view: UIView) {
        let width = view.frame.size.width
        let height = view.frame.size.height

        let duration = 1.25
        let beginTime = CACurrentMediaTime()
        let beginTimes = [0, 0.2, 0.4]
        let timingFunction = CAMediaTimingFunction(controlPoints: 0.21, 0.53, 0.56, 0.8)

        let animationScale = CAKeyframeAnimation(keyPath: "transform.scale")
        animationScale.keyTimes = [0, 0.7]
        animationScale.timingFunction = timingFunction
        animationScale.values = [0, 1]
        animationScale.duration = duration

        let animationOpacity = CAKeyframeAnimation(keyPath: "opacity")
        animationOpacity.keyTimes = [0, 0.7, 1]
        animationOpacity.timingFunctions = [timingFunction, timingFunction]
        animationOpacity.values = [1, 0.7, 0]
        animationOpacity.duration = duration

        let animation = CAAnimationGroup()
        animation.animations = [animationScale, animationOpacity]
        animation.duration = duration
        animation.repeatCount = HUGE
        animation.isRemovedOnCompletion = false

        let path = UIBezierPath(
            arcCenter: CGPoint(x: width / 2, y: height / 2),
            radius: width / 2,
            startAngle: 0,
            endAngle: 2 * .pi,
            clockwise: false
        )

        for i in 0..<3 {
            let layer = CAShapeLayer()
            layer.frame = CGRect(x: 0, y: 0, width: width, height: height)
            layer.path = path.cgPath
            layer.backgroundColor = nil
            layer.strokeColor = colorAnimation.cgColor
            layer.lineWidth = 3
            layer.fillColor = nil

            animation.beginTime = beginTime + beginTimes[i]

            layer.add(animation, forKey: "animation")
            view.layer.addSublayer(layer)
        }
    }

    // -------------------------------------------------------------------------------------------------------------------------------------------
    private func animationCircleSpinFade(_ view: UIView) {
        let width = view.frame.size.width

        let spacing: CGFloat = 3
        let radius = (width - 4 * spacing) / 3.5
        let radiusX = (width - radius) / 2

        let duration = 1.0
        let beginTime = CACurrentMediaTime()
        let beginTimes: [CFTimeInterval] = [0.84, 0.72, 0.6, 0.48, 0.36, 0.24, 0.12, 0]

        let animationScale = CAKeyframeAnimation(keyPath: "transform.scale")
        animationScale.keyTimes = [0, 0.5, 1]
        animationScale.values = [1, 0.4, 1]
        animationScale.duration = duration

        let animationOpacity = CAKeyframeAnimation(keyPath: "opacity")
        animationOpacity.keyTimes = [0, 0.5, 1]
        animationOpacity.values = [1, 0.3, 1]
        animationOpacity.duration = duration

        let animation = CAAnimationGroup()
        animation.animations = [animationScale, animationOpacity]
        animation.timingFunction = CAMediaTimingFunction(name: .linear)
        animation.duration = duration
        animation.repeatCount = HUGE
        animation.isRemovedOnCompletion = false

        let path = UIBezierPath(
            arcCenter: CGPoint(x: radius / 2, y: radius / 2),
            radius: radius / 2,
            startAngle: 0,
            endAngle: 2 * .pi,
            clockwise: false
        )

        for i in 0..<8 {
            let angle = .pi / 4 * CGFloat(i)

            let layer = CAShapeLayer()
            layer.path = path.cgPath
            layer.fillColor = colorAnimation.cgColor
            layer.backgroundColor = nil
            layer.frame = CGRect(
                x: radiusX * (cos(angle) + 1),
                y: radiusX * (sin(angle) + 1),
                width: radius,
                height: radius
            )

            animation.beginTime = beginTime - beginTimes[i]

            layer.add(animation, forKey: "animation")
            view.layer.addSublayer(layer)
        }
    }

    // -------------------------------------------------------------------------------------------------------------------------------------------
    private func animationLineSpinFade(_ view: UIView) {
        let width = view.frame.size.width
        let height = view.frame.size.height

        let spacing: CGFloat = 3
        let lineWidth = (width - 4 * spacing) / 5
        let lineHeight = (height - 2 * spacing) / 3
        let containerSize = max(lineWidth, lineHeight)
        let radius = width / 2 - containerSize / 2

        let duration = 1.2
        let beginTime = CACurrentMediaTime()
        let beginTimes: [CFTimeInterval] = [0.96, 0.84, 0.72, 0.6, 0.48, 0.36, 0.24, 0.12]
        let timingFunction = CAMediaTimingFunction(name: .easeInEaseOut)

        let animation = CAKeyframeAnimation(keyPath: "opacity")
        animation.keyTimes = [0, 0.5, 1]
        animation.timingFunctions = [timingFunction, timingFunction]
        animation.values = [1, 0.3, 1]
        animation.duration = duration
        animation.repeatCount = HUGE
        animation.isRemovedOnCompletion = false

        let path = UIBezierPath(
            roundedRect: CGRect(x: 0, y: 0, width: lineWidth, height: lineHeight),
            cornerRadius: lineWidth / 2
        )

        for i in 0..<8 {
            let angle = .pi / 4 * CGFloat(i)

            let line = CAShapeLayer()
            line.frame = CGRect(
                x: (containerSize - lineWidth) / 2,
                y: (containerSize - lineHeight) / 2,
                width: lineWidth,
                height: lineHeight
            )
            line.path = path.cgPath
            line.backgroundColor = nil
            line.fillColor = colorAnimation.cgColor

            let container = CALayer()
            container.frame = CGRect(
                x: radius * (cos(angle) + 1),
                y: radius * (sin(angle) + 1),
                width: containerSize,
                height: containerSize
            )
            container.addSublayer(line)
            container.sublayerTransform = CATransform3DMakeRotation(.pi / 2 + angle, 0, 0, 1)

            animation.beginTime = beginTime - beginTimes[i]

            container.add(animation, forKey: "animation")
            view.layer.addSublayer(container)
        }
    }

    // -------------------------------------------------------------------------------------------------------------------------------------------
    private func animationCircleRotateChase(_ view: UIView) {
        let width = view.frame.size.width
        let height = view.frame.size.height

        let spacing: CGFloat = 3
        let radius = (width - 4 * spacing) / 3.5
        let radiusX = (width - radius) / 2

        let duration: CFTimeInterval = 1.5

        let path = UIBezierPath(
            arcCenter: CGPoint(x: radius / 2, y: radius / 2),
            radius: radius / 2,
            startAngle: 0,
            endAngle: 2 * .pi,
            clockwise: false
        )

        let pathPosition = UIBezierPath(
            arcCenter: CGPoint(x: width / 2, y: height / 2),
            radius: radiusX,
            startAngle: 1.5 * .pi,
            endAngle: 3.5 * .pi,
            clockwise: true
        )

        for i in 0..<5 {
            let rate = Float(i) * 1 / 5
            let fromScale = 1 - rate
            let toScale = 0.2 + rate
            let timeFunc = CAMediaTimingFunction(controlPoints: 0.5, 0.15 + rate, 0.25, 1)

            let animationScale = CABasicAnimation(keyPath: "transform.scale")
            animationScale.duration = duration
            animationScale.repeatCount = HUGE
            animationScale.fromValue = fromScale
            animationScale.toValue = toScale

            let animationPosition = CAKeyframeAnimation(keyPath: "position")
            animationPosition.duration = duration
            animationPosition.repeatCount = HUGE
            animationPosition.path = pathPosition.cgPath

            let animation = CAAnimationGroup()
            animation.animations = [animationScale, animationPosition]
            animation.timingFunction = timeFunc
            animation.duration = duration
            animation.repeatCount = HUGE
            animation.isRemovedOnCompletion = false

            let layer = CAShapeLayer()
            layer.frame = CGRect(x: 0, y: 0, width: radius, height: radius)
            layer.path = path.cgPath
            layer.fillColor = colorAnimation.cgColor

            layer.add(animation, forKey: "animation")
            view.layer.addSublayer(layer)
        }
    }

    // -------------------------------------------------------------------------------------------------------------------------------------------
    private func animationCircleStrokeSpin(_ view: UIView) {
        let width = view.frame.size.width
        let height = view.frame.size.height

        let beginTime = 0.5
        let durationStart = 1.2
        let durationStop = 0.7

        let animationRotation = CABasicAnimation(keyPath: "transform.rotation")
        animationRotation.byValue = 2 * Float.pi
        animationRotation.timingFunction = CAMediaTimingFunction(name: .linear)

        let animationStart = CABasicAnimation(keyPath: "strokeStart")
        animationStart.duration = durationStart
        animationStart.timingFunction = CAMediaTimingFunction(controlPoints: 0.4, 0, 0.2, 1)
        animationStart.fromValue = 0
        animationStart.toValue = 1
        animationStart.beginTime = beginTime

        let animationStop = CABasicAnimation(keyPath: "strokeEnd")
        animationStop.duration = durationStop
        animationStop.timingFunction = CAMediaTimingFunction(controlPoints: 0.4, 0, 0.2, 1)
        animationStop.fromValue = 0
        animationStop.toValue = 1

        let animation = CAAnimationGroup()
        animation.animations = [animationRotation, animationStop, animationStart]
        animation.duration = durationStart + beginTime
        animation.repeatCount = .infinity
        animation.isRemovedOnCompletion = false
        animation.fillMode = .forwards

        let path = UIBezierPath(
            arcCenter: CGPoint(x: width / 2, y: height / 2),
            radius: width / 2,
            startAngle: -0.5 * .pi,
            endAngle: 1.5 * .pi,
            clockwise: true
        )

        let layer = CAShapeLayer()
        layer.frame = CGRect(x: 0, y: 0, width: width, height: height)
        layer.path = path.cgPath
        layer.fillColor = nil
        layer.strokeColor = colorAnimation.cgColor
        layer.lineWidth = 3

        layer.add(animation, forKey: "animation")
        view.layer.addSublayer(layer)
    }

    private func animationLottie(_ view: UIView) {
        let width = view.frame.size.width * 2
        let height = view.frame.size.height * 2
        let animationView = LottieAnimationView(name: "Loading_animation", bundle: .main)
        animationView.loopMode = .loop
        animationView.frame = CGRect(x: 0, y: 0, width: width, height: height)
        view.superview?.addSubview(animationView)
        animationView.play()
    }

    // MARK: - Animated Icon

    // -------------------------------------------------------------------------------------------------------------------------------------------
    private func animatedIconSucceed(_ view: UIView) {
        let length = view.frame.width
        let delay = (alpha == 0) ? 0.25 : 0.0

        let path = UIBezierPath()
        path.move(to: CGPoint(x: length * 0.15, y: length * 0.50))
        path.addLine(to: CGPoint(x: length * 0.5, y: length * 0.80))
        path.addLine(to: CGPoint(x: length * 1.0, y: length * 0.25))

        let animation = CABasicAnimation(keyPath: "strokeEnd")
        animation.duration = 0.25
        animation.fromValue = 0
        animation.toValue = 1
        animation.fillMode = .forwards
        animation.isRemovedOnCompletion = false
        animation.beginTime = CACurrentMediaTime() + delay

        let layer = CAShapeLayer()
        layer.path = path.cgPath
        layer.fillColor = UIColor.clear.cgColor
        layer.strokeColor = colorAnimation.cgColor
        layer.lineWidth = 9
        layer.lineCap = .round
        layer.lineJoin = .round
        layer.strokeEnd = 0

        layer.add(animation, forKey: "animation")
        view.layer.addSublayer(layer)
    }

    // -------------------------------------------------------------------------------------------------------------------------------------------
    private func animatedIconFailed(_ view: UIView) {
        let length = view.frame.width
        let delay = (alpha == 0) ? 0.25 : 0.0

        let path1 = UIBezierPath()
        let path2 = UIBezierPath()

        path1.move(to: CGPoint(x: length * 0.15, y: length * 0.15))
        path2.move(to: CGPoint(x: length * 0.15, y: length * 0.85))

        path1.addLine(to: CGPoint(x: length * 0.85, y: length * 0.85))
        path2.addLine(to: CGPoint(x: length * 0.85, y: length * 0.15))

        let paths = [path1, path2]

        let animation = CABasicAnimation(keyPath: "strokeEnd")
        animation.duration = 0.15
        animation.fromValue = 0
        animation.toValue = 1
        animation.fillMode = .forwards
        animation.isRemovedOnCompletion = false

        for i in 0..<2 {
            let layer = CAShapeLayer()
            layer.path = paths[i].cgPath
            layer.fillColor = UIColor.clear.cgColor
            layer.strokeColor = colorAnimation.cgColor
            layer.lineWidth = 9
            layer.lineCap = .round
            layer.lineJoin = .round
            layer.strokeEnd = 0

            animation.beginTime = CACurrentMediaTime() + 0.25 * Double(i) + delay

            layer.add(animation, forKey: "animation")
            view.layer.addSublayer(layer)
        }
    }

    // -------------------------------------------------------------------------------------------------------------------------------------------
    private func animatedIconAdded(_ view: UIView) {
        let length = view.frame.width
        let delay = (alpha == 0) ? 0.25 : 0.0

        let path1 = UIBezierPath()
        let path2 = UIBezierPath()

        path1.move(to: CGPoint(x: length * 0.1, y: length * 0.5))
        path2.move(to: CGPoint(x: length * 0.5, y: length * 0.1))

        path1.addLine(to: CGPoint(x: length * 0.9, y: length * 0.5))
        path2.addLine(to: CGPoint(x: length * 0.5, y: length * 0.9))

        let paths = [path1, path2]

        let animation = CABasicAnimation(keyPath: "strokeEnd")
        animation.duration = 0.15
        animation.fromValue = 0
        animation.toValue = 1
        animation.fillMode = .forwards
        animation.isRemovedOnCompletion = false

        for i in 0..<2 {
            let layer = CAShapeLayer()
            layer.path = paths[i].cgPath
            layer.fillColor = UIColor.clear.cgColor
            layer.strokeColor = colorAnimation.cgColor
            layer.lineWidth = 9
            layer.lineCap = .round
            layer.lineJoin = .round
            layer.strokeEnd = 0

            animation.beginTime = CACurrentMediaTime() + 0.25 * Double(i) + delay

            layer.add(animation, forKey: "animation")
            view.layer.addSublayer(layer)
        }
    }
}

// MARK: - ProgressView

// -----------------------------------------------------------------------------------------------------------------------------------------------
private class ProgressView: UIView {
    // MARK: Lifecycle

    // -------------------------------------------------------------------------------------------------------------------------------------------
    convenience init(_ color: UIColor) {
        self.init(frame: .zero)
        self.color = color
    }

    // -------------------------------------------------------------------------------------------------------------------------------------------
    required init?(coder: NSCoder) {
        super.init(coder: coder)
    }

    // -------------------------------------------------------------------------------------------------------------------------------------------
    override init(frame: CGRect) {
        super.init(frame: frame)
    }

    // MARK: Internal

    var color: UIColor = .systemBackground {
        didSet { setupLayers() }
    }

    // -------------------------------------------------------------------------------------------------------------------------------------------
    override func draw(_ rect: CGRect) {
        super.draw(rect)
        setupLayers()
    }

    // -------------------------------------------------------------------------------------------------------------------------------------------
    func setupLayers() {
        subviews.forEach { $0.removeFromSuperview() }
        layer.sublayers?.forEach { $0.removeFromSuperlayer() }

        let width = frame.size.width
        let height = frame.size.height

        let center = CGPoint(x: width / 2, y: height / 2)
        let radiusCircle = width / 2
        let radiusProgress = width / 2 - 5

        let pathCircle = UIBezierPath(
            arcCenter: center,
            radius: radiusCircle,
            startAngle: -0.5 * .pi,
            endAngle: 1.5 * .pi,
            clockwise: true
        )
        let pathProgress = UIBezierPath(
            arcCenter: center,
            radius: radiusProgress,
            startAngle: -0.5 * .pi,
            endAngle: 1.5 * .pi,
            clockwise: true
        )

        layerCircle.path = pathCircle.cgPath
        layerCircle.fillColor = UIColor.clear.cgColor
        layerCircle.lineWidth = 3
        layerCircle.strokeColor = color.cgColor

        layerProgress.path = pathProgress.cgPath
        layerProgress.fillColor = UIColor.clear.cgColor
        layerProgress.lineWidth = 7
        layerProgress.strokeColor = color.cgColor
        layerProgress.strokeEnd = 0

        layer.addSublayer(layerCircle)
        layer.addSublayer(layerProgress)

        labelPercentage.frame = bounds
        labelPercentage.textColor = color
        labelPercentage.textAlignment = .center
        addSubview(labelPercentage)
    }

    // -------------------------------------------------------------------------------------------------------------------------------------------
    func setProgress(_ value: CGFloat, duration: TimeInterval = 0.2) {
        let animation = CABasicAnimation(keyPath: "strokeEnd")
        animation.duration = duration
        animation.fromValue = progress
        animation.toValue = value
        animation.fillMode = .both
        animation.isRemovedOnCompletion = false
        layerProgress.add(animation, forKey: "animation")

        progress = value
        labelPercentage.text = "\(Int(value * 100))%"
    }

    // MARK: Private

    private var progress: CGFloat = 0

    private var layerCircle = CAShapeLayer()
    private var layerProgress = CAShapeLayer()
    private var labelPercentage = UILabel()
}<|MERGE_RESOLUTION|>--- conflicted
+++ resolved
@@ -283,11 +283,7 @@
     }
 
     // -------------------------------------------------------------------------------------------------------------------------------------------
-<<<<<<< HEAD
-    internal required init?(coder: NSCoder) {
-=======
     required init?(coder: NSCoder) {
->>>>>>> 6be11aaf
         super.init(coder: coder)
     }
 
