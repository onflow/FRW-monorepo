// The MIT License (MIT)
// Copyright © 2022 Sparrow Code (hello@sparrowcode.io)
//
// Permission is hereby granted, free of charge, to any person obtaining a copy
// of this software and associated documentation files (the "Software"), to deal
// in the Software without restriction, including without limitation the rights
// to use, copy, modify, merge, publish, distribute, sublicense, and/or sell
// copies of the Software, and to permit persons to whom the Software is
// furnished to do so, subject to the following conditions:
//
// The above copyright notice and this permission notice shall be included in all
// copies or substantial portions of the Software.
//
// THE SOFTWARE IS PROVIDED "AS IS", WITHOUT WARRANTY OF ANY KIND, EXPRESS OR
// IMPLIED, INCLUDING BUT NOT LIMITED TO THE WARRANTIES OF MERCHANTABILITY,
// FITNESS FOR A PARTICULAR PURPOSE AND NONINFRINGEMENT. IN NO EVENT SHALL THE
// AUTHORS OR COPYRIGHT HOLDERS BE LIABLE FOR ANY CLAIM, DAMAGES OR OTHER
// LIABILITY, WHETHER IN AN ACTION OF CONTRACT, TORT OR OTHERWISE, ARISING FROM,
// OUT OF OR IN CONNECTION WITH THE SOFTWARE OR THE USE OR OTHER DEALINGS IN THE
// SOFTWARE.

import AVKit
import NativeUIKit
import SnapKit
import SparrowKit
import SwiftUI
import UIKit

public typealias SPQRCodeCallback = (SPQRCodeData, SPQRCameraController) -> Void

// MARK: - SPQRCameraController

open class SPQRCameraController: SPController {
    // MARK: Lifecycle

    override public init() {
        super.init()
        modalPresentationStyle = .fullScreen
    }

    @available(*, unavailable)
    public required init?(coder _: NSCoder) {
        fatalError("init(coder:) has not been implemented")
    }

    // MARK: Open

    open var detectQRCodeData: ((SPQRCodeData, SPQRCameraController) -> SPQRCodeData?) =
        { data, _ in
            data
        }

    open var handledQRCodeData: SPQRCodeCallback?
    open var clickQRCodeData: SPQRCodeCallback?

    override open var prefersStatusBarHidden: Bool {
        true
    }

    override open func viewDidLoad() {
        super.viewDidLoad()

        view.backgroundColor = .black
        view.layoutMargins = .init(horizontal: 20, vertical: .zero)
        view.layer.addSublayer(previewLayer)
        view.layer.addSublayer(frameLayer)
        captureSession.startRunning()

        maskView.statusBarHeight = statusBarHeight
        view.addSubviews(maskView)

        detailView.addTarget(self, action: #selector(didTapDetailButtonClick), for: .touchUpInside)
        view.addSubview(detailView)

        addBackButton()
        updateInterface()
    }

    override open func viewDidLayoutSubviews() {
        super.viewDidLayoutSubviews()

        previewLayer.frame = .init(
            x: .zero, y: .zero,
            width: view.layer.bounds.width,
            height: view.layer.bounds.height
        )
        maskView.frame = previewLayer.frame
    }

    // MARK: Internal

<<<<<<< HEAD
    internal static let supportedCodeTypes = [
=======
    static let supportedCodeTypes = [
>>>>>>> 6be11aaf
        AVMetadataObject.ObjectType.aztec,
        AVMetadataObject.ObjectType.qr,
    ]

<<<<<<< HEAD
    internal var updateTimer: Timer?
    internal lazy var captureSession: AVCaptureSession = makeCaptureSession()

    // MARK: - Views

    internal let frameLayer = SPQRFrameLayer()
    internal let detailView = SPQRDetailButton()
    internal lazy var previewLayer = makeVideoPreviewLayer()
    internal let maskView = SPQRMaskView()

    internal var qrCodeData: SPQRCodeData? {
=======
    var updateTimer: Timer?
    lazy var captureSession: AVCaptureSession = makeCaptureSession()

    // MARK: - Views

    let frameLayer = SPQRFrameLayer()
    let detailView = SPQRDetailButton()
    lazy var previewLayer = makeVideoPreviewLayer()
    let maskView = SPQRMaskView()

    var qrCodeData: SPQRCodeData? {
>>>>>>> 6be11aaf
        didSet {
            updateInterface()
            didTapHandledButton()
        }
    }

    func stopRunning() {
        if captureSession.isRunning {
            captureSession.stopRunning()
        }
    }

    // MARK: - Actions

    @objc
    func didTapHandledButton() {
        guard let data = qrCodeData else { return }
        handledQRCodeData?(data, self)
    }

    @objc
    func didTapCancelButton() {
        dismissAnimated()
    }

<<<<<<< HEAD
    internal func updateInterface() {
=======
    func updateInterface() {
>>>>>>> 6be11aaf
        let duration: TimeInterval = 0.22
        if qrCodeData != nil {
            detailView.isHidden = false
            if case .flowWallet = qrCodeData {
                detailView.applyDefaultAppearance(with: .init(
                    content: .white,
                    background: UIColor(hex: "#00EF8B")
                ))
                frameLayer.strokeColor = UIColor(hex: "#00EF8B").cgColor
            }
            if case .ethWallet = qrCodeData {
                detailView.applyDefaultAppearance(with: .init(
                    content: .white,
                    background: UIColor(hex: "#00EF8B")
                ))
                frameLayer.strokeColor = UIColor(hex: "#00EF8B").cgColor
            }
            UIView.animate(
                withDuration: duration,
                delay: .zero,
                options: .curveEaseInOut,
                animations: {
                    self.detailView.transform = .identity
                    self.detailView.alpha = 1
                }
            )
        } else {
            UIView.animate(
                withDuration: duration,
                delay: .zero,
                options: .curveEaseInOut,
                animations: {
                    self.detailView.transform = .init(scale: 0.9)
                    self.detailView.alpha = .zero
                },
                completion: { _ in
                    self.detailView.isHidden = true
                }
            )
        }
    }

<<<<<<< HEAD
    internal func makeVideoPreviewLayer() -> AVCaptureVideoPreviewLayer {
=======
    func makeVideoPreviewLayer() -> AVCaptureVideoPreviewLayer {
>>>>>>> 6be11aaf
        let videoPreviewLayer = AVCaptureVideoPreviewLayer(session: captureSession)
        videoPreviewLayer.videoGravity = .resizeAspectFill
        return videoPreviewLayer
    }

<<<<<<< HEAD
    internal func makeCaptureSession() -> AVCaptureSession {
=======
    func makeCaptureSession() -> AVCaptureSession {
>>>>>>> 6be11aaf
        let captureSession = AVCaptureSession()
        guard let device = AVCaptureDevice.default(for: AVMediaType.video) else { fatalError() }
        guard let input = try? AVCaptureDeviceInput(device: device) else { fatalError() }
        captureSession.addInput(input)
        let captureMetadataOutput = AVCaptureMetadataOutput()
        captureSession.addOutput(captureMetadataOutput)
        captureMetadataOutput.setMetadataObjectsDelegate(self, queue: DispatchQueue.main)
        captureMetadataOutput.metadataObjectTypes = Self.supportedCodeTypes
        return captureSession
    }

    // MARK: Private

    @objc
    private func didTapDetailButtonClick() {
        guard let data = qrCodeData else { return }
        clickQRCodeData?(data, self)
    }

    // MARK: - Layout

    private func addBackButton() {
        let image = UIImage(systemName: "arrow.backward")
        let backButton = UIButton(type: .custom)
        backButton.setImage(image, for: .normal)
        backButton.addTarget(self, action: #selector(didTapCancelButton), for: .touchUpInside)
        backButton.tintColor = .white
        backButton.sizeToFit()
        view.addSubview(backButton)

        backButton.snp.makeConstraints { make in
            make.width.height.equalTo(44)
            make.left.equalTo(0)
            make.top.equalTo(view.safeAreaLayoutGuide.snp.topMargin)
        }

        let titleLabel = UILabel()
        titleLabel.text = "scan_qr_title".localized
        titleLabel.textColor = UIColor(red: 0.949, green: 0.949, blue: 0.949, alpha: 1)
        titleLabel.font = UIFont.interSemiBold(size: 18)
        titleLabel.textAlignment = .center
        view.addSubview(titleLabel)
        titleLabel.snp.makeConstraints { make in
            make.left.equalTo(64)
            make.right.equalTo(-64)
            make.centerY.equalTo(backButton.snp.centerY)
        }
    }
}

extension UIViewController {
    var statusBarHeight: CGFloat {
        guard let scene = UIApplication.shared.connectedScenes.first as? UIWindowScene,
              let height = scene.statusBarManager?.statusBarFrame.height
        else {
            return 0
        }
        return height
    }
}<|MERGE_RESOLUTION|>--- conflicted
+++ resolved
@@ -89,28 +89,11 @@
 
     // MARK: Internal
 
-<<<<<<< HEAD
-    internal static let supportedCodeTypes = [
-=======
     static let supportedCodeTypes = [
->>>>>>> 6be11aaf
         AVMetadataObject.ObjectType.aztec,
         AVMetadataObject.ObjectType.qr,
     ]
 
-<<<<<<< HEAD
-    internal var updateTimer: Timer?
-    internal lazy var captureSession: AVCaptureSession = makeCaptureSession()
-
-    // MARK: - Views
-
-    internal let frameLayer = SPQRFrameLayer()
-    internal let detailView = SPQRDetailButton()
-    internal lazy var previewLayer = makeVideoPreviewLayer()
-    internal let maskView = SPQRMaskView()
-
-    internal var qrCodeData: SPQRCodeData? {
-=======
     var updateTimer: Timer?
     lazy var captureSession: AVCaptureSession = makeCaptureSession()
 
@@ -122,7 +105,6 @@
     let maskView = SPQRMaskView()
 
     var qrCodeData: SPQRCodeData? {
->>>>>>> 6be11aaf
         didSet {
             updateInterface()
             didTapHandledButton()
@@ -148,11 +130,7 @@
         dismissAnimated()
     }
 
-<<<<<<< HEAD
-    internal func updateInterface() {
-=======
     func updateInterface() {
->>>>>>> 6be11aaf
         let duration: TimeInterval = 0.22
         if qrCodeData != nil {
             detailView.isHidden = false
@@ -195,21 +173,13 @@
         }
     }
 
-<<<<<<< HEAD
-    internal func makeVideoPreviewLayer() -> AVCaptureVideoPreviewLayer {
-=======
     func makeVideoPreviewLayer() -> AVCaptureVideoPreviewLayer {
->>>>>>> 6be11aaf
         let videoPreviewLayer = AVCaptureVideoPreviewLayer(session: captureSession)
         videoPreviewLayer.videoGravity = .resizeAspectFill
         return videoPreviewLayer
     }
 
-<<<<<<< HEAD
-    internal func makeCaptureSession() -> AVCaptureSession {
-=======
     func makeCaptureSession() -> AVCaptureSession {
->>>>>>> 6be11aaf
         let captureSession = AVCaptureSession()
         guard let device = AVCaptureDevice.default(for: AVMediaType.video) else { fatalError() }
         guard let input = try? AVCaptureDeviceInput(device: device) else { fatalError() }
